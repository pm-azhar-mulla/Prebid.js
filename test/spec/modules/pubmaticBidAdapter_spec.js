import { expect } from 'chai';
import { spec, checkVideoPlacement, _getDomainFromURL, assignDealTier, prepareMetaObject } from 'modules/pubmaticBidAdapter.js';
import * as utils from 'src/utils.js';
import { config } from 'src/config.js';
import { createEidsArray } from 'modules/userId/eids.js';
import { bidderSettings } from 'src/bidderSettings.js';
const constants = require('src/constants.json');

describe('PubMatic adapter', function () {
  let bidRequests;
  let videoBidRequests;
  let multipleMediaRequests;
  let bidResponses;
  let nativeBidRequests;
  let nativeBidRequestsWithAllParams;
  let nativeBidRequestsWithoutAsset;
  let nativeBidRequestsWithRequiredParam;
  let nativeBidResponse;
  let validnativeBidImpression;
  let validnativeBidImpressionWithRequiredParam;
  let nativeBidImpressionWithoutRequiredParams;
  let validnativeBidImpressionWithAllParams;
  let bannerAndVideoBidRequests;
  let bannerAndNativeBidRequests;
  let videoAndNativeBidRequests;
  let bannerVideoAndNativeBidRequests;
  let bannerBidResponse;
  let videoBidResponse;
  let schainConfig;
  let outstreamBidRequest;
  let validOutstreamBidRequest;
  let outstreamVideoBidResponse;

  beforeEach(function () {
    schainConfig = {
      'ver': '1.0',
      'complete': 1,
      'nodes': [
        {
          'asi': 'indirectseller.com',
          'sid': '00001',
          'hp': 1
        },

        {
          'asi': 'indirectseller-2.com',
          'sid': '00002',
          'hp': 2
        }
      ]
    };

    bidRequests = [
      {
        bidder: 'pubmatic',
        mediaTypes: {
          banner: {
            sizes: [[728, 90], [160, 600]]
          }
        },
        params: {
          publisherId: '5670',
          adSlot: '/15671365/DMDemo@300x250:0',
          kadfloor: '1.2',
    		  pmzoneid: 'aabc, ddef',
    		  kadpageurl: 'www.publisher.com',
    		  yob: '1986',
    		  gender: 'M',
    		  lat: '12.3',
    		  lon: '23.7',
    		  wiid: '1234567890',
    		  profId: '100',
    		  verId: '200',
          currency: 'AUD',
          dctr: 'key1:val1,val2|key2:val1'
        },
        placementCode: '/19968336/header-bid-tag-1',
        sizes: [[300, 250], [300, 600]],
        bidId: '23acc48ad47af5',
        requestId: '0fb4905b-9456-4152-86be-c6f6d259ba99',
        bidderRequestId: '1c56ad30b9b8ca8',
        ortb2Imp: {
          ext: {
            tid: '92489f71-1bf2-49a0-adf9-000cea934729',
          }
        },
        schain: schainConfig
      }
    ];

    videoBidRequests =
    [
      {
        code: 'video1',
        mediaTypes: {
          video: {
            playerSize: [640, 480],
            context: 'instream'
          }
        },
        bidder: 'pubmatic',
        bidId: '22bddb28db77d',
        params: {
          publisherId: '5890',
          adSlot: 'Div1@0x0', // ad_id or tagid
          video: {
            mimes: ['video/mp4', 'video/x-flv'],
            skippable: true,
            minduration: 5,
            maxduration: 30,
            startdelay: 5,
            playbackmethod: [1, 3],
            api: [1, 2],
            protocols: [2, 3],
            battr: [13, 14],
            linearity: 1,
            placement: 2,
            plcmt: 1,
            minbitrate: 10,
            maxbitrate: 10
          }
        }
      }
    ];

    multipleMediaRequests = [
      {
        bidder: 'pubmatic',
        params: {
          publisherId: '301',
          adSlot: '/15671365/DMDemo@300x250:0',
          kadfloor: '1.2',
          pmzoneid: 'aabc, ddef',
          kadpageurl: 'www.publisher.com',
          yob: '1986',
          gender: 'M',
          lat: '12.3',
          lon: '23.7',
          wiid: '1234567890',
          profId: '100',
          verId: '200'
        }
      },
      {
        code: 'div-instream',
        mediaTypes: {
          video: {
            context: 'instream',
            playerSize: [300, 250]
          },
        },
        bidder: 'pubmatic',
        params: {
          publisherId: '5890',
          adSlot: 'Div1@640x480', // ad_id or tagid
          video: {
            mimes: ['video/mp4', 'video/x-flv'],
            skippable: true,
            minduration: 5,
            maxduration: 30,
            startdelay: 15,
            playbackmethod: [1, 3],
            api: [1, 2],
            protocols: [2, 3],
            w: 640,
            h: 480,
            battr: [13, 14],
            linearity: 1,
            placement: 2,
            plcmt: 1,
            minbitrate: 100,
            maxbitrate: 4096
          }
        }
      }
    ];

    nativeBidRequests = [{
      code: '/19968336/prebid_native_example_1',
      sizes: [
        [300, 250]
      ],
      mediaTypes: {
        native: {
          title: {
            required: true,
            length: 80
          },
          image: {
            required: true,
            sizes: [300, 250]
          },
          sponsoredBy: {
            required: true
          }
        }
      },
      nativeParams: {
        title: { required: true, length: 80 },
        image: { required: true, sizes: [300, 250] },
        sponsoredBy: { required: true }
      },
      nativeOrtbRequest: {
        ver: '1.2',
        assets: [
          { id: 0, required: 1, title: {len: 140} },
          { id: 1, required: 1, img: { type: 3, w: 300, h: 250 } },
          { id: 2, required: 1, data: { type: 1 } }
        ]
      },
      bidder: 'pubmatic',
      params: {
        publisherId: '5670',
        adSlot: '/43743431/NativeAutomationPrebid@1x1',
      },
      bidId: '2a5571261281d4',
      requestId: 'B68287E1-DC39-4B38-9790-FE4F179739D6',
      bidderRequestId: '1c56ad30b9b8ca8',
    }];

    nativeBidRequestsWithAllParams = [{
      code: '/19968336/prebid_native_example_1',
      sizes: [
        [300, 250]
      ],
      mediaTypes: {
        native: {
          title: {required: true, len: 80, ext: {'title1': 'title2'}},
          icon: {required: true, sizes: [50, 50], ext: {'icon1': 'icon2'}},
          image: {required: true, sizes: [728, 90], ext: {'image1': 'image2'}, 'mimes': ['image/png', 'image/gif']},
          sponsoredBy: {required: true, len: 10, ext: {'sponsor1': 'sponsor2'}},
          body: {required: true, len: 10, ext: {'body1': 'body2'}},
          rating: {required: true, len: 10, ext: {'rating1': 'rating2'}},
          likes: {required: true, len: 10, ext: {'likes1': 'likes2'}},
          downloads: {required: true, len: 10, ext: {'downloads1': 'downloads2'}},
          price: {required: true, len: 10, ext: {'price1': 'price2'}},
          saleprice: {required: true, len: 10, ext: {'saleprice1': 'saleprice2'}},
          phone: {required: true, len: 10, ext: {'phone1': 'phone2'}},
          address: {required: true, len: 10, ext: {'address1': 'address2'}},
          desc2: {required: true, len: 10, ext: {'desc21': 'desc22'}},
          displayurl: {required: true, len: 10, ext: {'displayurl1': 'displayurl2'}}
        }
      },
      nativeParams: {
        title: {required: true, len: 80, ext: {'title1': 'title2'}},
        icon: {required: true, sizes: [50, 50], ext: {'icon1': 'icon2'}},
        image: {required: true, sizes: [728, 90], ext: {'image1': 'image2'}, 'mimes': ['image/png', 'image/gif']},
        sponsoredBy: {required: true, len: 10, ext: {'sponsor1': 'sponsor2'}},
        body: {required: true, len: 10, ext: {'body1': 'body2'}},
        rating: {required: true, len: 10, ext: {'rating1': 'rating2'}},
        likes: {required: true, len: 10, ext: {'likes1': 'likes2'}},
        downloads: {required: true, len: 10, ext: {'downloads1': 'downloads2'}},
        price: {required: true, len: 10, ext: {'price1': 'price2'}},
        saleprice: {required: true, len: 10, ext: {'saleprice1': 'saleprice2'}},
        phone: {required: true, len: 10, ext: {'phone1': 'phone2'}},
        address: {required: true, len: 10, ext: {'address1': 'address2'}},
        desc2: {required: true, len: 10, ext: {'desc21': 'desc22'}},
        displayurl: {required: true, len: 10, ext: {'displayurl1': 'displayurl2'}}
      },
      nativeOrtbRequest: {
        'ver': '1.2',
        'assets': [
          {'id': 0, 'required': 1, 'title': {'len': 80}},
          {'id': 1, 'required': 1, 'img': {'type': 1, 'w': 50, 'h': 50}},
          {'id': 2, 'required': 1, 'img': {'type': 3, 'w': 728, 'h': 90}},
          {'id': 3, 'required': 1, 'data': {'type': 1, 'len': 10}},
          {'id': 4, 'required': 1, 'data': {'type': 2, 'len': 10}},
          {'id': 5, 'required': 1, 'data': {'type': 3, 'len': 10}},
          {'id': 6, 'required': 1, 'data': {'type': 4, 'len': 10}},
          {'id': 7, 'required': 1, 'data': {'type': 5, 'len': 10}},
          {'id': 8, 'required': 1, 'data': {'type': 6, 'len': 10}},
          {'id': 9, 'required': 1, 'data': {'type': 8, 'len': 10}},
          {'id': 10, 'required': 1, 'data': {'type': 9, 'len': 10}}
        ]
      },
      bidder: 'pubmatic',
      params: {
        publisherId: '5670',
        adSlot: '/43743431/NativeAutomationPrebid@1x1',
      },
      bidId: '2a5571261281d4',
      requestId: 'B68287E1-DC39-4B38-9790-FE4F179739D6',
      bidderRequestId: '1c56ad30b9b8ca8',
    }];

    nativeBidRequestsWithoutAsset = [{
      code: '/19968336/prebid_native_example_1',
      sizes: [
        [300, 250]
      ],
      mediaTypes: {
        native: {
          type: 'image'
        }
      },
      nativeParams: {
        title: { required: true },
        image: { required: true },
        sponsoredBy: { required: true },
        clickUrl: { required: true }
      },
      bidder: 'pubmatic',
      params: {
        publisherId: '5670',
        adSlot: '/43743431/NativeAutomationPrebid@1x1',
      }
    }];

    nativeBidRequestsWithRequiredParam = [{
      code: '/19968336/prebid_native_example_1',
      sizes: [
        [300, 250]
      ],
      mediaTypes: {
        native: {
          title: {
            required: false,
            length: 80
          },
          image: {
            required: false,
            sizes: [300, 250]
          },
          sponsoredBy: {
            required: true
          }
        }
      },
      nativeParams: {
        title: { required: false, length: 80 },
        image: { required: false, sizes: [300, 250] },
        sponsoredBy: { required: true }
      },
      nativeOrtbRequest: {
        ver: '1.2',
        assets: [
          { id: 0, required: 0, title: {len: 140} },
          { id: 1, required: 0, img: {type: 3, w: 300, h: 250} },
          { id: 2, required: 1, data: {type: 1} }
        ]
      },
      bidder: 'pubmatic',
      params: {
        publisherId: '5670',
        adSlot: '/43743431/NativeAutomationPrebid@1x1',
      }
    }];

    bannerAndVideoBidRequests = [
      {
        code: 'div-banner-video',
        mediaTypes: {
          video: {
            playerSize: [640, 480],
            context: 'instream'
          },
          banner: {
            sizes: [[300, 250], [300, 600]]
          }
        },
        bidder: 'pubmatic',
        params: {
          publisherId: '301',
          adSlot: '/15671365/DMDemo@300x250:0',
          kadfloor: '1.2',
          pmzoneid: 'aabc, ddef',
          kadpageurl: 'www.publisher.com',
          yob: '1986',
          gender: 'M',
          lat: '12.3',
          lon: '23.7',
          wiid: '1234567890',
          profId: '100',
          verId: '200',
          currency: 'AUD',
          dctr: 'key1:val1,val2|key2:val1',
          video: {
            mimes: ['video/mp4', 'video/x-flv'],
            skippable: true,
            minduration: 5,
            maxduration: 30,
            startdelay: 15,
            playbackmethod: [1, 3],
            api: [1, 2],
            protocols: [2, 3],
            w: 640,
            h: 480,
            battr: [13, 14],
            linearity: 1,
            placement: 2,
            plcmt: 1,
            minbitrate: 100,
            maxbitrate: 4096
          }
        },
        placementCode: '/19968336/header-bid-tag-1',
        sizes: [[728, 90]],
        bidId: '23acc48ad47af5',
        requestId: '0fb4905b-9456-4152-86be-c6f6d259ba99',
        bidderRequestId: '1c56ad30b9b8ca8',
        transactionId: '92489f71-1bf2-49a0-adf9-000cea934729'
      }
    ];

    bannerAndNativeBidRequests = [
      {
        code: 'div-banner-native',
        mediaTypes: {
          native: {
            title: {
              required: true,
              length: 80
            },
            image: {
              required: true,
              sizes: [300, 250]
            },
            sponsoredBy: {
              required: true
            }
          },
          banner: {
            sizes: [[300, 250], [300, 600]]
          }
        },
        nativeParams: {
          title: { required: true, length: 80 },
          image: { required: true, sizes: [300, 250] },
          sponsoredBy: { required: true }
        },
        nativeOrtbRequest: {
          ver: '1.2',
          assets: [
            {id: 0, required: 1, title: {len: 140}},
            {id: 1, required: 1, img: {type: 3, w: 300, h: 250}},
            {id: 2, required: 1, data: {type: 1}}
          ]
        },
        bidder: 'pubmatic',
        params: {
          publisherId: '301',
          adSlot: '/15671365/DMDemo@300x250:0',
          kadfloor: '1.2',
          pmzoneid: 'aabc, ddef',
          kadpageurl: 'www.publisher.com',
          yob: '1986',
          gender: 'M',
          lat: '12.3',
          lon: '23.7',
          wiid: '1234567890',
          profId: '100',
          verId: '200',
          currency: 'AUD',
          dctr: 'key1:val1,val2|key2:val1'
        },
        placementCode: '/19968336/header-bid-tag-1',
        sizes: [[728, 90]],
        bidId: '23acc48ad47af5',
        requestId: '0fb4905b-9456-4152-86be-c6f6d259ba99',
        bidderRequestId: '1c56ad30b9b8ca8',
        transactionId: '92489f71-1bf2-49a0-adf9-000cea934729'
      }
    ];

    videoAndNativeBidRequests = [
      {
        code: 'div-video-native',
        mediaTypes: {
          native: {
            title: {
              required: true,
              length: 80
            },
            image: {
              required: true,
              sizes: [300, 250]
            },
            sponsoredBy: {
              required: true
            }
          },
          video: {
            playerSize: [640, 480],
            context: 'instream'
          }
        },
        nativeParams: {
          title: { required: true, length: 80 },
          image: { required: true, sizes: [300, 250] },
          sponsoredBy: { required: true }
        },
        nativeOrtbRequest: {
          ver: '1.2',
          assets: [
            { id: 0, required: 1, title: {len: 140} },
            { id: 1, required: 1, img: { type: 3, w: 300, h: 250 } },
            { id: 2, required: 1, data: { type: 1 } }
          ]
        },
        bidder: 'pubmatic',
        params: {
          publisherId: '301',
          adSlot: '/15671365/DMDemo@300x250:0',
          video: {
            mimes: ['video/mp4', 'video/x-flv'],
            skippable: true,
            minduration: 5,
            maxduration: 30,
            startdelay: 15,
            playbackmethod: [1, 3],
            api: [1, 2],
            protocols: [2, 3],
            w: 640,
            h: 480,
            battr: [13, 14],
            linearity: 1,
            placement: 2,
            plcmt: 1,
            minbitrate: 100,
            maxbitrate: 4096
          }
        },
        placementCode: '/19968336/header-bid-tag-1',
        sizes: [[728, 90]],
        bidId: '23acc48ad47af5',
        requestId: '0fb4905b-9456-4152-86be-c6f6d259ba99',
        bidderRequestId: '1c56ad30b9b8ca8',
        transactionId: '92489f71-1bf2-49a0-adf9-000cea934729'
      }
    ];

    bannerVideoAndNativeBidRequests = [
      {
        code: 'div-video-native',
        mediaTypes: {
          native: {
            title: {
              required: true,
              length: 80
            },
            image: {
              required: true,
              sizes: [300, 250]
            },
            sponsoredBy: {
              required: true
            }
          },
          video: {
            playerSize: [640, 480],
            context: 'instream'
          },
          banner: {
            sizes: [[300, 250], [300, 600]]
          }
        },
        nativeParams: {
          title: { required: true, length: 80 },
          image: { required: true, sizes: [300, 250] },
          sponsoredBy: { required: true }
        },
        nativeOrtbRequest: {
          ver: '1.2',
          assets: [
            { id: 0, required: 1, title: {len: 80} },
            { id: 1, required: 1, img: { type: 3, w: 300, h: 250 } },
            { id: 2, required: 1, data: { type: 1 } }
          ]
        },
        bidder: 'pubmatic',
        params: {
          publisherId: '301',
          adSlot: '/15671365/DMDemo@300x250:0',
          video: {
            mimes: ['video/mp4', 'video/x-flv'],
            skippable: true,
            minduration: 5,
            maxduration: 30,
            startdelay: 15,
            playbackmethod: [1, 3],
            api: [1, 2],
            protocols: [2, 3],
            w: 640,
            h: 480,
            battr: [13, 14],
            linearity: 1,
            placement: 2,
            plcmt: 1,
            minbitrate: 100,
            maxbitrate: 4096
          }
        },
        placementCode: '/19968336/header-bid-tag-1',
        sizes: [[728, 90]],
        bidId: '23acc48ad47af5',
        requestId: '0fb4905b-9456-4152-86be-c6f6d259ba99',
        bidderRequestId: '1c56ad30b9b8ca8',
        transactionId: '92489f71-1bf2-49a0-adf9-000cea934729'
      }
    ];

    bidResponses = {
      'body': {
        'id': '93D3BAD6-E2E2-49FB-9D89-920B1761C865',
        'seatbid': [{
          'seat': 'seat-id',
          'ext': {
            'buyid': 'BUYER-ID-987'
          },
          'bid': [{
            'id': '74858439-49D7-4169-BA5D-44A046315B2F',
            'impid': '22bddb28db77d',
            'price': 1.3,
            'adm': 'image3.pubmatic.com Layer based creative',
            'adomain': ['blackrock.com'],
            'h': 250,
            'w': 300,
            'ext': {
              'deal_channel': 6,
              'advid': 976,
              'dspid': 123,
              'dchain': 'dchain'
            }
          }]
        }, {
          'ext': {
            'buyid': 'BUYER-ID-789'
          },
          'bid': [{
            'id': '74858439-49D7-4169-BA5D-44A046315BEF',
            'impid': '22bddb28db77e',
            'price': 1.7,
            'adm': 'image3.pubmatic.com Layer based creative',
            'adomain': ['hivehome.com'],
            'h': 250,
            'w': 300,
            'ext': {
              'deal_channel': 5,
              'advid': 832,
              'dspid': 422
            }
          }]
        }]
      }
    };

    nativeBidResponse = {
      'body': {
        'id': '1544691825939',
        'seatbid': [{
          'bid': [{
            'id': 'B68287E1-DC39-4B38-9790-FE4F179739D6',
            'impid': '2a5571261281d4',
            'price': 0.01,
            'adm': "{\"native\":{\"assets\":[{\"id\":1,\"title\":{\"text\":\"Native Test Title\"}},{\"id\":2,\"img\":{\"h\":627,\"url\":\"http://stagingpub.net/native_ads/PM-Native-Ad-1200x627.png\",\"w\":1200}},{\"data\":{\"value\":\"Sponsored By PubMatic\"},\"id\":4}],\"imptrackers\":[\"http://imptracker.com/main/9bde02d0-6017-11e4-9df7-005056967c35\",\"http://172.16.4.213/AdServer/AdDisplayTrackerServlet?operId=1&pubId=5890&siteId=5892&adId=6016&adType=12&adServerId=243&kefact=0.010000&kaxefact=0.010000&kadNetFrequecy=0&kadwidth=0&kadheight=0&kadsizeid=7&kltstamp=1544692761&indirectAdId=0&adServerOptimizerId=2&ranreq=0.1&kpbmtpfact=1.000000&dcId=1&tldId=0&passback=0&svr=MADS1107&ekefact=GSQSXOLKDgBAvRnoiNj0LxtpAnNEO30u1ZI5sITloOsP7gzh&ekaxefact=GSQSXAXLDgD0fOZLCjgbnVJiyS3D65dqDkxfs2ArpC3iugXw&ekpbmtpfact=GSQSXCDLDgB5mcooOvXtCKmx7TnNDJDY2YuHFOL3o9ceoU4H&crID=campaign111&lpu=advertiserdomain.com&ucrid=273354366805642829&campaignId=16981&creativeId=0&pctr=0.000000&wDSPByrId=511&wDspId=6&wbId=0&wrId=0&wAdvID=1&isRTB=1&rtbId=C09BB577-B8C1-4C3E-A0FF-73F6F631C80A&imprId=B68287E1-DC39-4B38-9790-FE4F179739D6&oid=B68287E1-DC39-4B38-9790-FE4F179739D6&pageURL=http%3A%2F%2Ftest.com%2FTestPages%2Fnativead.html\"],\"jstracker\":\"<script src='http:\\\\/\\\\/stagingpub.net\\\\/native\\\\/tempReseponse.js'><script src='http:\\\\/\\\\/stagingpub.net\\\\/native\\\\/tempReseponse.js'>\",\"link\":{\"clicktrackers\":[\"http://clicktracker.com/main/9bde02d0-6017-11e4-9df7-005056967c35\",\"&pubId=5890&siteId=5892&adId=6016&kadsizeid=7&tldId=0&passback=0&campaignId=16981&creativeId=0&adServerId=243&impid=B68287E1-DC39-4B38-9790-FE4F179739D6\"],\"fallback\":\"http://www.pubmatic.com\",\"url\":\"http://www.pubmatic.com\"}}}",
            'adomain': ['advertiserdomain.com'],
            'cid': '16981',
            'crid': 'campaign111',
            'ext': {
              'dspid': 6
            }
          }],
          'seat': '527'
        }],
        'cur': 'USD'
      }
    }

    validnativeBidImpression = {
      'native': {
        'request': '{"ver":"1.2","assets":[{"id":0,"required":1,"title":{"len":80}},{"id":1,"required":1,"img":{"type":3,"w":300,"h":250}},{"id":2,"required":1,"data":{"type":1}}]}'
      }
    }

    nativeBidImpressionWithoutRequiredParams = {
      'native': {
        'request': '{"assets":[{"id":4,"required":1,"data":{"type":1}}]}'
      }
    }

    validnativeBidImpressionWithRequiredParam = {
      'native': {
        'request': '{"ver":"1.2","assets":[{"id":0,"required":0,"title":{"len":80}},{"id":1,"required":0,"img":{"type":3,"w":300,"h":250}},{"id":2,"required":1,"data":{"type":1}}]}'
      }
    }

    validnativeBidImpressionWithAllParams = {
      native: {
        'request': '{"ver":"1.2","assets":[{"id":0,"required":1,"title":{"len":80,"ext":{"title1":"title2"}}},{"id":1,"required":1,"img":{"type":1,"w":50,"h":50,"ext":{"icon1":"icon2"}}},{"id":2,"required":1,"img":{"type":3,"w":728,"h":90,"ext":{"image1":"image2"},"mimes":["image/png","image/gif"]}},{"id":3,"required":1,"data":{"type":1,"len":10,"ext":{"sponsor1":"sponsor2"}}},{"id":4,"required":1,"data":{"type":2,"len":10,"ext":{"body1":"body2"}}},{"id":5,"required":1,"data":{"type":3,"len":10,"ext":{"rating1":"rating2"}}},{"id":6,"required":1,"data":{"type":4,"len":10,"ext":{"likes1":"likes2"}}},{"id":7,"required":1,"data":{"type":5,"len":10,"ext":{"downloads1":"downloads2"}}},{"id":8,"required":1,"data":{"type":6,"len":10,"ext":{"price1":"price2"}}},{"id":9,"required":1,"data":{"type":7,"len":10,"ext":{"saleprice1":"saleprice2"}}},{"id":10,"required":1,"data":{"type":8,"len":10,"ext":{"phone1":"phone2"}}},{"id":11,"required":1,"data":{"type":9,"len":10,"ext":{"address1":"address2"}}},{"id":12,"required":1,"data":{"type":10,"len":10,"ext":{"desc21":"desc22"}}},{"id":13,"required":1,"data":{"type":11,"len":10,"ext":{"displayurl1":"displayurl2"}}}]}'
      }
    }

    bannerBidResponse = {
      'body': {
        'id': '93D3BAD6-E2E2-49FB-9D89-920B1761C865',
        'seatbid': [{
          'bid': [{
            'id': '74858439-49D7-4169-BA5D-44A046315B2F',
            'impid': '23acc48ad47af5',
            'price': 1.3,
            'adm': '<span class="PubAPIAd"  id="4E733404-CC2E-48A2-BC83-4DD5F38FE9BB"><script type="text/javascript"> document.writeln(\'<iframe width="300" scrolling="no" height="250" frameborder="0" name="iframe0" allowtransparency="true" marginheight="0" marginwidth="0" vspace="0" hspace="0" src="http://ads.pubmatic.com/AdTag/dummyImage.png"></iframe>\');</script><iframe width="0" scrolling="no" height="0" frameborder="0" src="http://aktrack.pubmatic.com/AdServer/AdDisplayTrackerServlet?pubId=5890" style="position:absolute;top:-15000px;left:-15000px" vspace="0" hspace="0" marginwidth="0" marginheight="0" allowtransparency="true" name="pbeacon"></iframe></span> <!-- PubMatic Ad Ends -->',
            'h': 250,
            'w': 300,
            'ext': {
              'deal_channel': 6
            }
          }]
        }]
      }
    };

    videoBidResponse = {
      'body': {
        'id': '93D3BAD6-E2E2-49FB-9D89-920B1761C865',
        'seatbid': [{
          'bid': [{
            'id': '74858439-49D7-4169-BA5D-44A046315B2F',
            'impid': '22bddb28db77d',
            'price': 1.3,
            'adm': '<VAST version="3.0"><Ad id="601364"><InLine><AdSystem>Acudeo Compatible</AdSystem><AdTitle>VAST 2.0 Instream Test 1</AdTitle><Description>VAST 2.0 Instream Test 1</Description><Impression><![CDATA[http://172.16.4.213/AdServer/AdDisplayTrackerServlet?operId=1&pubId=5890&siteId=47163&adId=1405268&adType=13&adServerId=243&kefact=70.000000&kaxefact=70.000000&kadNetFrequecy=0&kadwidth=0&kadheight=0&kadsizeid=97&kltstamp=1529929473&indirectAdId=0&adServerOptimizerId=2&ranreq=0.1&kpbmtpfact=100.000000&dcId=1&tldId=0&passback=0&svr=MADS1107&ekefact=Ad8wW91TCwCmdG0jlfjXn7Tyzh20hnTVx-m5DoNSep-RXGDr&ekaxefact=Ad8wWwRUCwAGir4Zzl1eF0bKiC-qrCV0D0yp_eE7YizB_BQk&ekpbmtpfact=Ad8wWxRUCwD7qgzwwPE2LnS5-Ou19uO5amJl1YT6-XVFvQ41&imprId=48F73E1A-7F23-443D-A53C-30EE6BBF5F7F&oid=48F73E1A-7F23-443D-A53C-30EE6BBF5F7F&crID=creative-1_1_2&ucrid=160175026529250297&campaignId=17050&creativeId=0&pctr=0.000000&wDSPByrId=511&wDspId=6&wbId=0&wrId=0&wAdvID=3170&isRTB=1&rtbId=EBCA079F-8D7C-45B8-B733-92951F670AA1&pmZoneId=zone1&pageURL=www.yahoo.com&lpu=ae.com]]></Impression><Impression>https://dsptracker.com/{PSPM}</Impression><Error><![CDATA[http://172.16.4.213/track?operId=7&p=5890&s=47163&a=1405268&wa=243&ts=1529929473&wc=17050&crId=creative-1_1_2&ucrid=160175026529250297&impid=48F73E1A-7F23-443D-A53C-30EE6BBF5F7F&advertiser_id=3170&ecpm=70.000000&er=[ERRORCODE]]]></Error><Error><![CDATA[https://Errortrack.com?p=1234&er=[ERRORCODE]]]></Error><Creatives><Creative AdID="601364"><Linear skipoffset="20%"><TrackingEvents><Tracking event="close"><![CDATA[https://mytracking.com/linear/close]]></Tracking><Tracking event="skip"><![CDATA[https://mytracking.com/linear/skip]]></Tracking><Tracking event="creativeView"><![CDATA[http://172.16.4.213/track?operId=7&p=5890&s=47163&a=1405268&wa=243&ts=1529929473&wc=17050&crId=creative-1_1_2&ucrid=160175026529250297&impid=48F73E1A-7F23-443D-A53C-30EE6BBF5F7F&advertiser_id=3170&ecpm=70.000000&e=1]]></Tracking><Tracking event="start"><![CDATA[http://172.16.4.213/track?operId=7&p=5890&s=47163&a=1405268&wa=243&ts=1529929473&wc=17050&crId=creative-1_1_2&ucrid=160175026529250297&impid=48F73E1A-7F23-443D-A53C-30EE6BBF5F7F&advertiser_id=3170&ecpm=70.000000&e=2]]></Tracking><Tracking event="midpoint"><![CDATA[http://172.16.4.213/track?operId=7&p=5890&s=47163&a=1405268&wa=243&ts=1529929473&wc=17050&crId=creative-1_1_2&ucrid=160175026529250297&impid=48F73E1A-7F23-443D-A53C-30EE6BBF5F7F&advertiser_id=3170&ecpm=70.000000&e=3]]></Tracking><Tracking event="firstQuartile"><![CDATA[http://172.16.4.213/track?operId=7&p=5890&s=47163&a=1405268&wa=243&ts=1529929473&wc=17050&crId=creative-1_1_2&ucrid=160175026529250297&impid=48F73E1A-7F23-443D-A53C-30EE6BBF5F7F&advertiser_id=3170&ecpm=70.000000&e=4]]></Tracking><Tracking event="thirdQuartile"><![CDATA[http://172.16.4.213/track?operId=7&p=5890&s=47163&a=1405268&wa=243&ts=1529929473&wc=17050&crId=creative-1_1_2&ucrid=160175026529250297&impid=48F73E1A-7F23-443D-A53C-30EE6BBF5F7F&advertiser_id=3170&ecpm=70.000000&e=5]]></Tracking><Tracking event="complete"><![CDATA[http://172.16.4.213/track?operId=7&p=5890&s=47163&a=1405268&wa=243&ts=1529929473&wc=17050&crId=creative-1_1_2&ucrid=160175026529250297&impid=48F73E1A-7F23-443D-A53C-30EE6BBF5F7F&advertiser_id=3170&ecpm=70.000000&e=6]]></Tracking></TrackingEvents><Duration>00:00:04</Duration><VideoClicks><ClickTracking><![CDATA[http://172.16.4.213/track?operId=7&p=5890&s=47163&a=1405268&wa=243&ts=1529929473&wc=17050&crId=creative-1_1_2&ucrid=160175026529250297&impid=48F73E1A-7F23-443D-A53C-30EE6BBF5F7F&advertiser_id=3170&ecpm=70.000000&e=99]]></ClickTracking><ClickThrough>https://www.pubmatic.com</ClickThrough></VideoClicks><MediaFiles><MediaFile delivery="progressive" type="video/mp4" bitrate="500" width="400" height="300" scalable="true" maintainAspectRatio="true"><![CDATA[https://stagingnyc.pubmatic.com:8443/video/Shashank/mediaFileHost/media/mp4-sample-2.mp4]]></MediaFile></MediaFiles></Linear></Creative></Creatives></InLine></Ad></VAST>',
            'h': 250,
            'w': 300,
            'ext': {
              'deal_channel': 6
            }
          }]
        }]
      }
    };
    outstreamBidRequest =
    [
      {
        code: 'video1',
        mediaTypes: {
          video: {
            playerSize: [640, 480],
            context: 'outstream'
          }
        },
        bidder: 'pubmatic',
        bidId: '47acc48ad47af5',
        requestId: '0fb4905b-1234-4152-86be-c6f6d259ba99',
        bidderRequestId: '1c56ad30b9b8ca8',
        transactionId: '92489f71-1bf2-49a0-adf9-000cea934729',
        params: {
          publisherId: '5670',
          outstreamAU: 'pubmatic-test',
          adSlot: 'Div1@0x0', // ad_id or tagid
          video: {
            mimes: ['video/mp4', 'video/x-flv'],
            skippable: true,
            minduration: 5,
            maxduration: 30
          }
        }
      }
    ];

    validOutstreamBidRequest = {
      auctionId: '92489f71-1bf2-49a0-adf9-000cea934729',
      auctionStart: 1585918458868,
      bidderCode: 'pubmatic',
      bidderRequestId: '47acc48ad47af5',
      bids: [{
        adUnitCode: 'video1',
        auctionId: '92489f71-1bf2-49a0-adf9-000cea934729',
        bidId: '47acc48ad47af5',
        bidRequestsCount: 1,
        bidder: 'pubmatic',
        bidderRequestId: '47acc48ad47af5',
        mediaTypes: {
          video: {
            context: 'outstream'
          }
        },
        params: {
          publisherId: '5670',
          outstreamAU: 'pubmatic-test',
          adSlot: 'Div1@0x0', // ad_id or tagid
          video: {
            mimes: ['video/mp4', 'video/x-flv'],
            skippable: true,
            minduration: 5,
            maxduration: 30
          }
        },
        sizes: [[768, 432], [640, 480], [630, 360]],
        transactionId: '92489f71-1bf2-49a0-adf9-000cea934729'
      }],
      start: 11585918458869,
      timeout: 3000
    };

    outstreamVideoBidResponse = {
      'body': {
        'id': '93D3BAD6-E2E2-49FB-9D89-920B1761C865',
        'seatbid': [{
          'bid': [{
            'id': '0fb4905b-1234-4152-86be-c6f6d259ba99',
            'impid': '47acc48ad47af5',
            'price': 1.3,
            'adm': '<VAST version="3.0"><Ad id="601364"><InLine><AdSystem>Acudeo Compatible</AdSystem><AdTitle>VAST 2.0 Instream Test 1</AdTitle><Description>VAST 2.0 Instream Test 1</Description><Impression><![CDATA[http://172.16.4.213/AdServer/AdDisplayTrackerServlet?operId=1&pubId=5890&siteId=47163&adId=1405268&adType=13&adServerId=243&kefact=70.000000&kaxefact=70.000000&kadNetFrequecy=0&kadwidth=0&kadheight=0&kadsizeid=97&kltstamp=1529929473&indirectAdId=0&adServerOptimizerId=2&ranreq=0.1&kpbmtpfact=100.000000&dcId=1&tldId=0&passback=0&svr=MADS1107&ekefact=Ad8wW91TCwCmdG0jlfjXn7Tyzh20hnTVx-m5DoNSep-RXGDr&ekaxefact=Ad8wWwRUCwAGir4Zzl1eF0bKiC-qrCV0D0yp_eE7YizB_BQk&ekpbmtpfact=Ad8wWxRUCwD7qgzwwPE2LnS5-Ou19uO5amJl1YT6-XVFvQ41&imprId=48F73E1A-7F23-443D-A53C-30EE6BBF5F7F&oid=48F73E1A-7F23-443D-A53C-30EE6BBF5F7F&crID=creative-1_1_2&ucrid=160175026529250297&campaignId=17050&creativeId=0&pctr=0.000000&wDSPByrId=511&wDspId=6&wbId=0&wrId=0&wAdvID=3170&isRTB=1&rtbId=EBCA079F-8D7C-45B8-B733-92951F670AA1&pmZoneId=zone1&pageURL=www.yahoo.com&lpu=ae.com]]></Impression><Impression>https://dsptracker.com/{PSPM}</Impression><Error><![CDATA[http://172.16.4.213/track?operId=7&p=5890&s=47163&a=1405268&wa=243&ts=1529929473&wc=17050&crId=creative-1_1_2&ucrid=160175026529250297&impid=48F73E1A-7F23-443D-A53C-30EE6BBF5F7F&advertiser_id=3170&ecpm=70.000000&er=[ERRORCODE]]]></Error><Error><![CDATA[https://Errortrack.com?p=1234&er=[ERRORCODE]]]></Error><Creatives><Creative AdID="601364"><Linear skipoffset="20%"><TrackingEvents><Tracking event="close"><![CDATA[https://mytracking.com/linear/close]]></Tracking><Tracking event="skip"><![CDATA[https://mytracking.com/linear/skip]]></Tracking><Tracking event="creativeView"><![CDATA[http://172.16.4.213/track?operId=7&p=5890&s=47163&a=1405268&wa=243&ts=1529929473&wc=17050&crId=creative-1_1_2&ucrid=160175026529250297&impid=48F73E1A-7F23-443D-A53C-30EE6BBF5F7F&advertiser_id=3170&ecpm=70.000000&e=1]]></Tracking><Tracking event="start"><![CDATA[http://172.16.4.213/track?operId=7&p=5890&s=47163&a=1405268&wa=243&ts=1529929473&wc=17050&crId=creative-1_1_2&ucrid=160175026529250297&impid=48F73E1A-7F23-443D-A53C-30EE6BBF5F7F&advertiser_id=3170&ecpm=70.000000&e=2]]></Tracking><Tracking event="midpoint"><![CDATA[http://172.16.4.213/track?operId=7&p=5890&s=47163&a=1405268&wa=243&ts=1529929473&wc=17050&crId=creative-1_1_2&ucrid=160175026529250297&impid=48F73E1A-7F23-443D-A53C-30EE6BBF5F7F&advertiser_id=3170&ecpm=70.000000&e=3]]></Tracking><Tracking event="firstQuartile"><![CDATA[http://172.16.4.213/track?operId=7&p=5890&s=47163&a=1405268&wa=243&ts=1529929473&wc=17050&crId=creative-1_1_2&ucrid=160175026529250297&impid=48F73E1A-7F23-443D-A53C-30EE6BBF5F7F&advertiser_id=3170&ecpm=70.000000&e=4]]></Tracking><Tracking event="thirdQuartile"><![CDATA[http://172.16.4.213/track?operId=7&p=5890&s=47163&a=1405268&wa=243&ts=1529929473&wc=17050&crId=creative-1_1_2&ucrid=160175026529250297&impid=48F73E1A-7F23-443D-A53C-30EE6BBF5F7F&advertiser_id=3170&ecpm=70.000000&e=5]]></Tracking><Tracking event="complete"><![CDATA[http://172.16.4.213/track?operId=7&p=5890&s=47163&a=1405268&wa=243&ts=1529929473&wc=17050&crId=creative-1_1_2&ucrid=160175026529250297&impid=48F73E1A-7F23-443D-A53C-30EE6BBF5F7F&advertiser_id=3170&ecpm=70.000000&e=6]]></Tracking></TrackingEvents><Duration>00:00:04</Duration><VideoClicks><ClickTracking><![CDATA[http://172.16.4.213/track?operId=7&p=5890&s=47163&a=1405268&wa=243&ts=1529929473&wc=17050&crId=creative-1_1_2&ucrid=160175026529250297&impid=48F73E1A-7F23-443D-A53C-30EE6BBF5F7F&advertiser_id=3170&ecpm=70.000000&e=99]]></ClickTracking><ClickThrough>https://www.pubmatic.com</ClickThrough></VideoClicks><MediaFiles><MediaFile delivery="progressive" type="video/mp4" bitrate="500" width="400" height="300" scalable="true" maintainAspectRatio="true"><![CDATA[https://stagingnyc.pubmatic.com:8443/video/Shashank/mediaFileHost/media/mp4-sample-2.mp4]]></MediaFile></MediaFiles></Linear></Creative></Creatives></InLine></Ad></VAST>',
            'h': 250,
            'w': 300,
            'ext': {
              'deal_channel': 6
            }
          }]
        }]
      }
    };
  });

  describe('implementation', function () {
  	describe('Bid validations', function () {
  		it('valid bid case', function () {
		  let validBid = {
	        bidder: 'pubmatic',
	        params: {
	          publisherId: '301',
	          adSlot: '/15671365/DMDemo@300x250:0'
	        }
	      },
	      isValid = spec.isBidRequestValid(validBid);
	      expect(isValid).to.equal(true);
  		});

      it('invalid bid case: publisherId not passed', function () {
		    let validBid = {
	        bidder: 'pubmatic',
	        params: {
	          adSlot: '/15671365/DMDemo@300x250:0'
	        }
	      },
	      isValid = spec.isBidRequestValid(validBid);
	      expect(isValid).to.equal(false);
  		});

      it('invalid bid case: publisherId is not string', function () {
        let validBid = {
            bidder: 'pubmatic',
            params: {
              publisherId: 301,
              adSlot: '/15671365/DMDemo@300x250:0'
            }
          },
          isValid = spec.isBidRequestValid(validBid);
        expect(isValid).to.equal(false);
      });

      it('valid bid case: adSlot is not passed', function () {
        let validBid = {
            bidder: 'pubmatic',
            params: {
              publisherId: '301'
            }
          },
          isValid = spec.isBidRequestValid(validBid);
        expect(isValid).to.equal(true);
      });

      if (FEATURES.VIDEO) {
        it('should check for context if video is present', function() {
          let bid = {
              'bidder': 'pubmatic',
              'params': {
                'adSlot': 'SLOT_NHB1@728x90',
                'publisherId': '5890'
              },
              'mediaTypes': {
                'video': {
                  'playerSize': [
                    [640, 480]
                  ],
                  'protocols': [1, 2, 5],
                  'context': 'instream',
                  'mimes': ['video/flv'],
                  'skippable': false,
                  'skip': 1,
                  'linearity': 2
                }
              },
              'adUnitCode': 'video1',
              'transactionId': '803e3750-0bbe-4ffe-a548-b6eca15087bf',
              'sizes': [
                [640, 480]
              ],
              'bidId': '2c95df014cfe97',
              'bidderRequestId': '1fe59391566442',
              'auctionId': '3a4118ef-fb96-4416-b0b0-3cfc1cebc142',
              'src': 'client',
              'bidRequestsCount': 1,
              'bidderRequestsCount': 1,
              'bidderWinsCount': 0
            },
            isValid = spec.isBidRequestValid(bid);
          expect(isValid).to.equal(true);
        })

        it('should return false if context is not present in video', function() {
          let bid = {
              'bidder': 'pubmatic',
              'params': {
                'adSlot': 'SLOT_NHB1@728x90',
                'publisherId': '5890'
              },
              'mediaTypes': {
                'video': {
                  'w': 640,
                  'h': 480,
                  'protocols': [1, 2, 5],
                  'mimes': ['video/flv'],
                  'skippable': false,
                  'skip': 1,
                  'linearity': 2
                }
              },
              'adUnitCode': 'video1',
              'transactionId': '803e3750-0bbe-4ffe-a548-b6eca15087bf',
              'sizes': [
                [640, 480]
              ],
              'bidId': '2c95df014cfe97',
              'bidderRequestId': '1fe59391566442',
              'auctionId': '3a4118ef-fb96-4416-b0b0-3cfc1cebc142',
              'src': 'client',
              'bidRequestsCount': 1,
              'bidderRequestsCount': 1,
              'bidderWinsCount': 0
            },
            isValid = spec.isBidRequestValid(bid);
          expect(isValid).to.equal(false);
        })

        it('bid.mediaTypes.video.mimes OR bid.params.video.mimes should be present and must be a non-empty array', function() {
          let bid = {
            'bidder': 'pubmatic',
            'params': {
              'adSlot': 'SLOT_NHB1@728x90',
              'publisherId': '5890',
              'video': {}
            },
            'mediaTypes': {
              'video': {
                'playerSize': [
                  [640, 480]
                ],
                'protocols': [1, 2, 5],
                'context': 'instream',
                'skippable': false,
                'skip': 1,
                'linearity': 2
              }
            },
            'adUnitCode': 'video1',
            'transactionId': '803e3750-0bbe-4ffe-a548-b6eca15087bf',
            'sizes': [
              [640, 480]
            ],
            'bidId': '2c95df014cfe97',
            'bidderRequestId': '1fe59391566442',
            'auctionId': '3a4118ef-fb96-4416-b0b0-3cfc1cebc142',
            'src': 'client',
            'bidRequestsCount': 1,
            'bidderRequestsCount': 1,
            'bidderWinsCount': 0
          };

          delete bid.params.video.mimes; // Undefined
          bid.mediaTypes.video.mimes = 'string'; // NOT array
          expect(spec.isBidRequestValid(bid)).to.equal(false);

          delete bid.params.video.mimes; // Undefined
          delete bid.mediaTypes.video.mimes; // Undefined
          expect(spec.isBidRequestValid(bid)).to.equal(false);

          delete bid.params.video.mimes; // Undefined
          bid.mediaTypes.video.mimes = ['video/flv']; // Valid
          expect(spec.isBidRequestValid(bid)).to.equal(true);

          delete bid.mediaTypes.video.mimes; // mediaTypes.video.mimes undefined
          bid.params.video = {mimes: 'string'}; // NOT array
          expect(spec.isBidRequestValid(bid)).to.equal(false);

          delete bid.mediaTypes.video.mimes; // mediaTypes.video.mimes undefined
          delete bid.params.video.mimes; // Undefined
          expect(spec.isBidRequestValid(bid)).to.equal(false);

          delete bid.mediaTypes.video.mimes; // mediaTypes.video.mimes undefined
          bid.params.video.mimes = ['video/flv']; // Valid
          expect(spec.isBidRequestValid(bid)).to.equal(true);

          delete bid.mediaTypes.video.mimes; // Undefined
          bid.params.video.mimes = ['video/flv']; // Valid
          expect(spec.isBidRequestValid(bid)).to.equal(true);

          delete bid.mediaTypes.video.mimes; // Undefined
          delete bid.params.video.mimes; // Undefined
          expect(spec.isBidRequestValid(bid)).to.equal(false);
        });

        it('checks on bid.params.outstreamAU & bid.renderer & bid.mediaTypes.video.renderer', function() {
          const getThebid = function() {
            let bid = utils.deepClone(validOutstreamBidRequest.bids[0]);
            bid.params.outstreamAU = 'pubmatic-test';
            bid.renderer = ' '; // we are only checking if this key is set or not
            bid.mediaTypes.video.renderer = ' '; // we are only checking if this key is set or not
            return bid;
          }

          // true: when all are present
          // mdiatype: outstream
          // bid.params.outstreamAU : Y
          // bid.renderer : Y
          // bid.mediaTypes.video.renderer : Y
          let bid = getThebid();
          expect(spec.isBidRequestValid(bid)).to.equal(true);

          // true: atleast one is present; 3 cases
          // mdiatype: outstream
          // bid.params.outstreamAU : Y
          // bid.renderer : N
          // bid.mediaTypes.video.renderer : N
          bid = getThebid();
          delete bid.renderer;
          delete bid.mediaTypes.video.renderer;
          expect(spec.isBidRequestValid(bid)).to.equal(true);

          // true: atleast one is present; 3 cases
          // mdiatype: outstream
          // bid.params.outstreamAU : N
          // bid.renderer : Y
          // bid.mediaTypes.video.renderer : N
          bid = getThebid();
          delete bid.params.outstreamAU;
          delete bid.mediaTypes.video.renderer;
          expect(spec.isBidRequestValid(bid)).to.equal(true);

          // true: atleast one is present; 3 cases
          // mdiatype: outstream
          // bid.params.outstreamAU : N
          // bid.renderer : N
          // bid.mediaTypes.video.renderer : Y
          bid = getThebid();
          delete bid.params.outstreamAU;
          delete bid.renderer;
          expect(spec.isBidRequestValid(bid)).to.equal(true);

          // false: none present; only outstream
          // mdiatype: outstream
          // bid.params.outstreamAU : N
          // bid.renderer : N
          // bid.mediaTypes.video.renderer : N
          bid = getThebid();
          delete bid.params.outstreamAU;
          delete bid.renderer;
          delete bid.mediaTypes.video.renderer;
          expect(spec.isBidRequestValid(bid)).to.equal(false);

          // true: none present; outstream + Banner
          // mdiatype: outstream, banner
          // bid.params.outstreamAU : N
          // bid.renderer : N
          // bid.mediaTypes.video.renderer : N
          bid = getThebid();
          delete bid.params.outstreamAU;
          delete bid.renderer;
          delete bid.mediaTypes.video.renderer;
          bid.mediaTypes.banner = {sizes: [ [300, 250], [300, 600] ]};
          expect(spec.isBidRequestValid(bid)).to.equal(true);

          // true: none present; outstream + Native
          // mdiatype: outstream, native
          // bid.params.outstreamAU : N
          // bid.renderer : N
          // bid.mediaTypes.video.renderer : N
          bid = getThebid();
          delete bid.params.outstreamAU;
          delete bid.renderer;
          delete bid.mediaTypes.video.renderer;
          bid.mediaTypes.native = {}
          expect(spec.isBidRequestValid(bid)).to.equal(true);
        });
      }
    });

  	describe('Request formation', function () {
  		it('buildRequests function should not modify original bidRequests object', function () {
        let originalBidRequests = utils.deepClone(bidRequests);
        let request = spec.buildRequests(bidRequests, {
          auctionId: 'new-auction-id'
        });
        expect(bidRequests).to.deep.equal(originalBidRequests);
      });

      it('buildRequests function should not modify original nativebidRequests object', function () {
        let originalBidRequests = utils.deepClone(nativeBidRequests);
        let request = spec.buildRequests(nativeBidRequests, {
          auctionId: 'new-auction-id'
        });
        expect(nativeBidRequests).to.deep.equal(originalBidRequests);
      });

      it('Endpoint checking', function () {
  		  let request = spec.buildRequests(bidRequests, {
          auctionId: 'new-auction-id'
        });
        expect(request.url).to.equal('https://hbopenbid.pubmatic.com/translator?source=prebid-client');
        expect(request.method).to.equal('POST');
      });

      it('should return bidderRequest property', function() {
        let request = spec.buildRequests(bidRequests, validOutstreamBidRequest);
        expect(request.bidderRequest).to.equal(validOutstreamBidRequest);
      });

      it('bidderRequest should be undefined if bidderRequest is not present', function() {
        let request = spec.buildRequests(bidRequests);
        expect(request.bidderRequest).to.be.undefined;
      });

      it('test flag not sent when pubmaticTest=true is absent in page url', function() {
        let request = spec.buildRequests(bidRequests, {
          auctionId: 'new-auction-id'
        });
        let data = JSON.parse(request.data);
        expect(data.test).to.equal(undefined);
      });

  		it('Request params check', function () {
        let request = spec.buildRequests(bidRequests, {
          auctionId: 'new-auction-id',
          ortb2: {
            source: {
              tid: 'source-tid'
            }
          }
        });
        let data = JSON.parse(request.data);
  		  expect(data.at).to.equal(1); // auction type
  		  expect(data.cur[0]).to.equal('USD'); // currency
  		  expect(data.site.domain).to.be.a('string'); // domain should be set
  		  expect(data.site.page).to.equal(bidRequests[0].params.kadpageurl); // forced pageURL
  		  expect(data.site.publisher.id).to.equal(bidRequests[0].params.publisherId); // publisher Id
  		  expect(data.user.yob).to.equal(parseInt(bidRequests[0].params.yob)); // YOB
  		  expect(data.user.gender).to.equal(bidRequests[0].params.gender); // Gender
  		  expect(data.device.geo.lat).to.not.equal(parseFloat(bidRequests[0].params.lat)); // Latitude
  		  expect(data.device.geo.lon).to.not.equal(parseFloat(bidRequests[0].params.lon)); // Lognitude
  		  expect(data.user.geo.lat).to.not.equal(parseFloat(bidRequests[0].params.lat)); // Latitude
  		  expect(data.user.geo.lon).to.not.equal(parseFloat(bidRequests[0].params.lon)); // Lognitude
  		  expect(data.ext.wrapper.wv).to.equal($$REPO_AND_VERSION$$); // Wrapper Version
  		  expect(data.ext.wrapper.transactionId).to.equal(bidRequests[0].ortb2Imp.ext.tid); // Prebid TransactionId
        expect(data.source.tid).to.equal('source-tid'); // Prebid TransactionId
  		  expect(data.ext.wrapper.wiid).to.equal(bidRequests[0].params.wiid); // OpenWrap: Wrapper Impression ID
  		  expect(data.ext.wrapper.profile).to.equal(parseInt(bidRequests[0].params.profId)); // OpenWrap: Wrapper Profile ID
  		  expect(data.ext.wrapper.version).to.equal(parseInt(bidRequests[0].params.verId)); // OpenWrap: Wrapper Profile Version ID

  		  expect(data.imp[0].id).to.equal(bidRequests[0].bidId); // Prebid bid id is passed as id
  		  expect(data.imp[0].bidfloor).to.equal(parseFloat(bidRequests[0].params.kadfloor)); // kadfloor
  		  expect(data.imp[0].tagid).to.equal('/15671365/DMDemo'); // tagid
  		  expect(data.imp[0].banner.w).to.equal(300); // width
  		  expect(data.imp[0].banner.h).to.equal(250); // height
  		  expect(data.imp[0].ext.pmZoneId).to.equal(bidRequests[0].params.pmzoneid.split(',').slice(0, 50).map(id => id.trim()).join()); // pmzoneid
        expect(data.imp[0].ext.key_val).to.exist.and.to.equal(bidRequests[0].params.dctr);
        expect(data.imp[0].bidfloorcur).to.equal(bidRequests[0].params.currency);
        expect(data.source.ext.schain).to.deep.equal(bidRequests[0].schain);
        expect(data.ext.epoch).to.exist;
  		});

      it('Set tmax from global config if not set by requestBids method', function() {
        let sandbox = sinon.sandbox.create();
        sandbox.stub(config, 'getConfig').callsFake((key) => {
			  var config = {
            bidderTimeout: 3000
			  };
			  return config[key];
        });
        let request = spec.buildRequests(bidRequests, {
			  auctionId: 'new-auction-id', timeout: 3000
        });
        let data = JSON.parse(request.data);
        expect(data.tmax).to.deep.equal(3000);
        sandbox.restore();
      });
      describe('Marketplace parameters', function() {
        let bidderSettingStub;
        beforeEach(function() {
          bidderSettingStub = sinon.stub(bidderSettings, 'get');
        });

        afterEach(function() {
          bidderSettingStub.restore();
        });

        it('should not be present when allowAlternateBidderCodes is undefined', function () {
          bidderSettingStub.returns(undefined);
          let request = spec.buildRequests(bidRequests, {
            auctionId: 'new-auction-id'
          });
          let data = JSON.parse(request.data);
          expect(data.ext.marketplace).to.equal(undefined);
        });

        it('should be pubmatic and groupm when allowedAlternateBidderCodes is \'groupm\'', function () {
          bidderSettingStub.withArgs('pubmatic', 'allowAlternateBidderCodes').returns(true);
          bidderSettingStub.withArgs('pubmatic', 'allowedAlternateBidderCodes').returns(['groupm']);
          let request = spec.buildRequests(bidRequests, {
            auctionId: 'new-auction-id',
            bidderCode: 'pubmatic'
          });
          let data = JSON.parse(request.data);
          expect(data.ext.marketplace.allowedbidders).to.be.an('array');
          expect(data.ext.marketplace.allowedbidders.length).to.equal(2);
          expect(data.ext.marketplace.allowedbidders[0]).to.equal('pubmatic');
          expect(data.ext.marketplace.allowedbidders[1]).to.equal('groupm');
        });

        it('should be ALL by default', function () {
          bidderSettingStub.returns(true);
          let request = spec.buildRequests(bidRequests, {
            auctionId: 'new-auction-id'
          });
          let data = JSON.parse(request.data);
          expect(data.ext.marketplace.allowedbidders).to.be.an('array');
          expect(data.ext.marketplace.allowedbidders[0]).to.equal('all');
        });

        it('should be ALL when allowedAlternateBidderCodes is \'*\'', function () {
          bidderSettingStub.withArgs('pubmatic', 'allowAlternateBidderCodes').returns(true);
          bidderSettingStub.withArgs('pubmatic', 'allowedAlternateBidderCodes').returns(['*']);
          let request = spec.buildRequests(bidRequests, {
            auctionId: 'new-auction-id',
            bidderCode: 'pubmatic'
          });
          let data = JSON.parse(request.data);
          expect(data.ext.marketplace.allowedbidders).to.be.an('array');
          expect(data.ext.marketplace.allowedbidders[0]).to.equal('all');
        });
      })

      it('Set content from config, set site.content', function() {
        let sandbox = sinon.sandbox.create();
        const content = {
          'id': 'alpha-numeric-id'
        };
        sandbox.stub(config, 'getConfig').callsFake((key) => {
          var config = {
            content: content
          };
          return config[key];
        });
        let request = spec.buildRequests(bidRequests, {
          auctionId: 'new-auction-id'
        });
        let data = JSON.parse(request.data);
        expect(data.site.content).to.deep.equal(content);
        sandbox.restore();
      });

      it('Merge the device info from config', function() {
        let sandbox = sinon.sandbox.create();
        sandbox.stub(config, 'getConfig').callsFake((key) => {
          var config = {
            device: {
              'newkey': 'new-device-data'
            }
          };
          return config[key];
        });
        let request = spec.buildRequests(bidRequests, {
          auctionId: 'new-auction-id'
        });
        let data = JSON.parse(request.data);
        expect(data.device.js).to.equal(1);
        expect(data.device.dnt).to.equal((navigator.doNotTrack == 'yes' || navigator.doNotTrack == '1' || navigator.msDoNotTrack == '1') ? 1 : 0);
        expect(data.device.h).to.equal(screen.height);
        expect(data.device.w).to.equal(screen.width);
        expect(data.device.language).to.equal(navigator.language.split('-')[0]);
        expect(data.device.newkey).to.equal('new-device-data');// additional data from config
        sandbox.restore();
      });

      it('Merge the device info from config; data from config overrides the info we have gathered', function() {
        let sandbox = sinon.sandbox.create();
        sandbox.stub(config, 'getConfig').callsFake((key) => {
          var config = {
            device: {
              newkey: 'new-device-data',
              language: 'MARATHI'
            }
          };
          return config[key];
        });
        let request = spec.buildRequests(bidRequests, {
          auctionId: 'new-auction-id'
        });
        let data = JSON.parse(request.data);
        expect(data.device.js).to.equal(1);
        expect(data.device.dnt).to.equal((navigator.doNotTrack == 'yes' || navigator.doNotTrack == '1' || navigator.msDoNotTrack == '1') ? 1 : 0);
        expect(data.device.h).to.equal(screen.height);
        expect(data.device.w).to.equal(screen.width);
        expect(data.device.language).to.equal('MARATHI');// // data overriding from config
        expect(data.device.newkey).to.equal('new-device-data');// additional data from config
        sandbox.restore();
      });

      it('Set app from config, copy publisher and ext from site, unset site', function() {
        let sandbox = sinon.sandbox.create();
        sandbox.stub(config, 'getConfig').callsFake((key) => {
          var config = {
            app: {
              bundle: 'org.prebid.mobile.demoapp',
              domain: 'prebid.org'
            }
          };
          return config[key];
        });
        let request = spec.buildRequests(bidRequests, {
          auctionId: 'new-auction-id'
        });
        let data = JSON.parse(request.data);
        expect(data.app.bundle).to.equal('org.prebid.mobile.demoapp');
        expect(data.app.domain).to.equal('prebid.org');
        expect(data.app.publisher.id).to.equal(bidRequests[0].params.publisherId);
        expect(data.site).to.not.exist;
        sandbox.restore();
      });

      it('Set app, content from config, copy publisher and ext from site, unset site, config.content in app.content', function() {
        let sandbox = sinon.sandbox.create();
        const content = {
          'id': 'alpha-numeric-id'
        };
        sandbox.stub(config, 'getConfig').callsFake((key) => {
          var config = {
            content: content,
            app: {
              bundle: 'org.prebid.mobile.demoapp',
              domain: 'prebid.org'
            }
          };
          return config[key];
        });
        let request = spec.buildRequests(bidRequests, {
          auctionId: 'new-auction-id'
        });
        let data = JSON.parse(request.data);
        expect(data.app.bundle).to.equal('org.prebid.mobile.demoapp');
        expect(data.app.domain).to.equal('prebid.org');
        expect(data.app.publisher.id).to.equal(bidRequests[0].params.publisherId);
        expect(data.app.content).to.deep.equal(content);
        expect(data.site).to.not.exist;
        sandbox.restore();
      });

      it('Set app.content, content from config, copy publisher and ext from site, unset site, config.app.content in app.content', function() {
        let sandbox = sinon.sandbox.create();
        const content = {
          'id': 'alpha-numeric-id'
        };
        const appContent = {
          id: 'app-content-id-2'
        };
        sandbox.stub(config, 'getConfig').callsFake((key) => {
          var config = {
            content: content,
            app: {
              bundle: 'org.prebid.mobile.demoapp',
              domain: 'prebid.org',
              content: appContent
            }
          };
          return config[key];
        });
        let request = spec.buildRequests(bidRequests, {
          auctionId: 'new-auction-id'
        });
        let data = JSON.parse(request.data);
        expect(data.app.bundle).to.equal('org.prebid.mobile.demoapp');
        expect(data.app.domain).to.equal('prebid.org');
        expect(data.app.publisher.id).to.equal(bidRequests[0].params.publisherId);
        expect(data.app.content).to.deep.equal(appContent);
        expect(data.site).to.not.exist;
        sandbox.restore();
      });

      it('Request params check: without adSlot', function () {
        delete bidRequests[0].params.adSlot;
        let request = spec.buildRequests(bidRequests, {
          auctionId: 'new-auction-id'
        });
        let data = JSON.parse(request.data);
        expect(data.at).to.equal(1); // auction type
        expect(data.cur[0]).to.equal('USD'); // currency
        expect(data.site.domain).to.be.a('string'); // domain should be set
        expect(data.site.page).to.equal(bidRequests[0].params.kadpageurl); // forced pageURL
        expect(data.site.publisher.id).to.equal(bidRequests[0].params.publisherId); // publisher Id
        expect(data.user.yob).to.equal(parseInt(bidRequests[0].params.yob)); // YOB
        expect(data.user.gender).to.equal(bidRequests[0].params.gender); // Gender
        expect(data.device.geo.lat).to.not.equal(parseFloat(bidRequests[0].params.lat)); // Latitude
        expect(data.device.geo.lon).to.not.equal(parseFloat(bidRequests[0].params.lon)); // Lognitude
        expect(data.user.geo.lat).to.not.equal(parseFloat(bidRequests[0].params.lat)); // Latitude
        expect(data.user.geo.lon).to.not.equal(parseFloat(bidRequests[0].params.lon)); // Lognitude
        expect(data.ext.wrapper.wv).to.equal($$REPO_AND_VERSION$$); // Wrapper Version
        expect(data.ext.wrapper.transactionId).to.equal(bidRequests[0].ortb2Imp.ext.tid); // Prebid TransactionId
        expect(data.ext.wrapper.wiid).to.equal(bidRequests[0].params.wiid); // OpenWrap: Wrapper Impression ID
        expect(data.ext.wrapper.profile).to.equal(parseInt(bidRequests[0].params.profId)); // OpenWrap: Wrapper Profile ID
        expect(data.ext.wrapper.version).to.equal(parseInt(bidRequests[0].params.verId)); // OpenWrap: Wrapper Profile Version ID

        expect(data.imp[0].id).to.equal(bidRequests[0].bidId); // Prebid bid id is passed as id
        expect(data.imp[0].bidfloor).to.equal(parseFloat(bidRequests[0].params.kadfloor)); // kadfloor
        expect(data.imp[0].tagid).to.deep.equal(undefined); // tagid
        expect(data.imp[0].banner.w).to.equal(728); // width
        expect(data.imp[0].banner.h).to.equal(90); // height
        expect(data.imp[0].banner.format).to.deep.equal([{w: 160, h: 600}]);
        expect(data.imp[0].ext.key_val).to.exist.and.to.equal(bidRequests[0].params.dctr);
        expect(data.imp[0].ext.pmZoneId).to.equal(bidRequests[0].params.pmzoneid.split(',').slice(0, 50).map(id => id.trim()).join()); // pmzoneid
        expect(data.imp[0].bidfloorcur).to.equal(bidRequests[0].params.currency);
      });

      it('Request params multi size format object check', function () {
        let bidRequests = [
          {
            bidder: 'pubmatic',
            params: {
              publisherId: '301',
              adSlot: '/15671365/DMDemo@300x250:0',
              kadfloor: '1.2',
              pmzoneid: 'aabc, ddef',
              kadpageurl: 'www.publisher.com',
              yob: '1986',
              gender: 'M',
              lat: '12.3',
              lon: '23.7',
              wiid: '1234567890',
              profId: '100',
              verId: '200',
              currency: 'AUD'
            },
            placementCode: '/19968336/header-bid-tag-1',
            bidId: '23acc48ad47af5',
            requestId: '0fb4905b-9456-4152-86be-c6f6d259ba99',
            bidderRequestId: '1c56ad30b9b8ca8',
            transactionId: '92489f71-1bf2-49a0-adf9-000cea934729'
          }
        ];
        /* case 1 - size passed in adslot */
        let request = spec.buildRequests(bidRequests, {
          auctionId: 'new-auction-id'
        });
        let data = JSON.parse(request.data);

        expect(data.imp[0].banner.w).to.equal(300); // width
        expect(data.imp[0].banner.h).to.equal(250); // height

        /* case 2 - size passed in adslot as well as in sizes array */
        bidRequests[0].sizes = [[300, 600], [300, 250]];
        bidRequests[0].mediaTypes = {
          banner: {
            sizes: [[300, 600], [300, 250]]
          }
        };
        request = spec.buildRequests(bidRequests, {
          auctionId: 'new-auction-id'
        });
        data = JSON.parse(request.data);

        expect(data.imp[0].banner.w).to.equal(300); // width
        expect(data.imp[0].banner.h).to.equal(250); // height

        /* case 3 - size passed in sizes but not in adslot */
        bidRequests[0].params.adSlot = '/15671365/DMDemo';
        bidRequests[0].sizes = [[300, 250], [300, 600]];
        bidRequests[0].mediaTypes = {
          banner: {
            sizes: [[300, 250], [300, 600]]
          }
        };
        request = spec.buildRequests(bidRequests, {
          auctionId: 'new-auction-id'
        });
        data = JSON.parse(request.data);

        expect(data.imp[0].banner.w).to.equal(300); // width
        expect(data.imp[0].banner.h).to.equal(250); // height
        expect(data.imp[0].banner.format).exist.and.to.be.an('array');
        expect(data.imp[0].banner.format[0]).exist.and.to.be.an('object');
        expect(data.imp[0].banner.format[0].w).to.equal(300); // width
        expect(data.imp[0].banner.format[0].h).to.equal(600); // height
      });

      it('Request params currency check', function () {
        let multipleBidRequests = [
          {
            bidder: 'pubmatic',
            params: {
              publisherId: '301',
              adSlot: '/15671365/DMDemo@300x250:0',
              kadfloor: '1.2',
              pmzoneid: 'aabc, ddef',
              kadpageurl: 'www.publisher.com',
              yob: '1986',
              gender: 'M',
              lat: '12.3',
              lon: '23.7',
              wiid: '1234567890',
              profId: '100',
              verId: '200',
              currency: 'AUD'
            },
            placementCode: '/19968336/header-bid-tag-1',
            sizes: [[300, 250], [300, 600]],
            bidId: '23acc48ad47af5',
            requestId: '0fb4905b-9456-4152-86be-c6f6d259ba99',
            bidderRequestId: '1c56ad30b9b8ca8',
            transactionId: '92489f71-1bf2-49a0-adf9-000cea934729'
          },
          {
            bidder: 'pubmatic',
            params: {
              publisherId: '301',
              adSlot: '/15671365/DMDemo@300x250:0',
              kadfloor: '1.2',
              pmzoneid: 'aabc, ddef',
              kadpageurl: 'www.publisher.com',
              yob: '1986',
              gender: 'M',
              lat: '12.3',
              lon: '23.7',
              wiid: '1234567890',
              profId: '100',
              verId: '200',
              currency: 'GBP'
            },
            placementCode: '/19968336/header-bid-tag-1',
            sizes: [[300, 250], [300, 600]],
            bidId: '23acc48ad47af5',
            requestId: '0fb4905b-9456-4152-86be-c6f6d259ba99',
            bidderRequestId: '1c56ad30b9b8ca8',
            transactionId: '92489f71-1bf2-49a0-adf9-000cea934729'
          }
        ];

        /* case 1 -
            currency specified in both adunits
            output: imp[0] and imp[1] both use currency specified in bidRequests[0].params.currency

        */
        let request = spec.buildRequests(multipleBidRequests, {
          auctionId: 'new-auction-id'
        });
        let data = JSON.parse(request.data);

        expect(data.imp[0].bidfloorcur).to.equal(bidRequests[0].params.currency);
        expect(data.imp[1].bidfloorcur).to.equal(bidRequests[0].params.currency);

        /* case 2 -
            currency specified in only 1st adunit
            output: imp[0] and imp[1] both use currency specified in bidRequests[0].params.currency

        */
        delete multipleBidRequests[1].params.currency;
        request = spec.buildRequests(multipleBidRequests, {
          auctionId: 'new-auction-id'
        });
        data = JSON.parse(request.data);
        expect(data.imp[0].bidfloorcur).to.equal(bidRequests[0].params.currency);
        expect(data.imp[1].bidfloorcur).to.equal(bidRequests[0].params.currency);

        /* case 3 -
            currency specified in only 1st adunit
            output: imp[0] and imp[1] both use default currency - USD

        */
        delete multipleBidRequests[0].params.currency;
        request = spec.buildRequests(multipleBidRequests, {
          auctionId: 'new-auction-id'
        });
        data = JSON.parse(request.data);
        expect(data.imp[0].bidfloorcur).to.equal('USD');
        expect(data.imp[1].bidfloorcur).to.equal('USD');

        /* case 4 -
            currency not specified in 1st adunit but specified in 2nd adunit
            output: imp[0] and imp[1] both use default currency - USD

        */
        multipleBidRequests[1].params.currency = 'AUD';
        request = spec.buildRequests(multipleBidRequests, {
          auctionId: 'new-auction-id'
        });
        data = JSON.parse(request.data);
        expect(data.imp[0].bidfloorcur).to.equal('USD');
        expect(data.imp[1].bidfloorcur).to.equal('USD');
      });

      it('Pass auctiondId as wiid if wiid is not passed in params', function () {
        let bidRequest = {
          auctionId: 'new-auction-id'
        };
        delete bidRequests[0].params.wiid;
        let request = spec.buildRequests(bidRequests, bidRequest);
        let data = JSON.parse(request.data);
        expect(data.at).to.equal(1); // auction type
        expect(data.cur[0]).to.equal('USD'); // currency
        expect(data.site.domain).to.be.a('string'); // domain should be set
        expect(data.site.page).to.equal(bidRequests[0].params.kadpageurl); // forced pageURL
        expect(data.site.publisher.id).to.equal(bidRequests[0].params.publisherId); // publisher Id
        expect(data.user.yob).to.equal(parseInt(bidRequests[0].params.yob)); // YOB
        expect(data.user.gender).to.equal(bidRequests[0].params.gender); // Gender
        expect(data.device.geo.lat).to.not.equal(parseFloat(bidRequests[0].params.lat)); // Latitude
        expect(data.device.geo.lon).to.not.equal(parseFloat(bidRequests[0].params.lon)); // Longitude
        expect(data.user.geo.lat).to.not.equal(parseFloat(bidRequests[0].params.lat)); // Latitude
        expect(data.user.geo.lon).to.not.equal(parseFloat(bidRequests[0].params.lon)); // Longitude
        expect(data.ext.wrapper.wv).to.equal($$REPO_AND_VERSION$$); // Wrapper Version
        expect(data.ext.wrapper.transactionId).to.equal(bidRequests[0].ortb2Imp.ext.tid); // Prebid TransactionId
        expect(data.ext.wrapper.wiid).to.equal('new-auction-id'); // OpenWrap: Wrapper Impression ID
        expect(data.ext.wrapper.profile).to.equal(parseInt(bidRequests[0].params.profId)); // OpenWrap: Wrapper Profile ID
        expect(data.ext.wrapper.version).to.equal(parseInt(bidRequests[0].params.verId)); // OpenWrap: Wrapper Profile Version ID

        expect(data.imp[0].id).to.equal(bidRequests[0].bidId); // Prebid bid id is passed as id
        expect(data.imp[0].bidfloor).to.equal(parseFloat(bidRequests[0].params.kadfloor)); // kadfloor
        expect(data.imp[0].tagid).to.equal('/15671365/DMDemo'); // tagid
        expect(data.imp[0].banner.w).to.equal(300); // width
        expect(data.imp[0].banner.h).to.equal(250); // height
        expect(data.imp[0].ext.pmZoneId).to.equal(bidRequests[0].params.pmzoneid.split(',').slice(0, 50).map(id => id.trim()).join()); // pmzoneid
      });

      it('Request params check with GDPR Consent', function () {
        let bidRequest = {
          gdprConsent: {
            consentString: 'kjfdniwjnifwenrif3',
            gdprApplies: true
          }
        };
  		  let request = spec.buildRequests(bidRequests, bidRequest);
  		  let data = JSON.parse(request.data);
        expect(data.user.ext.consent).to.equal('kjfdniwjnifwenrif3');
        expect(data.regs.ext.gdpr).to.equal(1);
  		  expect(data.at).to.equal(1); // auction type
  		  expect(data.cur[0]).to.equal('USD'); // currency
  		  expect(data.site.domain).to.be.a('string'); // domain should be set
  		  expect(data.site.page).to.equal(bidRequests[0].params.kadpageurl); // forced pageURL
  		  expect(data.site.publisher.id).to.equal(bidRequests[0].params.publisherId); // publisher Id
  		  expect(data.user.yob).to.equal(parseInt(bidRequests[0].params.yob)); // YOB
  		  expect(data.user.gender).to.equal(bidRequests[0].params.gender); // Gender
  		  expect(data.device.geo.lat).to.not.equal(parseFloat(bidRequests[0].params.lat)); // Latitude
  		  expect(data.device.geo.lon).to.not.equal(parseFloat(bidRequests[0].params.lon)); // Lognitude
  		  expect(data.user.geo.lat).to.not.equal(parseFloat(bidRequests[0].params.lat)); // Latitude
  		  expect(data.user.geo.lon).to.not.equal(parseFloat(bidRequests[0].params.lon)); // Lognitude
  		  expect(data.ext.wrapper.wv).to.equal($$REPO_AND_VERSION$$); // Wrapper Version
  		  expect(data.ext.wrapper.transactionId).to.equal(bidRequests[0].ortb2Imp.ext.tid); // Prebid TransactionId
  		  expect(data.ext.wrapper.wiid).to.equal(bidRequests[0].params.wiid); // OpenWrap: Wrapper Impression ID
        expect(data.ext.wrapper.profile).to.equal(parseInt(bidRequests[0].params.profId)); // OpenWrap: Wrapper Profile ID
  		  expect(data.ext.wrapper.version).to.equal(parseInt(bidRequests[0].params.verId)); // OpenWrap: Wrapper Profile Version ID

  		  expect(data.imp[0].id).to.equal(bidRequests[0].bidId); // Prebid bid id is passed as id
  		  expect(data.imp[0].bidfloor).to.equal(parseFloat(bidRequests[0].params.kadfloor)); // kadfloor
  		  expect(data.imp[0].tagid).to.equal('/15671365/DMDemo'); // tagid
  		  expect(data.imp[0].banner.w).to.equal(300); // width
  		  expect(data.imp[0].banner.h).to.equal(250); // height
  		  expect(data.imp[0].ext.pmZoneId).to.equal(bidRequests[0].params.pmzoneid.split(',').slice(0, 50).map(id => id.trim()).join()); // pmzoneid
  		});

      it('Request params check with USP/CCPA Consent', function () {
        let bidRequest = {
          uspConsent: '1NYN'
        };
        let request = spec.buildRequests(bidRequests, bidRequest);
        let data = JSON.parse(request.data);
        expect(data.regs.ext.us_privacy).to.equal('1NYN');// USP/CCPAs
        expect(data.at).to.equal(1); // auction type
        expect(data.cur[0]).to.equal('USD'); // currency
        expect(data.site.domain).to.be.a('string'); // domain should be set
        expect(data.site.page).to.equal(bidRequests[0].params.kadpageurl); // forced pageURL
        expect(data.site.publisher.id).to.equal(bidRequests[0].params.publisherId); // publisher Id
        expect(data.user.yob).to.equal(parseInt(bidRequests[0].params.yob)); // YOB
        expect(data.user.gender).to.equal(bidRequests[0].params.gender); // Gender
        expect(data.device.geo.lat).to.not.equal(parseFloat(bidRequests[0].params.lat)); // Latitude
        expect(data.device.geo.lon).to.not.equal(parseFloat(bidRequests[0].params.lon)); // Lognitude
        expect(data.user.geo.lat).to.not.equal(parseFloat(bidRequests[0].params.lat)); // Latitude
        expect(data.user.geo.lon).to.not.equal(parseFloat(bidRequests[0].params.lon)); // Lognitude
        expect(data.ext.wrapper.wv).to.equal($$REPO_AND_VERSION$$); // Wrapper Version
        expect(data.ext.wrapper.transactionId).to.equal(bidRequests[0].ortb2Imp.ext.tid); // Prebid TransactionId
        expect(data.ext.wrapper.wiid).to.equal(bidRequests[0].params.wiid); // OpenWrap: Wrapper Impression ID
        expect(data.ext.wrapper.profile).to.equal(parseInt(bidRequests[0].params.profId)); // OpenWrap: Wrapper Profile ID
        expect(data.ext.wrapper.version).to.equal(parseInt(bidRequests[0].params.verId)); // OpenWrap: Wrapper Profile Version ID

        expect(data.imp[0].id).to.equal(bidRequests[0].bidId); // Prebid bid id is passed as id
        expect(data.imp[0].bidfloor).to.equal(parseFloat(bidRequests[0].params.kadfloor)); // kadfloor
        expect(data.imp[0].tagid).to.equal('/15671365/DMDemo'); // tagid
        expect(data.imp[0].banner.w).to.equal(300); // width
        expect(data.imp[0].banner.h).to.equal(250); // height
        expect(data.imp[0].ext.pmZoneId).to.equal(bidRequests[0].params.pmzoneid.split(',').slice(0, 50).map(id => id.trim()).join()); // pmzoneid

        // second request without USP/CCPA
        let request2 = spec.buildRequests(bidRequests, {});
        let data2 = JSON.parse(request2.data);
        expect(data2.regs).to.equal(undefined);// USP/CCPAs
      });

      it('Request params check with JW player params', function() {
        let bidRequests = [
          {
            bidder: 'pubmatic',
            params: {
              publisherId: '301',
              adSlot: '/15671365/DMDemo@300x250:0',
              dctr: 'key1=val1|key2=val2,val3'
            },
            placementCode: '/19968336/header-bid-tag-1',
            sizes: [[300, 250], [300, 600]],
            bidId: '23acc48ad47af5',
            requestId: '0fb4905b-9456-4152-86be-c6f6d259ba99',
            bidderRequestId: '1c56ad30b9b8ca8',
            transactionId: '92489f71-1bf2-49a0-adf9-000cea934729',
            rtd: {
              jwplayer: {
                targeting: {
                  content: { id: 'jw_d9J2zcaA' },
                  segments: ['80011026', '80011035']
                }
              }
            }
          }];
        let key_val_output = 'key1=val1|key2=val2,val3|jw-id=jw_d9J2zcaA|jw-80011026=1|jw-80011035=1'
        let request = spec.buildRequests(bidRequests, {
          auctionId: 'new-auction-id'
        });
        let data = JSON.parse(request.data);
        expect(data.imp[0].ext).to.exist.and.to.be.an('object');
        expect(data.imp[0].ext.key_val).to.exist.and.to.equal(key_val_output);

        // jw player data not available. Only dctr sent.
        delete bidRequests[0].rtd;
        request = spec.buildRequests(bidRequests, {
          auctionId: 'new-auction-id'
        });
        data = JSON.parse(request.data);

        expect(data.imp[0].ext).to.exist.and.to.be.an('object'); // dctr parameter
        expect(data.imp[0].ext.key_val).to.exist.and.to.equal(bidRequests[0].params.dctr);

        // jw player data is available, but dctr is not present
        bidRequests[0].rtd = {
          jwplayer: {
            targeting: {
              content: { id: 'jw_d9J2zcaA' },
              segments: ['80011026', '80011035']
            }
          }
        };

        delete bidRequests[0].params.dctr;
        key_val_output = 'jw-id=jw_d9J2zcaA|jw-80011026=1|jw-80011035=1';
        request = spec.buildRequests(bidRequests, {
          auctionId: 'new-auction-id'
        });
        data = JSON.parse(request.data);

        expect(data.imp[0].ext).to.exist.and.to.be.an('object');
        expect(data.imp[0].ext.key_val).to.exist.and.to.equal(key_val_output);
      });

      describe('FPD', function() {
        let newRequest;

        describe('ortb2.site should not override page, domain & ref values', function() {
          it('When above properties are present in ortb2.site', function() {
            const ortb2 = {
              site: {
                domain: 'page.example.com',
                page: 'https://page.example.com/here.html',
                ref: 'https://page.example.com/here.html'
              }
            };
            const request = spec.buildRequests(bidRequests, {ortb2});
            let data = JSON.parse(request.data);
            expect(data.site.domain).not.equal('page.example.com');
            expect(data.site.page).not.equal('https://page.example.com/here.html');
            expect(data.site.ref).not.equal('https://page.example.com/here.html');
          });

          it('When above properties are absent in ortb2.site', function () {
            const ortb2 = {
              site: {}
            };
            let request = spec.buildRequests(bidRequests, {
              auctionId: 'new-auction-id',
              ortb2
            });
            let data = JSON.parse(request.data);
            let response = spec.interpretResponse(bidResponses, request);
            expect(data.site.page).to.equal(bidRequests[0].params.kadpageurl);
            expect(data.site.domain).to.equal(_getDomainFromURL(data.site.page));
            expect(response[0].referrer).to.equal(data.site.ref);
          });

          it('With some extra properties in ortb2.site', function() {
            const ortb2 = {
              site: {
                domain: 'page.example.com',
                page: 'https://page.example.com/here.html',
                ref: 'https://page.example.com/here.html',
                cat: ['IAB2'],
                sectioncat: ['IAB2-2']
              }
            };
            const request = spec.buildRequests(bidRequests, {ortb2});
            let data = JSON.parse(request.data);
            expect(data.site.domain).not.equal('page.example.com');
            expect(data.site.page).not.equal('https://page.example.com/here.html');
            expect(data.site.ref).not.equal('https://page.example.com/here.html');
            expect(data.site.cat).to.deep.equal(['IAB2']);
            expect(data.site.sectioncat).to.deep.equal(['IAB2-2']);
          });
        });

        it('ortb2.site should be merged except page, domain & ref in the request', function() {
          const ortb2 = {
            site: {
              cat: ['IAB2'],
              sectioncat: ['IAB2-2']
            }
          };
          const request = spec.buildRequests(bidRequests, {ortb2});
          let data = JSON.parse(request.data);
          expect(data.site.cat).to.deep.equal(['IAB2']);
          expect(data.site.sectioncat).to.deep.equal(['IAB2-2']);
        });

        it('ortb2.user should be merged in the request', function() {
          const ortb2 = {
            user: {
              yob: 1985
            }
          };
          const request = spec.buildRequests(bidRequests, {ortb2});
          let data = JSON.parse(request.data);
          expect(data.user.yob).to.equal(1985);
        });

        describe('ortb2Imp', function() {
          describe('ortb2Imp.ext.data.pbadslot', function() {
            beforeEach(function () {
              if (bidRequests[0].hasOwnProperty('ortb2Imp')) {
                delete bidRequests[0].ortb2Imp;
              }
            });

            it('should not send if imp[].ext.data object is invalid', function() {
              bidRequests[0].ortb2Imp = {
                ext: {}
              };
              const request = spec.buildRequests(bidRequests, {});
              let data = JSON.parse(request.data);
              expect(data.imp[0].ext).to.not.have.property('data');
            });

            it('should not send if imp[].ext.data.pbadslot is undefined', function() {
              bidRequests[0].ortb2Imp = {
                ext: {
                  data: {
                  }
                }
              };
              const request = spec.buildRequests(bidRequests, {});
              let data = JSON.parse(request.data);
              if (data.imp[0].ext.data) {
                expect(data.imp[0].ext.data).to.not.have.property('pbadslot');
              } else {
                expect(data.imp[0].ext).to.not.have.property('data');
              }
            });

            it('should not send if imp[].ext.data.pbadslot is empty string', function() {
              bidRequests[0].ortb2Imp = {
                ext: {
                  data: {
                    pbadslot: ''
                  }
                }
              };
              const request = spec.buildRequests(bidRequests, {});
              let data = JSON.parse(request.data);
              if (data.imp[0].ext.data) {
                expect(data.imp[0].ext.data).to.not.have.property('pbadslot');
              } else {
                expect(data.imp[0].ext).to.not.have.property('data');
              }
            });

            it('should send if imp[].ext.data.pbadslot is string', function() {
              bidRequests[0].ortb2Imp = {
                ext: {
                  data: {
                    pbadslot: 'abcd'
                  }
                }
              };
              const request = spec.buildRequests(bidRequests, {});
              let data = JSON.parse(request.data);
              expect(data.imp[0].ext.data).to.have.property('pbadslot');
              expect(data.imp[0].ext.data.pbadslot).to.equal('abcd');
            });
          });

          describe('ortb2Imp.ext.data.adserver', function() {
            beforeEach(function () {
              if (bidRequests[0].hasOwnProperty('ortb2Imp')) {
                delete bidRequests[0].ortb2Imp;
              }
            });

            it('should not send if imp[].ext.data object is invalid', function() {
              bidRequests[0].ortb2Imp = {
                ext: {}
              };
              const request = spec.buildRequests(bidRequests, {});
              let data = JSON.parse(request.data);
              expect(data.imp[0].ext).to.not.have.property('data');
            });

            it('should not send if imp[].ext.data.adserver is undefined', function() {
              bidRequests[0].ortb2Imp = {
                ext: {
                  data: {
                  }
                }
              };
              const request = spec.buildRequests(bidRequests, {});
              let data = JSON.parse(request.data);
              if (data.imp[0].ext.data) {
                expect(data.imp[0].ext.data).to.not.have.property('adserver');
              } else {
                expect(data.imp[0].ext).to.not.have.property('data');
              }
            });

            it('should send', function() {
              let adSlotValue = 'abc';
              bidRequests[0].ortb2Imp = {
                ext: {
                  data: {
                    adserver: {
                      name: 'GAM',
                      adslot: adSlotValue
                    }
                  }
                }
              };
              const request = spec.buildRequests(bidRequests, {});
              let data = JSON.parse(request.data);
              expect(data.imp[0].ext.data.adserver.name).to.equal('GAM');
              expect(data.imp[0].ext.data.adserver.adslot).to.equal(adSlotValue);
              expect(data.imp[0].ext.dfp_ad_unit_code).to.equal(adSlotValue);
            });
          });

          describe('ortb2Imp.ext.data.other', function() {
            beforeEach(function () {
              if (bidRequests[0].hasOwnProperty('ortb2Imp')) {
                delete bidRequests[0].ortb2Imp;
              }
            });

            it('should not send if imp[].ext.data object is invalid', function() {
              bidRequests[0].ortb2Imp = {
                ext: {}
              };
              const request = spec.buildRequests(bidRequests, {});
              let data = JSON.parse(request.data);
              expect(data.imp[0].ext).to.not.have.property('data');
            });

            it('should not send if imp[].ext.data.other is undefined', function() {
              bidRequests[0].ortb2Imp = {
                ext: {
                  data: {
                  }
                }
              };
              const request = spec.buildRequests(bidRequests, {});
              let data = JSON.parse(request.data);
              if (data.imp[0].ext.data) {
                expect(data.imp[0].ext.data).to.not.have.property('other');
              } else {
                expect(data.imp[0].ext).to.not.have.property('data');
              }
            });

            it('ortb2Imp.ext.data.other', function() {
              bidRequests[0].ortb2Imp = {
                ext: {
                  data: {
                    other: 1234
                  }
                }
              };
              const request = spec.buildRequests(bidRequests, {});
              let data = JSON.parse(request.data);
              expect(data.imp[0].ext.data.other).to.equal(1234);
            });
          });
        });
      });

      describe('setting imp.floor using floorModule', function() {
        /*
          Use the minimum value among floor from floorModule per mediaType
          If params.adfloor is set then take max(kadfloor, min(floors from floorModule))
          set imp.bidfloor only if it is more than 0
        */

        let newRequest;
        let floorModuleTestData;
        let getFloor = function(req) {
          // actual getFloor module does not work like this :)
          // special treatment for banner since for other mediaTypes we pass *
          if (req.mediaType === 'banner') {
            return floorModuleTestData[req.mediaType][ req.size[0] + 'x' + req.size[1] ] || {};
          }
          return floorModuleTestData[req.mediaType] || {};
        };

        beforeEach(() => {
          floorModuleTestData = {
            'banner': {
              '300x250': {
                'currency': 'USD',
                'floor': 1.50
              },
              '300x600': {
                'currency': 'USD',
                'floor': 2.0
              }
            },
            'video': {
              'currency': 'USD',
              'floor': 2.50
            },
            'native': {
              'currency': 'USD',
              'floor': 3.50
            }
          };
          newRequest = utils.deepClone(bannerVideoAndNativeBidRequests);
          newRequest[0].getFloor = getFloor;
        });

        it('bidfloor should be undefined if calculation is <= 0', function() {
          floorModuleTestData.banner['300x250'].floor = 0; // lowest of them all
          newRequest[0].params.kadfloor = undefined;
          let request = spec.buildRequests(newRequest, {
            auctionId: 'new-auction-id'
          });
          let data = JSON.parse(request.data);
          data = data.imp[0];
          expect(data.bidfloor).to.equal(undefined);
        });

        if (FEATURES.VIDEO) {
          it('ignore floormodule o/p if floor is not number', function() {
            floorModuleTestData.banner['300x250'].floor = 'Not-a-Number';
            floorModuleTestData.banner['300x600'].floor = 'Not-a-Number';
            newRequest[0].params.kadfloor = undefined;
            let request = spec.buildRequests(newRequest, {
              auctionId: 'new-auction-id'
            });
            let data = JSON.parse(request.data);
            data = data.imp[0];
            expect(data.bidfloor).to.equal(2.5); // video will be lowest now
          });

          it('ignore floormodule o/p if currency is not matched', function() {
            floorModuleTestData.banner['300x250'].currency = 'INR';
            floorModuleTestData.banner['300x600'].currency = 'INR';
            newRequest[0].params.kadfloor = undefined;
            let request = spec.buildRequests(newRequest, {
              auctionId: 'new-auction-id'
            });
            let data = JSON.parse(request.data);
            data = data.imp[0];
            expect(data.bidfloor).to.equal(2.5); // video will be lowest now
          });
        }

        it('kadfloor is not passed, use minimum from floorModule', function() {
          newRequest[0].params.kadfloor = undefined;
          let request = spec.buildRequests(newRequest, {
            auctionId: 'new-auction-id'
          });
          let data = JSON.parse(request.data);
          data = data.imp[0];
          expect(data.bidfloor).to.equal(1.5);
        });

        it('kadfloor is passed as 3, use kadfloor as it is highest', function() {
          newRequest[0].params.kadfloor = '3.0';// yes, we want it as a string
          let request = spec.buildRequests(newRequest, {
            auctionId: 'new-auction-id'
          });
          let data = JSON.parse(request.data);
          data = data.imp[0];
          expect(data.bidfloor).to.equal(3);
        });

        it('kadfloor is passed as 1, use min of floorModule as it is highest', function() {
          newRequest[0].params.kadfloor = '1.0';// yes, we want it as a string
          let request = spec.buildRequests(newRequest, {
            auctionId: 'new-auction-id'
          });
          let data = JSON.parse(request.data);
          data = data.imp[0];
          expect(data.bidfloor).to.equal(1.5);
        });
      });

      it('should NOT include coppa flag in bid request if coppa config is not present', () => {
        const request = spec.buildRequests(bidRequests, {});
        let data = JSON.parse(request.data);
        if (data.regs) {
          // in case GDPR is set then data.regs will exist
          expect(data.regs.coppa).to.equal(undefined);
        } else {
          expect(data.regs).to.equal(undefined);
        }
      });

      it('should include coppa flag in bid request if coppa is set to true', () => {
        let sandbox = sinon.sandbox.create();
        sandbox.stub(config, 'getConfig').callsFake(key => {
          const config = {
            'coppa': true
          };
          return config[key];
        });
        const request = spec.buildRequests(bidRequests, {});
        let data = JSON.parse(request.data);
        expect(data.regs.coppa).to.equal(1);
        sandbox.restore();
      });

      it('should NOT include coppa flag in bid request if coppa is set to false', () => {
        let sandbox = sinon.sandbox.create();
        sandbox.stub(config, 'getConfig').callsFake(key => {
          const config = {
            'coppa': false
          };
          return config[key];
        });
        const request = spec.buildRequests(bidRequests, {});
        let data = JSON.parse(request.data);
        if (data.regs) {
          // in case GDPR is set then data.regs will exist
          expect(data.regs.coppa).to.equal(undefined);
        } else {
          expect(data.regs).to.equal(undefined);
        }
        sandbox.restore();
      });

      describe('AdsrvrOrgId from userId module', function() {
        let sandbox;
        beforeEach(() => {
          sandbox = sinon.sandbox.create();
        });

        afterEach(() => {
          sandbox.restore();
        });

        it('Request should have AdsrvrOrgId config params', function() {
          bidRequests[0].userId = {};
          bidRequests[0].userId.tdid = 'TTD_ID_FROM_USER_ID_MODULE';
          bidRequests[0].userIdAsEids = createEidsArray(bidRequests[0].userId);
          let request = spec.buildRequests(bidRequests, {});
          let data = JSON.parse(request.data);
          expect(data.user.eids).to.deep.equal([{
            'source': 'adserver.org',
            'uids': [{
              'id': 'TTD_ID_FROM_USER_ID_MODULE',
              'atype': 1,
              'ext': {
                'rtiPartner': 'TDID'
              }
            }]
          }]);
        });

        it('Request should have adsrvrOrgId from UserId Module if config and userId module both have TTD ID', function() {
          sandbox.stub(config, 'getConfig').callsFake((key) => {
            var config = {
              adsrvrOrgId: {
                'TDID': 'TTD_ID_FROM_CONFIG',
                'TDID_LOOKUP': 'TRUE',
                'TDID_CREATED_AT': '2018-10-01T07:05:40'
              }
            };
            return config[key];
          });
          bidRequests[0].userId = {};
          bidRequests[0].userId.tdid = 'TTD_ID_FROM_USER_ID_MODULE';
          bidRequests[0].userIdAsEids = createEidsArray(bidRequests[0].userId);
          let request = spec.buildRequests(bidRequests, {});
          let data = JSON.parse(request.data);
          expect(data.user.eids).to.deep.equal([{
            'source': 'adserver.org',
            'uids': [{
              'id': 'TTD_ID_FROM_USER_ID_MODULE',
              'atype': 1,
              'ext': {
                'rtiPartner': 'TDID'
              }
            }]
          }]);
        });

        it('Request should NOT have adsrvrOrgId params if userId is NOT object', function() {
          let request = spec.buildRequests(bidRequests, {});
          let data = JSON.parse(request.data);
          expect(data.user.eids).to.deep.equal(undefined);
        });

        it('Request should NOT have adsrvrOrgId params if userId.tdid is NOT string', function() {
          bidRequests[0].userId = {
            tdid: 1234
          };
          let request = spec.buildRequests(bidRequests, {});
          let data = JSON.parse(request.data);
          expect(data.user.eids).to.deep.equal(undefined);
        });
      });

      describe('UserIds from request', function() {
        describe('pubcommon Id', function() {
          it('send the pubcommon id if it is present', function() {
            bidRequests[0].userId = {};
            bidRequests[0].userId.pubcid = 'pub_common_user_id';
            bidRequests[0].userIdAsEids = createEidsArray(bidRequests[0].userId);
            let request = spec.buildRequests(bidRequests, {});
            let data = JSON.parse(request.data);
            expect(data.user.eids).to.deep.equal([{
              'source': 'pubcid.org',
              'uids': [{
                'id': 'pub_common_user_id',
                'atype': 1
              }]
            }]);
          });

          it('do not pass if not string', function() {
            bidRequests[0].userId = {};
            bidRequests[0].userId.pubcid = 1;
            bidRequests[0].userIdAsEids = createEidsArray(bidRequests[0].userId);
            let request = spec.buildRequests(bidRequests, {});
            let data = JSON.parse(request.data);
            expect(data.user.eids).to.equal(undefined);
            bidRequests[0].userId.pubcid = [];
            bidRequests[0].userIdAsEids = createEidsArray(bidRequests[0].userId);
            request = spec.buildRequests(bidRequests, {});
            data = JSON.parse(request.data);
            expect(data.user.eids).to.equal(undefined);
            bidRequests[0].userId.pubcid = null;
            bidRequests[0].userIdAsEids = createEidsArray(bidRequests[0].userId);
            request = spec.buildRequests(bidRequests, {});
            data = JSON.parse(request.data);
            expect(data.user.eids).to.equal(undefined);
            bidRequests[0].userId.pubcid = {};
            bidRequests[0].userIdAsEids = createEidsArray(bidRequests[0].userId);
            request = spec.buildRequests(bidRequests, {});
            data = JSON.parse(request.data);
            expect(data.user.eids).to.equal(undefined);
          });
        });

        describe('ID5 Id', function() {
          it('send the id5 id if it is present', function() {
            bidRequests[0].userId = {};
            bidRequests[0].userId.id5id = { uid: 'id5-user-id' };
            bidRequests[0].userIdAsEids = createEidsArray(bidRequests[0].userId);
            let request = spec.buildRequests(bidRequests, {});
            let data = JSON.parse(request.data);
            expect(data.user.eids).to.deep.equal([{
              'source': 'id5-sync.com',
              'uids': [{
                'id': 'id5-user-id',
                'atype': 1
              }]
            }]);
          });

          it('do not pass if not string', function() {
            bidRequests[0].userId = {};
            bidRequests[0].userId.id5id = { uid: 1 };
            bidRequests[0].userIdAsEids = createEidsArray(bidRequests[0].userId);
            let request = spec.buildRequests(bidRequests, {});
            let data = JSON.parse(request.data);
            expect(data.user.eids).to.equal(undefined);
            bidRequests[0].userId.id5id = { uid: [] };
            bidRequests[0].userIdAsEids = createEidsArray(bidRequests[0].userId);
            request = spec.buildRequests(bidRequests, {});
            data = JSON.parse(request.data);
            expect(data.user.eids).to.equal(undefined);
            bidRequests[0].userId.id5id = { uid: null };
            bidRequests[0].userIdAsEids = createEidsArray(bidRequests[0].userId);
            request = spec.buildRequests(bidRequests, {});
            data = JSON.parse(request.data);
            expect(data.user.eids).to.equal(undefined);
            bidRequests[0].userId.id5id = { uid: {} };
            bidRequests[0].userIdAsEids = createEidsArray(bidRequests[0].userId);
            request = spec.buildRequests(bidRequests, {});
            data = JSON.parse(request.data);
            expect(data.user.eids).to.equal(undefined);
          });
        });

        describe('Criteo Id', function() {
          it('send the criteo id if it is present', function() {
            bidRequests[0].userId = {};
            bidRequests[0].userId.criteoId = 'criteo-user-id';
            bidRequests[0].userIdAsEids = createEidsArray(bidRequests[0].userId);
            let request = spec.buildRequests(bidRequests, {});
            let data = JSON.parse(request.data);
            expect(data.user.eids).to.deep.equal([{
              'source': 'criteo.com',
              'uids': [{
                'id': 'criteo-user-id',
                'atype': 1
              }]
            }]);
          });

          it('do not pass if not string', function() {
            bidRequests[0].userId = {};
            bidRequests[0].userId.criteoId = 1;
            bidRequests[0].userIdAsEids = createEidsArray(bidRequests[0].userId);
            let request = spec.buildRequests(bidRequests, {});
            let data = JSON.parse(request.data);
            expect(data.user.eids).to.equal(undefined);
            bidRequests[0].userId.criteoId = [];
            bidRequests[0].userIdAsEids = createEidsArray(bidRequests[0].userId);
            request = spec.buildRequests(bidRequests, {});
            data = JSON.parse(request.data);
            expect(data.user.eids).to.equal(undefined);
            bidRequests[0].userId.criteoId = null;
            bidRequests[0].userIdAsEids = createEidsArray(bidRequests[0].userId);
            request = spec.buildRequests(bidRequests, {});
            data = JSON.parse(request.data);
            expect(data.user.eids).to.equal(undefined);
            bidRequests[0].userId.criteoId = {};
            bidRequests[0].userIdAsEids = createEidsArray(bidRequests[0].userId);
            request = spec.buildRequests(bidRequests, {});
            data = JSON.parse(request.data);
            expect(data.user.eids).to.equal(undefined);
          });
        });

        describe('IdentityLink Id', function() {
          it('send the identity-link id if it is present', function() {
            bidRequests[0].userId = {};
            bidRequests[0].userId.idl_env = 'identity-link-user-id';
            bidRequests[0].userIdAsEids = createEidsArray(bidRequests[0].userId);
            let request = spec.buildRequests(bidRequests, {});
            let data = JSON.parse(request.data);
            expect(data.user.eids).to.deep.equal([{
              'source': 'liveramp.com',
              'uids': [{
                'id': 'identity-link-user-id',
                'atype': 3
              }]
            }]);
          });

          it('do not pass if not string', function() {
            bidRequests[0].userId = {};
            bidRequests[0].userId.idl_env = 1;
            bidRequests[0].userIdAsEids = createEidsArray(bidRequests[0].userId);
            let request = spec.buildRequests(bidRequests, {});
            let data = JSON.parse(request.data);
            expect(data.user.eids).to.equal(undefined);
            bidRequests[0].userId.idl_env = [];
            bidRequests[0].userIdAsEids = createEidsArray(bidRequests[0].userId);
            request = spec.buildRequests(bidRequests, {});
            data = JSON.parse(request.data);
            expect(data.user.eids).to.equal(undefined);
            bidRequests[0].userId.idl_env = null;
            bidRequests[0].userIdAsEids = createEidsArray(bidRequests[0].userId);
            request = spec.buildRequests(bidRequests, {});
            data = JSON.parse(request.data);
            expect(data.user.eids).to.equal(undefined);
            bidRequests[0].userId.idl_env = {};
            bidRequests[0].userIdAsEids = createEidsArray(bidRequests[0].userId);
            request = spec.buildRequests(bidRequests, {});
            data = JSON.parse(request.data);
            expect(data.user.eids).to.equal(undefined);
          });
        });

        describe('LiveIntent Id', function() {
          it('send the LiveIntent id if it is present', function() {
            bidRequests[0].userId = {};
            bidRequests[0].userId.lipb = { lipbid: 'live-intent-user-id' };
            bidRequests[0].userIdAsEids = createEidsArray(bidRequests[0].userId);
            let request = spec.buildRequests(bidRequests, {});
            let data = JSON.parse(request.data);
            expect(data.user.eids).to.deep.equal([{
              'source': 'liveintent.com',
              'uids': [{
                'id': 'live-intent-user-id',
                'atype': 3
              }]
            }]);
          });

          it('do not pass if not string', function() {
            bidRequests[0].userId = {};
            bidRequests[0].userId.lipb = { lipbid: 1 };
            bidRequests[0].userIdAsEids = createEidsArray(bidRequests[0].userId);
            let request = spec.buildRequests(bidRequests, {});
            let data = JSON.parse(request.data);
            expect(data.user.eids).to.equal(undefined);
            bidRequests[0].userId.lipb.lipbid = [];
            bidRequests[0].userIdAsEids = createEidsArray(bidRequests[0].userId);
            request = spec.buildRequests(bidRequests, {});
            data = JSON.parse(request.data);
            expect(data.user.eids).to.equal(undefined);
            bidRequests[0].userId.lipb.lipbid = null;
            bidRequests[0].userIdAsEids = createEidsArray(bidRequests[0].userId);
            request = spec.buildRequests(bidRequests, {});
            data = JSON.parse(request.data);
            expect(data.user.eids).to.equal(undefined);
            bidRequests[0].userId.lipb.lipbid = {};
            bidRequests[0].userIdAsEids = createEidsArray(bidRequests[0].userId);
            request = spec.buildRequests(bidRequests, {});
            data = JSON.parse(request.data);
            expect(data.user.eids).to.equal(undefined);
          });
        });

        describe('Parrable Id', function() {
          it('send the Parrable id if it is present', function() {
            bidRequests[0].userId = {};
            bidRequests[0].userId.parrableId = { eid: 'parrable-user-id' };
            bidRequests[0].userIdAsEids = createEidsArray(bidRequests[0].userId);
            let request = spec.buildRequests(bidRequests, {});
            let data = JSON.parse(request.data);
            expect(data.user.eids).to.deep.equal([{
              'source': 'parrable.com',
              'uids': [{
                'id': 'parrable-user-id',
                'atype': 1
              }]
            }]);
          });

          it('do not pass if not object with eid key', function() {
            bidRequests[0].userId = {};
            bidRequests[0].userId.parrableid = 1;
            bidRequests[0].userIdAsEids = createEidsArray(bidRequests[0].userId);
            let request = spec.buildRequests(bidRequests, {});
            let data = JSON.parse(request.data);
            expect(data.user.eids).to.equal(undefined);
            bidRequests[0].userId.parrableid = [];
            bidRequests[0].userIdAsEids = createEidsArray(bidRequests[0].userId);
            request = spec.buildRequests(bidRequests, {});
            data = JSON.parse(request.data);
            expect(data.user.eids).to.equal(undefined);
            bidRequests[0].userId.parrableid = null;
            bidRequests[0].userIdAsEids = createEidsArray(bidRequests[0].userId);
            request = spec.buildRequests(bidRequests, {});
            data = JSON.parse(request.data);
            expect(data.user.eids).to.equal(undefined);
            bidRequests[0].userId.parrableid = {};
            bidRequests[0].userIdAsEids = createEidsArray(bidRequests[0].userId);
            request = spec.buildRequests(bidRequests, {});
            data = JSON.parse(request.data);
            expect(data.user.eids).to.equal(undefined);
          });
        });

        describe('Britepool Id', function() {
          it('send the Britepool id if it is present', function() {
            bidRequests[0].userId = {};
            bidRequests[0].userId.britepoolid = 'britepool-user-id';
            bidRequests[0].userIdAsEids = createEidsArray(bidRequests[0].userId);
            let request = spec.buildRequests(bidRequests, {});
            let data = JSON.parse(request.data);
            expect(data.user.eids).to.deep.equal([{
              'source': 'britepool.com',
              'uids': [{
                'id': 'britepool-user-id',
                'atype': 3
              }]
            }]);
          });

          it('do not pass if not string', function() {
            bidRequests[0].userId = {};
            bidRequests[0].userId.britepoolid = 1;
            bidRequests[0].userIdAsEids = createEidsArray(bidRequests[0].userId);
            let request = spec.buildRequests(bidRequests, {});
            let data = JSON.parse(request.data);
            expect(data.user.eids).to.equal(undefined);
            bidRequests[0].userId.britepoolid = [];
            bidRequests[0].userIdAsEids = createEidsArray(bidRequests[0].userId);
            request = spec.buildRequests(bidRequests, {});
            data = JSON.parse(request.data);
            expect(data.user.eids).to.equal(undefined);
            bidRequests[0].userId.britepoolid = null;
            bidRequests[0].userIdAsEids = createEidsArray(bidRequests[0].userId);
            request = spec.buildRequests(bidRequests, {});
            data = JSON.parse(request.data);
            expect(data.user.eids).to.equal(undefined);
            bidRequests[0].userId.britepoolid = {};
            bidRequests[0].userIdAsEids = createEidsArray(bidRequests[0].userId);
            request = spec.buildRequests(bidRequests, {});
            data = JSON.parse(request.data);
            expect(data.user.eids).to.equal(undefined);
          });
        });

        describe('NetId', function() {
          it('send the NetId if it is present', function() {
            bidRequests[0].userId = {};
            bidRequests[0].userId.netId = 'netid-user-id';
            bidRequests[0].userIdAsEids = createEidsArray(bidRequests[0].userId);
            let request = spec.buildRequests(bidRequests, {});
            let data = JSON.parse(request.data);
            expect(data.user.eids).to.deep.equal([{
              'source': 'netid.de',
              'uids': [{
                'id': 'netid-user-id',
                'atype': 1
              }]
            }]);
          });

          it('do not pass if not string', function() {
            bidRequests[0].userId = {};
            bidRequests[0].userId.netId = 1;
            bidRequests[0].userIdAsEids = createEidsArray(bidRequests[0].userId);
            let request = spec.buildRequests(bidRequests, {});
            let data = JSON.parse(request.data);
            expect(data.user.eids).to.equal(undefined);
            bidRequests[0].userId.netId = [];
            bidRequests[0].userIdAsEids = createEidsArray(bidRequests[0].userId);
            request = spec.buildRequests(bidRequests, {});
            data = JSON.parse(request.data);
            expect(data.user.eids).to.equal(undefined);
            bidRequests[0].userId.netId = null;
            bidRequests[0].userIdAsEids = createEidsArray(bidRequests[0].userId);
            request = spec.buildRequests(bidRequests, {});
            data = JSON.parse(request.data);
            expect(data.user.eids).to.equal(undefined);
            bidRequests[0].userId.netId = {};
            bidRequests[0].userIdAsEids = createEidsArray(bidRequests[0].userId);
            request = spec.buildRequests(bidRequests, {});
            data = JSON.parse(request.data);
            expect(data.user.eids).to.equal(undefined);
          });
        });
      });

	  it('should pass device.sua if present in bidderRequest fpd ortb2 object', function () {
        const suaObject = {'source': 2, 'platform': {'brand': 'macOS', 'version': ['12', '4', '0']}, 'browsers': [{'brand': 'Not_A Brand', 'version': ['99', '0', '0', '0']}, {'brand': 'Google Chrome', 'version': ['109', '0', '5414', '119']}, {'brand': 'Chromium', 'version': ['109', '0', '5414', '119']}], 'mobile': 0, 'model': '', 'bitness': '64', 'architecture': 'x86'};
        let request = spec.buildRequests(multipleMediaRequests, {
          auctionId: 'new-auction-id',
		  ortb2: {
            device: {
              sua: suaObject
            }
		  }
        });
        let data = JSON.parse(request.data);
        expect(data.device.sua).to.exist.and.to.be.an('object');
        expect(data.device.sua).to.deep.equal(suaObject);
      });

      it('Request params should have valid native bid request for all valid params', function () {
        let request = spec.buildRequests(nativeBidRequests, {
          auctionId: 'new-auction-id'
        });
        let data = JSON.parse(request.data);
        expect(data.imp[0].native).to.exist;
        expect(data.imp[0].native['request']).to.exist;
        expect(data.imp[0].tagid).to.equal('/43743431/NativeAutomationPrebid');
        expect(data.imp[0]['native']['request']).to.exist.and.to.be.an('string');
        expect(data.imp[0]['native']['request']).to.exist.and.to.equal(validnativeBidImpression.native.request);
      });

      it('Request params should not have valid native bid request for non native request', function () {
        let request = spec.buildRequests(bidRequests, {
          auctionId: 'new-auction-id'
        });
        let data = JSON.parse(request.data);
        expect(data.imp[0].native).to.not.exist;
      });

      it('Request params should have valid native bid request with valid required param values for all valid params', function () {
        let request = spec.buildRequests(nativeBidRequestsWithRequiredParam, {
          auctionId: 'new-auction-id'
        });
        let data = JSON.parse(request.data);
        expect(data.imp[0].native).to.exist;
        expect(data.imp[0].native['request']).to.exist;
        expect(data.imp[0].tagid).to.equal('/43743431/NativeAutomationPrebid');
        expect(data.imp[0]['native']['request']).to.exist.and.to.be.an('string');
        expect(data.imp[0]['native']['request']).to.exist.and.to.equal(validnativeBidImpressionWithRequiredParam.native.request);
      });

      it('Request params should have valid native bid request for all native params', function () {
        let request = spec.buildRequests(nativeBidRequestsWithAllParams, {
          auctionId: 'new-auction-id'
        });
        let data = JSON.parse(request.data);
        expect(data.imp[0].native).to.exist;
        expect(data.imp[0].native['request']).to.exist;
        expect(data.imp[0].tagid).to.equal('/43743431/NativeAutomationPrebid');
        expect(data.imp[0]['native']['request']).to.exist.and.to.be.an('string');
        expect(data.imp[0]['native']['request']).to.exist.and.to.equal(validnativeBidImpressionWithAllParams.native.request);
      });

      it('Request params - should handle banner and native format in single adunit', function() {
        let request = spec.buildRequests(bannerAndNativeBidRequests, {
          auctionId: 'new-auction-id'
        });
        let data = JSON.parse(request.data);
        data = data.imp[0];

        expect(data.banner).to.exist;
        expect(data.banner.w).to.equal(300);
        expect(data.banner.h).to.equal(250);
        expect(data.banner.format).to.exist;
        expect(data.banner.format.length).to.equal(bannerAndNativeBidRequests[0].mediaTypes.banner.sizes.length);

        expect(data.native).to.exist;
        expect(data.native.request).to.exist;
      });

      it('Request params - banner and native multiformat request - should have native object incase of invalid config present', function() {
        bannerAndNativeBidRequests[0].mediaTypes.native = {
          title: { required: true },
          image: { required: true },
          sponsoredBy: { required: true },
          clickUrl: { required: true }
        };
        bannerAndNativeBidRequests[0].nativeParams = {
          title: { required: true },
          image: { required: true },
          sponsoredBy: { required: true },
          clickUrl: { required: true }
        }
        let request = spec.buildRequests(bannerAndNativeBidRequests, {
          auctionId: 'new-auction-id'
        });
        let data = JSON.parse(request.data);
        data = data.imp[0];

        expect(data.banner).to.exist;
        expect(data.native).to.exist;
      });

      it('Request params - should not add banner object if mediaTypes.banner is missing, but adunits.sizes is present', function() {
        delete bannerAndNativeBidRequests[0].mediaTypes.banner;
        bannerAndNativeBidRequests[0].sizes = [729, 90];

        let request = spec.buildRequests(bannerAndNativeBidRequests, {
          auctionId: 'new-auction-id'
        });
        let data = JSON.parse(request.data);
        data = data.imp[0];

        expect(data.banner).to.not.exist;

        expect(data.native).to.exist;
        expect(data.native.request).to.exist;
      });

      if (FEATURES.VIDEO) {
        it('Request params - should not contain banner imp if mediaTypes.banner is not present and sizes is specified in bid.sizes', function() {
          delete bannerAndVideoBidRequests[0].mediaTypes.banner;
          bannerAndVideoBidRequests[0].params.sizes = [300, 250];

          let request = spec.buildRequests(bannerAndVideoBidRequests, {
            auctionId: 'new-auction-id'
          });
          let data = JSON.parse(request.data);
          data = data.imp[0];
          expect(data.banner).to.not.exist;
        });

        it('Request params check for 1 banner and 1 video ad', function () {
          let request = spec.buildRequests(multipleMediaRequests, {
            auctionId: 'new-auction-id'
          });
          let data = JSON.parse(request.data);

          expect(data.imp).to.be.an('array')
          expect(data.imp).with.length.above(1);

          expect(data.at).to.equal(1); // auction type
          expect(data.cur[0]).to.equal('USD'); // currency
          expect(data.site.domain).to.be.a('string'); // domain should be set
          expect(data.site.page).to.equal(multipleMediaRequests[0].params.kadpageurl); // forced pageURL
          expect(data.site.publisher.id).to.equal(multipleMediaRequests[0].params.publisherId); // publisher Id
          expect(data.user.yob).to.equal(parseInt(multipleMediaRequests[0].params.yob)); // YOB
          expect(data.user.gender).to.equal(multipleMediaRequests[0].params.gender); // Gender
          expect(data.device.geo.lat).to.not.equal(parseFloat(multipleMediaRequests[0].params.lat)); // Latitude
          expect(data.device.geo.lon).to.not.equal(parseFloat(multipleMediaRequests[0].params.lon)); // Lognitude
          expect(data.user.geo.lat).to.not.equal(parseFloat(multipleMediaRequests[0].params.lat)); // Latitude
          expect(data.user.geo.lon).to.not.equal(parseFloat(multipleMediaRequests[0].params.lon)); // Lognitude
          expect(data.ext.wrapper.wv).to.equal($$REPO_AND_VERSION$$); // Wrapper Version
          expect(data.ext.wrapper.transactionId).to.equal(multipleMediaRequests[0].transactionId); // Prebid TransactionId
          expect(data.ext.wrapper.wiid).to.equal(multipleMediaRequests[0].params.wiid); // OpenWrap: Wrapper Impression ID
          expect(data.ext.wrapper.profile).to.equal(parseInt(multipleMediaRequests[0].params.profId)); // OpenWrap: Wrapper Profile ID
          expect(data.ext.wrapper.version).to.equal(parseInt(multipleMediaRequests[0].params.verId)); // OpenWrap: Wrapper Profile Version ID

          // banner imp object check
          expect(data.imp[0].id).to.equal(multipleMediaRequests[0].bidId); // Prebid bid id is passed as id
          expect(data.imp[0].bidfloor).to.equal(parseFloat(multipleMediaRequests[0].params.kadfloor)); // kadfloor
          expect(data.imp[0].tagid).to.equal('/15671365/DMDemo'); // tagid
          expect(data.imp[0].banner.w).to.equal(300); // width
          expect(data.imp[0].banner.h).to.equal(250); // height
          expect(data.imp[0].ext.pmZoneId).to.equal(multipleMediaRequests[0].params.pmzoneid.split(',').slice(0, 50).map(id => id.trim()).join()); // pmzoneid

          // video imp object check
          expect(data.imp[1].video).to.exist;
          expect(data.imp[1].tagid).to.equal('Div1');
          expect(data.imp[1]['video']['mimes']).to.exist.and.to.be.an('array');
          expect(data.imp[1]['video']['mimes'][0]).to.equal(multipleMediaRequests[1].params.video['mimes'][0]);
          expect(data.imp[1]['video']['mimes'][1]).to.equal(multipleMediaRequests[1].params.video['mimes'][1]);
          expect(data.imp[1]['video']['minduration']).to.equal(multipleMediaRequests[1].params.video['minduration']);
          expect(data.imp[1]['video']['maxduration']).to.equal(multipleMediaRequests[1].params.video['maxduration']);
          expect(data.imp[1]['video']['startdelay']).to.equal(multipleMediaRequests[1].params.video['startdelay']);

          expect(data.imp[1]['video']['playbackmethod']).to.exist.and.to.be.an('array');
          expect(data.imp[1]['video']['playbackmethod'][0]).to.equal(multipleMediaRequests[1].params.video['playbackmethod'][0]);
          expect(data.imp[1]['video']['playbackmethod'][1]).to.equal(multipleMediaRequests[1].params.video['playbackmethod'][1]);

          expect(data.imp[1]['video']['api']).to.exist.and.to.be.an('array');
          expect(data.imp[1]['video']['api'][0]).to.equal(multipleMediaRequests[1].params.video['api'][0]);
          expect(data.imp[1]['video']['api'][1]).to.equal(multipleMediaRequests[1].params.video['api'][1]);

          expect(data.imp[1]['video']['protocols']).to.exist.and.to.be.an('array');
          expect(data.imp[1]['video']['protocols'][0]).to.equal(multipleMediaRequests[1].params.video['protocols'][0]);
          expect(data.imp[1]['video']['protocols'][1]).to.equal(multipleMediaRequests[1].params.video['protocols'][1]);

          expect(data.imp[1]['video']['battr']).to.exist.and.to.be.an('array');
          expect(data.imp[1]['video']['battr'][0]).to.equal(multipleMediaRequests[1].params.video['battr'][0]);
          expect(data.imp[1]['video']['battr'][1]).to.equal(multipleMediaRequests[1].params.video['battr'][1]);

          expect(data.imp[1]['video']['linearity']).to.equal(multipleMediaRequests[1].params.video['linearity']);
          expect(data.imp[1]['video']['placement']).to.equal(multipleMediaRequests[1].params.video['placement']);
          expect(data.imp[1]['video']['plcmt']).to.equal(multipleMediaRequests[1].params.video['plcmt']);
          expect(data.imp[1]['video']['minbitrate']).to.equal(multipleMediaRequests[1].params.video['minbitrate']);
          expect(data.imp[1]['video']['maxbitrate']).to.equal(multipleMediaRequests[1].params.video['maxbitrate']);

          expect(data.imp[1]['video']['w']).to.equal(multipleMediaRequests[1].mediaTypes.video.playerSize[0]);
          expect(data.imp[1]['video']['h']).to.equal(multipleMediaRequests[1].mediaTypes.video.playerSize[1]);
        });

        // ================================================
        it('Request params - should handle banner and video format in single adunit', function() {
          let request = spec.buildRequests(bannerAndVideoBidRequests, {
            auctionId: 'new-auction-id'
          });
          let data = JSON.parse(request.data);
          data = data.imp[0];
          expect(data.banner).to.exist;
          expect(data.banner.w).to.equal(300);
          expect(data.banner.h).to.equal(250);
          expect(data.banner.format).to.exist;
          expect(data.banner.format.length).to.equal(bannerAndVideoBidRequests[0].mediaTypes.banner.sizes.length);

          // Case: when size is not present in adslo
          bannerAndVideoBidRequests[0].params.adSlot = '/15671365/DMDemo';
          request = spec.buildRequests(bannerAndVideoBidRequests, {
            auctionId: 'new-auction-id'
          });
          data = JSON.parse(request.data);
          data = data.imp[0];
          expect(data.banner).to.exist;
          expect(data.banner.w).to.equal(bannerAndVideoBidRequests[0].mediaTypes.banner.sizes[0][0]);
          expect(data.banner.h).to.equal(bannerAndVideoBidRequests[0].mediaTypes.banner.sizes[0][1]);
          expect(data.banner.format).to.exist;
          expect(data.banner.format.length).to.equal(bannerAndVideoBidRequests[0].mediaTypes.banner.sizes.length - 1);

          expect(data.video).to.exist;
          expect(data.video.w).to.equal(bannerAndVideoBidRequests[0].mediaTypes.video.playerSize[0]);
          expect(data.video.h).to.equal(bannerAndVideoBidRequests[0].mediaTypes.video.playerSize[1]);
        });

        it('Request params - should handle banner, video and native format in single adunit', function() {
          let request = spec.buildRequests(bannerVideoAndNativeBidRequests, {
            auctionId: 'new-auction-id'
          });
          let data = JSON.parse(request.data);
          data = data.imp[0];

          expect(data.banner).to.exist;
          expect(data.banner.w).to.equal(300);
          expect(data.banner.h).to.equal(250);
          expect(data.banner.format).to.exist;
          expect(data.banner.format.length).to.equal(bannerAndNativeBidRequests[0].mediaTypes.banner.sizes.length);

          expect(data.video).to.exist;
          expect(data.video.w).to.equal(bannerAndVideoBidRequests[0].mediaTypes.video.playerSize[0]);
          expect(data.video.h).to.equal(bannerAndVideoBidRequests[0].mediaTypes.video.playerSize[1]);

          expect(data.native).to.exist;
          expect(data.native.request).to.exist;
        });

        it('Request params - should handle video and native format in single adunit', function() {
          let request = spec.buildRequests(videoAndNativeBidRequests, {
            auctionId: 'new-auction-id'
          });
          let data = JSON.parse(request.data);
          data = data.imp[0];

          expect(data.video).to.exist;
          expect(data.video.w).to.equal(bannerAndVideoBidRequests[0].mediaTypes.video.playerSize[0]);
          expect(data.video.h).to.equal(bannerAndVideoBidRequests[0].mediaTypes.video.playerSize[1]);

          expect(data.native).to.exist;
          expect(data.native.request).to.exist;
        });

        it('Request params - banner and video req in single adslot - should ignore banner imp if banner size is set to fluid and send video imp object', function () {
          /* Adslot configured for banner and video.
             banner size is set to [['fluid'], [300, 250]]
             adslot specifies a size as 300x250
             => banner imp object should have primary w and h set to 300 and 250. fluid is ignored
          */
          bannerAndVideoBidRequests[0].mediaTypes.banner.sizes = [['fluid'], [160, 600]];

          let request = spec.buildRequests(bannerAndVideoBidRequests, {
            auctionId: 'new-auction-id'
          });
          let data = JSON.parse(request.data);
          data = data.imp[0];

          expect(data.banner).to.exist;
          expect(data.banner.w).to.equal(300);
          expect(data.banner.h).to.equal(250);
          expect(data.banner.format).to.exist;
          expect(data.banner.format[0].w).to.equal(160);
          expect(data.banner.format[0].h).to.equal(600);

          /* Adslot configured for banner and video.
             banner size is set to [['fluid'], [300, 250]]
             adslot does not specify any size
             => banner imp object should have primary w and h set to 300 and 250. fluid is ignored
          */
          bannerAndVideoBidRequests[0].mediaTypes.banner.sizes = [['fluid'], [160, 600]];
          bannerAndVideoBidRequests[0].params.adSlot = '/15671365/DMDemo';

          request = spec.buildRequests(bannerAndVideoBidRequests, {
            auctionId: 'new-auction-id'
          });
          data = JSON.parse(request.data);
          data = data.imp[0];

          expect(data.banner).to.exist;
          expect(data.banner.w).to.equal(160);
          expect(data.banner.h).to.equal(600);
          expect(data.banner.format).to.not.exist;

          /* Adslot configured for banner and video.
             banner size is set to [[728 90], ['fluid'], [300, 250]]
             adslot does not specify any size
             => banner imp object should have primary w and h set to 728 and 90.
                banner.format should have 300, 250 set in it
                fluid is ignore
          */

          bannerAndVideoBidRequests[0].mediaTypes.banner.sizes = [[728, 90], ['fluid'], [300, 250]];
          request = spec.buildRequests(bannerAndVideoBidRequests, {
            auctionId: 'new-auction-id'
          });
          data = JSON.parse(request.data);
          data = data.imp[0];

          expect(data.banner).to.exist;
          expect(data.banner.w).to.equal(728);
          expect(data.banner.h).to.equal(90);
          expect(data.banner.format).to.exist;
          expect(data.banner.format[0].w).to.equal(300);
          expect(data.banner.format[0].h).to.equal(250);

          /* Adslot configured for banner and video.
             banner size is set to [['fluid']]
             adslot does not specify any size
             => banner object should not be sent in the request. only video should be sent.
          */

          bannerAndVideoBidRequests[0].mediaTypes.banner.sizes = [['fluid']];
          request = spec.buildRequests(bannerAndVideoBidRequests, {
            auctionId: 'new-auction-id'
          });
          data = JSON.parse(request.data);
          data = data.imp[0];

          expect(data.banner).to.not.exist;
          expect(data.video).to.exist;
        });

        it('Request params - video and native multiformat request - should have native object incase of invalid config present', function() {
          videoAndNativeBidRequests[0].mediaTypes.native = {
            title: { required: true },
            image: { required: true },
            sponsoredBy: { required: true },
            clickUrl: { required: true }
          };
          videoAndNativeBidRequests[0].nativeParams = {
            title: { required: true },
            image: { required: true },
            sponsoredBy: { required: true },
            clickUrl: { required: true }
          }
          let request = spec.buildRequests(videoAndNativeBidRequests, {
            auctionId: 'new-auction-id'
          });
          let data = JSON.parse(request.data);
          data = data.imp[0];

          expect(data.video).to.exist;
          expect(data.native).to.exist;
        });

        it('should build video impression if video params are present in adunit.mediaTypes instead of bid.params', function() {
          let videoReq = [{
            'bidder': 'pubmatic',
            'params': {
              'adSlot': 'SLOT_NHB1@728x90',
              'publisherId': '5890',
            },
            'mediaTypes': {
              'video': {
                'playerSize': [
                  [640, 480]
                ],
                'protocols': [1, 2, 5],
                'context': 'instream',
                'mimes': ['video/flv'],
                'skip': 1,
                'linearity': 2
              }
            },
            'adUnitCode': 'video1',
            'transactionId': 'adc36682-887c-41e9-9848-8b72c08332c0',
            'sizes': [
              [640, 480]
            ],
            'bidId': '21b59b1353ba82',
            'bidderRequestId': '1a08245305e6dd',
            'auctionId': 'bad3a743-7491-4d19-9a96-b0a69dd24a67',
            'src': 'client',
            'bidRequestsCount': 1,
            'bidderRequestsCount': 1,
            'bidderWinsCount': 0
          }]
          let request = spec.buildRequests(videoReq, {
            auctionId: 'new-auction-id'
          });
          let data = JSON.parse(request.data);
          data = data.imp[0];
          expect(data.video).to.exist;
        });

        it('should build video impression with overwriting video params present in adunit.mediaTypes with bid.params', function() {
          let videoReq = [{
            'bidder': 'pubmatic',
            'params': {
              'adSlot': 'SLOT_NHB1@728x90',
              'publisherId': '5890',
              'video': {
                'mimes': ['video/mp4'],
                'protocols': [1, 2, 5],
                'linearity': 1
              }
            },
            'mediaTypes': {
              'video': {
                'playerSize': [
                  [640, 480]
                ],
                'protocols': [1, 2, 5],
                'context': 'instream',
                'mimes': ['video/flv'],
                'skip': 1,
                'linearity': 2
              }
            },
            'adUnitCode': 'video1',
            'transactionId': 'adc36682-887c-41e9-9848-8b72c08332c0',
            'sizes': [
              [640, 480]
            ],
            'bidId': '21b59b1353ba82',
            'bidderRequestId': '1a08245305e6dd',
            'auctionId': 'bad3a743-7491-4d19-9a96-b0a69dd24a67',
            'src': 'client',
            'bidRequestsCount': 1,
            'bidderRequestsCount': 1,
            'bidderWinsCount': 0
          }]
          let request = spec.buildRequests(videoReq, {
            auctionId: 'new-auction-id'
          });
          let data = JSON.parse(request.data);
          data = data.imp[0];

          expect(data.video).to.exist;
          expect(data.video.linearity).to.equal(1);
        });

        it('Request params check for video ad', function () {
          let request = spec.buildRequests(videoBidRequests, {
            auctionId: 'new-auction-id'
          });
          let data = JSON.parse(request.data);
          expect(data.imp[0].video).to.exist;
          expect(data.imp[0].tagid).to.equal('Div1');
          expect(data.imp[0]['video']['mimes']).to.exist.and.to.be.an('array');
          expect(data.imp[0]['video']['mimes'][0]).to.equal(videoBidRequests[0].params.video['mimes'][0]);
          expect(data.imp[0]['video']['mimes'][1]).to.equal(videoBidRequests[0].params.video['mimes'][1]);
          expect(data.imp[0]['video']['minduration']).to.equal(videoBidRequests[0].params.video['minduration']);
          expect(data.imp[0]['video']['maxduration']).to.equal(videoBidRequests[0].params.video['maxduration']);
          expect(data.imp[0]['video']['startdelay']).to.equal(videoBidRequests[0].params.video['startdelay']);

          expect(data.imp[0]['video']['playbackmethod']).to.exist.and.to.be.an('array');
          expect(data.imp[0]['video']['playbackmethod'][0]).to.equal(videoBidRequests[0].params.video['playbackmethod'][0]);
          expect(data.imp[0]['video']['playbackmethod'][1]).to.equal(videoBidRequests[0].params.video['playbackmethod'][1]);

          expect(data.imp[0]['video']['api']).to.exist.and.to.be.an('array');
          expect(data.imp[0]['video']['api'][0]).to.equal(videoBidRequests[0].params.video['api'][0]);
          expect(data.imp[0]['video']['api'][1]).to.equal(videoBidRequests[0].params.video['api'][1]);

          expect(data.imp[0]['video']['protocols']).to.exist.and.to.be.an('array');
          expect(data.imp[0]['video']['protocols'][0]).to.equal(videoBidRequests[0].params.video['protocols'][0]);
          expect(data.imp[0]['video']['protocols'][1]).to.equal(videoBidRequests[0].params.video['protocols'][1]);

          expect(data.imp[0]['video']['battr']).to.exist.and.to.be.an('array');
          expect(data.imp[0]['video']['battr'][0]).to.equal(videoBidRequests[0].params.video['battr'][0]);
          expect(data.imp[0]['video']['battr'][1]).to.equal(videoBidRequests[0].params.video['battr'][1]);

          expect(data.imp[0]['video']['linearity']).to.equal(videoBidRequests[0].params.video['linearity']);
          expect(data.imp[0]['video']['placement']).to.equal(videoBidRequests[0].params.video['placement']);
          expect(data.imp[0]['video']['plcmt']).to.equal(videoBidRequests[0].params.video['plcmt']);
          expect(data.imp[0]['video']['minbitrate']).to.equal(videoBidRequests[0].params.video['minbitrate']);
          expect(data.imp[0]['video']['maxbitrate']).to.equal(videoBidRequests[0].params.video['maxbitrate']);

          expect(data.imp[0]['video']['w']).to.equal(videoBidRequests[0].mediaTypes.video.playerSize[0]);
          expect(data.imp[0]['video']['h']).to.equal(videoBidRequests[0].mediaTypes.video.playerSize[1]);
        });
      }

<<<<<<< HEAD
      describe('GPP', function() {
        it('Request params check with GPP Consent', function () {
          let bidRequest = {
            gppConsent: {
              'gppString': 'DBACNYA~CPXxRfAPXxRfAAfKABENB-CgAAAAAAAAAAYgAAAAAAAA~1YNN',
              'fullGppData': {
                'sectionId': 3,
                'gppVersion': 1,
                'sectionList': [
                  5,
                  7
                ],
                'applicableSections': [
                  5
                ],
                'gppString': 'DBACNYA~CPXxRfAPXxRfAAfKABENB-CgAAAAAAAAAAYgAAAAAAAA~1YNN',
                'pingData': {
                  'cmpStatus': 'loaded',
                  'gppVersion': '1.0',
                  'cmpDisplayStatus': 'visible',
                  'supportedAPIs': [
                    'tcfca',
                    'usnat',
                    'usca',
                    'usva',
                    'usco',
                    'usut',
                    'usct'
                  ],
                  'cmpId': 31
                },
                'eventName': 'sectionChange'
              },
              'applicableSections': [
                5
              ],
              'apiVersion': 1
            }
          };
          let request = spec.buildRequests(bidRequests, bidRequest);
          let data = JSON.parse(request.data);
          expect(data.regs.gpp).to.equal('DBACNYA~CPXxRfAPXxRfAAfKABENB-CgAAAAAAAAAAYgAAAAAAAA~1YNN');
          expect(data.regs.gpp_sid[0]).to.equal(5);
        });

        it('Request params check without GPP Consent', function () {
          let bidRequest = {};
          let request = spec.buildRequests(bidRequests, bidRequest);
          let data = JSON.parse(request.data);
          expect(data.regs).to.equal(undefined);
        });

        it('Request params check with GPP Consent read from ortb2', function () {
          let bidRequest = {
            ortb2: {
              regs: {
                'gpp': 'DBACNYA~CPXxRfAPXxRfAAfKABENB-CgAAAAAAAAAAYgAAAAAAAA~1YNN',
                'gpp_sid': [
                  5
                ]
              }
            }
          };
          let request = spec.buildRequests(bidRequests, bidRequest);
          let data = JSON.parse(request.data);
          expect(data.regs.gpp).to.equal('DBACNYA~CPXxRfAPXxRfAAfKABENB-CgAAAAAAAAAAYgAAAAAAAA~1YNN');
          expect(data.regs.gpp_sid[0]).to.equal(5);
=======
      describe('Fledge', function() {
        it('should not send imp.ext.ae when FLEDGE is disabled, ', function () {
          let bidRequest = Object.assign([], bidRequests);
          bidRequest[0].ortb2Imp = {
            ext: { ae: 1 }
          };
          const req = spec.buildRequests(bidRequest, { ...bidRequest, fledgeEnabled: false });
          let data = JSON.parse(req.data);
          if (data.imp[0].ext) {
            expect(data.imp[0].ext).to.not.have.property('ae');
          }
        });

        it('when FLEDGE is enabled, should send whatever is set in ortb2imp.ext.ae in all bid requests', function () {
          let bidRequest = Object.assign([], bidRequests);
          delete bidRequest[0].params.test;
          bidRequest[0].ortb2Imp = {
            ext: { ae: 1 }
          };
          const req = spec.buildRequests(bidRequest, { ...bidRequest, fledgeEnabled: true });
          let data = JSON.parse(req.data);
          expect(data.imp[0].ext.ae).to.equal(1);
>>>>>>> b5a8d52b
        });
      });
  	});

    it('Request params dctr check', function () {
      let multipleBidRequests = [
        {
          bidder: 'pubmatic',
          params: {
            publisherId: '301',
            adSlot: '/15671365/DMDemo@300x250:0',
            dctr: 'key1=val1|key2=val2,!val3'
          },
          placementCode: '/19968336/header-bid-tag-1',
          sizes: [[300, 250], [300, 600]],
          bidId: '23acc48ad47af5',
          requestId: '0fb4905b-9456-4152-86be-c6f6d259ba99',
          bidderRequestId: '1c56ad30b9b8ca8',
          transactionId: '92489f71-1bf2-49a0-adf9-000cea934729'
        },
        {
          bidder: 'pubmatic',
          params: {
            publisherId: '301',
            adSlot: '/15671365/DMDemo@300x250:0',
            kadfloor: '1.2',
            pmzoneid: 'aabc, ddef',
            kadpageurl: 'www.publisher.com',
            yob: '1986',
            gender: 'M',
            lat: '12.3',
            lon: '23.7',
            wiid: '1234567890',
            profId: '100',
            verId: '200',
            currency: 'GBP',
            dctr: 'key1=val3|key2=val1,!val3|key3=val123'
          },
          placementCode: '/19968336/header-bid-tag-1',
          sizes: [[300, 250], [300, 600]],
          bidId: '23acc48ad47af5',
          requestId: '0fb4905b-9456-4152-86be-c6f6d259ba99',
          bidderRequestId: '1c56ad30b9b8ca8',
          transactionId: '92489f71-1bf2-49a0-adf9-000cea934729'
        }
      ];

      let request = spec.buildRequests(multipleBidRequests, {
        auctionId: 'new-auction-id'
      });
      let data = JSON.parse(request.data);

      /* case 1 -
        dctr is found in adunit[0]
      */

      expect(data.imp[0].ext).to.exist.and.to.be.an('object'); // dctr parameter
      expect(data.imp[0].ext.key_val).to.exist.and.to.equal(multipleBidRequests[0].params.dctr);

      /* case 2 -
        dctr not present in adunit[0] but present in adunit[1]
      */
      delete multipleBidRequests[0].params.dctr;
      request = spec.buildRequests(multipleBidRequests, {
        auctionId: 'new-auction-id'
      });
      data = JSON.parse(request.data);

      expect(data.imp[0].ext).to.exist.and.to.deep.equal({});
      expect(data.imp[1].ext).to.exist.and.to.be.an('object'); // dctr parameter
      expect(data.imp[1].ext.key_val).to.exist.and.to.equal(multipleBidRequests[1].params.dctr);

      /* case 3 -
        dctr is present in adunit[0], but is not a string value
      */
      multipleBidRequests[0].params.dctr = 123;
      request = spec.buildRequests(multipleBidRequests, {
        auctionId: 'new-auction-id'
      });
      data = JSON.parse(request.data);

      expect(data.imp[0].ext).to.exist.and.to.deep.equal({});
    });

    it('Request params deals check', function () {
      let multipleBidRequests = [
        {
          bidder: 'pubmatic',
          params: {
            publisherId: '301',
            adSlot: '/15671365/DMDemo@300x250:0',
            kadfloor: '1.2',
            pmzoneid: 'aabc, ddef',
            kadpageurl: 'www.publisher.com',
            yob: '1986',
            gender: 'M',
            lat: '12.3',
            lon: '23.7',
            wiid: '1234567890',
            profId: '100',
            verId: '200',
            currency: 'AUD',
            deals: ['deal-id-1', 'deal-id-2', 'dea'] // "dea" will not be passed as more than 3 characters needed
          },
          placementCode: '/19968336/header-bid-tag-1',
          sizes: [[300, 250], [300, 600]],
          bidId: '23acc48ad47af5',
          requestId: '0fb4905b-9456-4152-86be-c6f6d259ba99',
          bidderRequestId: '1c56ad30b9b8ca8',
          transactionId: '92489f71-1bf2-49a0-adf9-000cea934729'
        },
        {
          bidder: 'pubmatic',
          params: {
            publisherId: '301',
            adSlot: '/15671365/DMDemo@300x250:0',
            kadfloor: '1.2',
            pmzoneid: 'aabc, ddef',
            kadpageurl: 'www.publisher.com',
            yob: '1986',
            gender: 'M',
            lat: '12.3',
            lon: '23.7',
            wiid: '1234567890',
            profId: '100',
            verId: '200',
            currency: 'GBP',
            deals: ['deal-id-100', 'deal-id-200']
          },
          placementCode: '/19968336/header-bid-tag-1',
          sizes: [[300, 250], [300, 600]],
          bidId: '23acc48ad47af5',
          requestId: '0fb4905b-9456-4152-86be-c6f6d259ba99',
          bidderRequestId: '1c56ad30b9b8ca8',
          transactionId: '92489f71-1bf2-49a0-adf9-000cea934729'
        }
      ];

      let request = spec.buildRequests(multipleBidRequests, {
        auctionId: 'new-auction-id'
      });
      let data = JSON.parse(request.data);
      // case 1 - deals are passed as expected, ['', ''] , in both adUnits
      expect(data.imp[0].pmp).to.deep.equal({
        'private_auction': 0,
        'deals': [
          {
            'id': 'deal-id-1'
          },
          {
            'id': 'deal-id-2'
          }
        ]
      });
      expect(data.imp[1].pmp).to.deep.equal({
        'private_auction': 0,
        'deals': [
          {
            'id': 'deal-id-100'
          },
          {
            'id': 'deal-id-200'
          }
        ]
      });

      // case 2 - deals not present in adunit[0]
      delete multipleBidRequests[0].params.deals;
      request = spec.buildRequests(multipleBidRequests, {
        auctionId: 'new-auction-id'
      });
      data = JSON.parse(request.data);
      expect(data.imp[0].pmp).to.not.exist;

      // case 3 - deals is present in adunit[0], but is not an array
      multipleBidRequests[0].params.deals = 123;
      request = spec.buildRequests(multipleBidRequests, {
        auctionId: 'new-auction-id'
      });
      data = JSON.parse(request.data);
      expect(data.imp[0].pmp).to.not.exist;

      // case 4 - deals is present in adunit[0] as an array but one of the value is not a string
      multipleBidRequests[0].params.deals = [123, 'deal-id-1'];
      request = spec.buildRequests(multipleBidRequests, {
        auctionId: 'new-auction-id'
      });
      data = JSON.parse(request.data);
      expect(data.imp[0].pmp).to.deep.equal({
        'private_auction': 0,
        'deals': [
          {
            'id': 'deal-id-1'
          }
        ]
      });
    });

    describe('Request param acat checking', function() {
      let multipleBidRequests = [
		  {
          bidder: 'pubmatic',
          params: {
			  publisherId: '301',
			  adSlot: '/15671365/DMDemo@300x250:0',
			  kadfloor: '1.2',
			  pmzoneid: 'aabc, ddef',
			  kadpageurl: 'www.publisher.com',
			  yob: '1986',
			  gender: 'M',
			  lat: '12.3',
			  lon: '23.7',
			  wiid: '1234567890',
			  profId: '100',
			  verId: '200',
			  currency: 'AUD',
			  dctr: 'key1=val1|key2=val2,!val3'
          },
          placementCode: '/19968336/header-bid-tag-1',
          sizes: [[300, 250], [300, 600]],
          bidId: '23acc48ad47af5',
          requestId: '0fb4905b-9456-4152-86be-c6f6d259ba99',
          bidderRequestId: '1c56ad30b9b8ca8',
          transactionId: '92489f71-1bf2-49a0-adf9-000cea934729'
		  },
		  {
          bidder: 'pubmatic',
          params: {
			  publisherId: '301',
			  adSlot: '/15671365/DMDemo@300x250:0',
			  kadfloor: '1.2',
			  pmzoneid: 'aabc, ddef',
			  kadpageurl: 'www.publisher.com',
			  yob: '1986',
			  gender: 'M',
			  lat: '12.3',
			  lon: '23.7',
			  wiid: '1234567890',
			  profId: '100',
			  verId: '200',
			  currency: 'GBP',
			  dctr: 'key1=val3|key2=val1,!val3|key3=val123'
          },
          placementCode: '/19968336/header-bid-tag-1',
          sizes: [[300, 250], [300, 600]],
          bidId: '23acc48ad47af5',
          requestId: '0fb4905b-9456-4152-86be-c6f6d259ba99',
          bidderRequestId: '1c56ad30b9b8ca8',
          transactionId: '92489f71-1bf2-49a0-adf9-000cea934729'
		  }
      ];

      it('acat: pass only strings', function() {
		  multipleBidRequests[0].params.acat = [1, 2, 3, 'IAB1', 'IAB2'];
		  let request = spec.buildRequests(multipleBidRequests, {
          auctionId: 'new-auction-id'
		  });
		  let data = JSON.parse(request.data);
		  expect(data.ext.acat).to.exist.and.to.deep.equal(['IAB1', 'IAB2']);
      });

	  it('acat: trim the strings', function() {
        multipleBidRequests[0].params.acat = ['   IAB1    ', '   IAB2   '];
        let request = spec.buildRequests(multipleBidRequests, {
          auctionId: 'new-auction-id'
        });
        let data = JSON.parse(request.data);
        expect(data.ext.acat).to.exist.and.to.deep.equal(['IAB1', 'IAB2']);
      });

	  it('acat: pass only unique strings', function() {
        multipleBidRequests[0].params.acat = ['IAB1', 'IAB2', 'IAB1', 'IAB2', 'IAB1', 'IAB2'];
        multipleBidRequests[1].params.acat = ['IAB1', 'IAB2', 'IAB1', 'IAB2', 'IAB1', 'IAB3'];
        let request = spec.buildRequests(multipleBidRequests, {
          auctionId: 'new-auction-id'
        });
        let data = JSON.parse(request.data);
        expect(data.ext.acat).to.exist.and.to.deep.equal(['IAB1', 'IAB2', 'IAB3']);
      });
      it('ortb2.ext.prebid.bidderparams.pubmatic.acat should be passed in request payload', function() {
        const ortb2 = {
          ext: {
            prebid: {
              bidderparams: {
                pubmatic: {
                  acat: ['IAB1', 'IAB2', 'IAB1', 'IAB2', 'IAB1', 'IAB2']
                }
              }
            }
          }
        };
        const request = spec.buildRequests(bidRequests, {
          auctionId: 'new-auction-id',
          bidderCode: 'pubmatic',
          ortb2
        });
        let data = JSON.parse(request.data);
        expect(data.ext.acat).to.deep.equal(['IAB1', 'IAB2']);
      });
    });

    describe('Request param bcat checking', function() {
      let multipleBidRequests = [
        {
          bidder: 'pubmatic',
          params: {
            publisherId: '301',
            adSlot: '/15671365/DMDemo@300x250:0',
            kadfloor: '1.2',
            pmzoneid: 'aabc, ddef',
            kadpageurl: 'www.publisher.com',
            yob: '1986',
            gender: 'M',
            lat: '12.3',
            lon: '23.7',
            wiid: '1234567890',
            profId: '100',
            verId: '200',
            currency: 'AUD',
            dctr: 'key1=val1|key2=val2,!val3'
          },
          placementCode: '/19968336/header-bid-tag-1',
          sizes: [[300, 250], [300, 600]],
          bidId: '23acc48ad47af5',
          requestId: '0fb4905b-9456-4152-86be-c6f6d259ba99',
          bidderRequestId: '1c56ad30b9b8ca8',
          transactionId: '92489f71-1bf2-49a0-adf9-000cea934729'
        },
        {
          bidder: 'pubmatic',
          params: {
            publisherId: '301',
            adSlot: '/15671365/DMDemo@300x250:0',
            kadfloor: '1.2',
            pmzoneid: 'aabc, ddef',
            kadpageurl: 'www.publisher.com',
            yob: '1986',
            gender: 'M',
            lat: '12.3',
            lon: '23.7',
            wiid: '1234567890',
            profId: '100',
            verId: '200',
            currency: 'GBP',
            dctr: 'key1=val3|key2=val1,!val3|key3=val123'
          },
          placementCode: '/19968336/header-bid-tag-1',
          sizes: [[300, 250], [300, 600]],
          bidId: '23acc48ad47af5',
          requestId: '0fb4905b-9456-4152-86be-c6f6d259ba99',
          bidderRequestId: '1c56ad30b9b8ca8',
          transactionId: '92489f71-1bf2-49a0-adf9-000cea934729'
        }
      ];

      it('bcat: pass only strings', function() {
        multipleBidRequests[0].params.bcat = [1, 2, 3, 'IAB1', 'IAB2'];
        let request = spec.buildRequests(multipleBidRequests, {
          auctionId: 'new-auction-id'
        });
        let data = JSON.parse(request.data);
        expect(data.bcat).to.exist.and.to.deep.equal(['IAB1', 'IAB2']);
      });

      it('bcat: pass strings with length greater than 3', function() {
        multipleBidRequests[0].params.bcat = ['AB', 'CD', 'IAB1', 'IAB2'];
        let request = spec.buildRequests(multipleBidRequests, {
          auctionId: 'new-auction-id'
        });
        let data = JSON.parse(request.data);
        expect(data.bcat).to.exist.and.to.deep.equal(['IAB1', 'IAB2']);
      });

      it('bcat: trim the strings', function() {
        multipleBidRequests[0].params.bcat = ['   IAB1    ', '   IAB2   '];
        let request = spec.buildRequests(multipleBidRequests, {
          auctionId: 'new-auction-id'
        });
        let data = JSON.parse(request.data);
        expect(data.bcat).to.exist.and.to.deep.equal(['IAB1', 'IAB2']);
      });

      it('bcat: pass only unique strings', function() {
        // multi slot
        multipleBidRequests[0].params.bcat = ['IAB1', 'IAB2', 'IAB1', 'IAB2', 'IAB1', 'IAB2'];
        multipleBidRequests[1].params.bcat = ['IAB1', 'IAB2', 'IAB1', 'IAB2', 'IAB1', 'IAB3'];
        let request = spec.buildRequests(multipleBidRequests, {
          auctionId: 'new-auction-id'
        });
        let data = JSON.parse(request.data);
        expect(data.bcat).to.exist.and.to.deep.equal(['IAB1', 'IAB2', 'IAB3']);
      });

      it('bcat: do not pass bcat if all entries are invalid', function() {
        // multi slot
        multipleBidRequests[0].params.bcat = ['', 'IAB', 'IAB'];
        multipleBidRequests[1].params.bcat = ['    ', 22, 99999, 'IA'];
        let request = spec.buildRequests(multipleBidRequests, {
          auctionId: 'new-auction-id'
        });
        let data = JSON.parse(request.data);
        expect(data.bcat).to.deep.equal(undefined);
      });

	  it('ortb2.bcat should merged with slot level bcat param', function() {
        multipleBidRequests[0].params.bcat = ['IAB-1', 'IAB-2'];
        const ortb2 = {
          bcat: ['IAB-3', 'IAB-4']
        };
        const request = spec.buildRequests(multipleBidRequests, {
          auctionId: 'new-auction-id',
          bidderCode: 'pubmatic',
          ortb2
        });
        let data = JSON.parse(request.data);
        expect(data.bcat).to.deep.equal(['IAB-1', 'IAB-2', 'IAB-3', 'IAB-4']);
      });
    });

    describe('Response checking', function () {
      it('should check for valid response values', function () {
        let request = spec.buildRequests(bidRequests, {
          auctionId: 'new-auction-id'
        });
        let data = JSON.parse(request.data);
        let response = spec.interpretResponse(bidResponses, request);
        expect(response).to.be.an('array').with.length.above(0);
        expect(response[0].requestId).to.equal(bidResponses.body.seatbid[0].bid[0].impid);
        expect(response[0].cpm).to.equal(parseFloat((bidResponses.body.seatbid[0].bid[0].price).toFixed(2)));
        expect(response[0].width).to.equal(bidResponses.body.seatbid[0].bid[0].w);
        expect(response[0].height).to.equal(bidResponses.body.seatbid[0].bid[0].h);
        if (bidResponses.body.seatbid[0].bid[0].crid) {
          expect(response[0].creativeId).to.equal(bidResponses.body.seatbid[0].bid[0].crid);
        } else {
          expect(response[0].creativeId).to.equal(bidResponses.body.seatbid[0].bid[0].id);
        }
        expect(response[0].dealId).to.equal(bidResponses.body.seatbid[0].bid[0].dealid);
        expect(response[0].currency).to.equal('USD');
        expect(response[0].netRevenue).to.equal(true);
        expect(response[0].ttl).to.equal(300);
        expect(response[0].meta.networkId).to.equal(123);
        expect(response[0].adserverTargeting.hb_buyid_pubmatic).to.equal('BUYER-ID-987');
        expect(response[0].meta.buyerId).to.equal('seat-id');
        expect(response[0].meta.dchain).to.equal('dchain');
        expect(response[0].meta.clickUrl).to.equal('blackrock.com');
        expect(response[0].meta.advertiserDomains[0]).to.equal('blackrock.com');
        expect(response[0].referrer).to.include(data.site.ref);
        expect(response[0].ad).to.equal(bidResponses.body.seatbid[0].bid[0].adm);
        expect(response[0].pm_seat).to.equal(bidResponses.body.seatbid[0].seat);
        expect(response[0].pm_dspid).to.equal(bidResponses.body.seatbid[0].bid[0].ext.dspid);
        expect(response[0].partnerImpId).to.equal(bidResponses.body.seatbid[0].bid[0].id);

        expect(response[1].requestId).to.equal(bidResponses.body.seatbid[1].bid[0].impid);
        expect(response[1].cpm).to.equal(parseFloat((bidResponses.body.seatbid[1].bid[0].price).toFixed(2)));
        expect(response[1].width).to.equal(bidResponses.body.seatbid[1].bid[0].w);
        expect(response[1].height).to.equal(bidResponses.body.seatbid[1].bid[0].h);
        if (bidResponses.body.seatbid[1].bid[0].crid) {
          expect(response[1].creativeId).to.equal(bidResponses.body.seatbid[1].bid[0].crid);
        } else {
          expect(response[1].creativeId).to.equal(bidResponses.body.seatbid[1].bid[0].id);
        }
        expect(response[1].dealId).to.equal(bidResponses.body.seatbid[1].bid[0].dealid);
        expect(response[1].currency).to.equal('USD');
        expect(response[1].netRevenue).to.equal(true);
        expect(response[1].ttl).to.equal(300);
        expect(response[1].meta.networkId).to.equal(422);
        expect(response[1].adserverTargeting.hb_buyid_pubmatic).to.equal('BUYER-ID-789');
        expect(response[1].meta.buyerId).to.equal(832);
        expect(response[1].meta.clickUrl).to.equal('hivehome.com');
        expect(response[1].meta.advertiserDomains[0]).to.equal('hivehome.com');
        expect(response[1].referrer).to.include(data.site.ref);
        expect(response[1].ad).to.equal(bidResponses.body.seatbid[1].bid[0].adm);
        expect(response[1].pm_seat).to.equal(bidResponses.body.seatbid[1].seat || null);
        expect(response[1].pm_dspid).to.equal(bidResponses.body.seatbid[1].bid[0].ext.dspid);
        expect(response[0].partnerImpId).to.equal(bidResponses.body.seatbid[0].bid[0].id);
      });

      it('should check for dealChannel value selection', function () {
        let request = spec.buildRequests(bidRequests, {
          auctionId: 'new-auction-id'
        });
        let response = spec.interpretResponse(bidResponses, request);
        expect(response).to.be.an('array').with.length.above(0);
        expect(response[0].dealChannel).to.equal('PMPG');
        expect(response[1].dealChannel).to.equal('PREF');
      });

      it('should check for unexpected dealChannel value selection', function () {
        let request = spec.buildRequests(bidRequests, {
          auctionId: 'new-auction-id'
        });
        let updateBiResponse = bidResponses;
        updateBiResponse.body.seatbid[0].bid[0].ext.deal_channel = 11;

        let response = spec.interpretResponse(updateBiResponse, request);

        expect(response).to.be.an('array').with.length.above(0);
        expect(response[0].dealChannel).to.equal(null);
      });

      it('should have a valid native bid response', function() {
        let request = spec.buildRequests(nativeBidRequests, {
          auctionId: 'new-auction-id'
        });
        let data = JSON.parse(request.data);
        data.imp[0].id = '2a5571261281d4';
        request.data = JSON.stringify(data);
        let response = spec.interpretResponse(nativeBidResponse, request);
        let assets = response[0].native.ortb.assets;
        expect(response).to.be.an('array').with.length.above(0);
        expect(response[0].native).to.exist.and.to.be.an('object');
        expect(response[0].mediaType).to.exist.and.to.equal('native');
        expect(assets).to.be.an('array').with.length.above(0);
        expect(assets[0].title).to.exist.and.to.be.an('object');
        expect(assets[1].img).to.exist.and.to.be.an('object');
        expect(assets[1].img.url).to.exist.and.to.be.an('string');
        expect(assets[1].img.h).to.exist;
        expect(assets[1].img.w).to.exist;
        expect(assets[2].data).to.exist.and.to.be.an('object');
      });

      it('should check for valid banner mediaType in case of multiformat request', function() {
        let request = spec.buildRequests(bidRequests, {
          auctionId: 'new-auction-id'
        });
        let response = spec.interpretResponse(bannerBidResponse, request);

        expect(response[0].mediaType).to.equal('banner');
      });

      it('should check for valid native mediaType in case of multiformat request', function() {
        let request = spec.buildRequests(nativeBidRequests, {
          auctionId: 'new-auction-id'
        });
        let response = spec.interpretResponse(nativeBidResponse, request);

        expect(response[0].mediaType).to.equal('native');
      });

      it('should not assign renderer if bid is native', function() {
        let request = spec.buildRequests(nativeBidRequests, {
          auctionId: 'new-auction-id'
        });
        let response = spec.interpretResponse(nativeBidResponse, request);
        expect(response[0].renderer).to.not.exist;
      });

      it('should not assign renderer if bid is of banner', function() {
        let request = spec.buildRequests(bidRequests, {
          auctionId: 'new-auction-id'
        });
        let response = spec.interpretResponse(bidResponses, request);
        expect(response[0].renderer).to.not.exist;
      });

      if (FEATURES.VIDEO) {
        it('should check for valid video mediaType in case of multiformat request', function() {
          let request = spec.buildRequests(videoBidRequests, {
            auctionId: 'new-auction-id'
          });
          let response = spec.interpretResponse(videoBidResponse, request);
          expect(response[0].mediaType).to.equal('video');
        });

        it('should assign renderer if bid is video and request is for outstream', function() {
          let request = spec.buildRequests(outstreamBidRequest, validOutstreamBidRequest);
          let response = spec.interpretResponse(outstreamVideoBidResponse, request);
          expect(response[0].renderer).to.exist;
        });

        it('should not assign renderer if bidderRequest is not present', function() {
          let request = spec.buildRequests(outstreamBidRequest, {
            auctionId: 'new-auction-id'
          });
          let response = spec.interpretResponse(outstreamVideoBidResponse, request);
          expect(response[0].renderer).to.not.exist;
        });

        it('should not assign renderer if bid is video and request is for instream', function() {
          let request = spec.buildRequests(videoBidRequests, {
            auctionId: 'new-auction-id'
          });
          let response = spec.interpretResponse(videoBidResponse, request);
          expect(response[0].renderer).to.not.exist;
        });

        it('should assign mediaType by reading bid.ext.mediaType', function() {
          let newvideoRequests = [{
            'bidder': 'pubmatic',
            'params': {
              'adSlot': 'SLOT_NHB1@728x90',
              'publisherId': '5670',
              'video': {
                'mimes': ['video/mp4'],
                'skippable': true,
                'protocols': [1, 2, 5],
                'linearity': 1
              }
            },
            'mediaTypes': {
              'video': {
                'playerSize': [
                  [640, 480]
                ],
                'protocols': [1, 2, 5],
                'context': 'instream',
                'mimes': ['video/flv'],
                'skippable': false,
                'skip': 1,
                'linearity': 2
              }
            },
            'adUnitCode': 'video1',
            'transactionId': '803e3750-0bbe-4ffe-a548-b6eca15087bf',
            'sizes': [
              [640, 480]
            ],
            'bidId': '2c95df014cfe97',
            'bidderRequestId': '1fe59391566442',
            'auctionId': '3a4118ef-fb96-4416-b0b0-3cfc1cebc142',
            'src': 'client',
            'bidRequestsCount': 1,
            'bidderRequestsCount': 1,
            'bidderWinsCount': 0
          }];
          let newvideoBidResponses = {
            'body': {
              'id': '1621441141473',
              'cur': 'USD',
              'customdata': 'openrtb1',
              'ext': {
                'buyid': 'myBuyId'
              },
              'seatbid': [{
                'bid': [{
                  'id': '2c95df014cfe97',
                  'impid': '2c95df014cfe97',
                  'price': 4.2,
                  'cid': 'test1',
                  'crid': 'test2',
                  'adm': "<VAST version='3.0'><Ad id='601364'><InLine><AdSystem>Acudeo Compatible</AdSystem><AdTitle>VAST 2.0 Instream Test 1</AdTitle><Description>VAST 2.0 Instream Test 1</Description><Creatives><Creative AdID='601364'><Linear skipoffset='20%'><TrackingEvents><Tracking event='close'><![CDATA[https://mytracking.com/linear/close]]></Tracking><Tracking event='skip'><![CDATA[https://mytracking.com/linear/skip]]></Tracking><MediaFiles><MediaFile delivery='progressive' type='video/mp4' bitrate='500' width='400' height='300' scalable='true' maintainAspectRatio='true'><![CDATA[https://localhost/pubmatic.mp4]]></MediaFile></MediaFiles></Linear></Creative></Creatives></InLine></Ad></VAST>",
                  'w': 0,
                  'h': 0,
                  'dealId': 'ASEA-MS-KLY-TTD-DESKTOP-ID-VID-6S-030420',
                  'ext': {
                    'bidtype': 1
                  }
                }],
                'ext': {
                  'buyid': 'myBuyId'
                }
              }]
            },
            'headers': {}
          }
          let newrequest = spec.buildRequests(newvideoRequests, {
            auctionId: 'new-auction-id'
          });
          let newresponse = spec.interpretResponse(newvideoBidResponses, newrequest);
          expect(newresponse[0].mediaType).to.equal('video')
        })

        it('should assign mediaType even if bid.ext.mediaType does not exists', function() {
          let newvideoRequests = [{
            'bidder': 'pubmatic',
            'params': {
              'adSlot': 'SLOT_NHB1@728x90',
              'publisherId': '5670',
              'video': {
                'mimes': ['video/mp4'],
                'skippable': true,
                'protocols': [1, 2, 5],
                'linearity': 1
              }
            },
            'mediaTypes': {
              'video': {
                'playerSize': [
                  [640, 480]
                ],
                'protocols': [1, 2, 5],
                'context': 'instream',
                'mimes': ['video/flv'],
                'skippable': false,
                'skip': 1,
                'linearity': 2
              }
            },
            'adUnitCode': 'video1',
            'transactionId': '803e3750-0bbe-4ffe-a548-b6eca15087bf',
            'sizes': [
              [640, 480]
            ],
            'bidId': '2c95df014cfe97',
            'bidderRequestId': '1fe59391566442',
            'auctionId': '3a4118ef-fb96-4416-b0b0-3cfc1cebc142',
            'src': 'client',
            'bidRequestsCount': 1,
            'bidderRequestsCount': 1,
            'bidderWinsCount': 0
          }];
          let newvideoBidResponses = {
            'body': {
              'id': '1621441141473',
              'cur': 'USD',
              'customdata': 'openrtb1',
              'ext': {
                'buyid': 'myBuyId'
              },
              'seatbid': [{
                'bid': [{
                  'id': '2c95df014cfe97',
                  'impid': '2c95df014cfe97',
                  'price': 4.2,
                  'cid': 'test1',
                  'crid': 'test2',
                  'adm': "<VAST version='3.0'><Ad id='601364'><InLine><AdSystem>Acudeo Compatible</AdSystem><AdTitle>VAST 2.0 Instream Test 1</AdTitle><Description>VAST 2.0 Instream Test 1</Description><Creatives><Creative AdID='601364'><Linear skipoffset='20%'><TrackingEvents><Tracking event='close'><![CDATA[https://mytracking.com/linear/close]]></Tracking><Tracking event='skip'><![CDATA[https://mytracking.com/linear/skip]]></Tracking><MediaFiles><MediaFile delivery='progressive' type='video/mp4' bitrate='500' width='400' height='300' scalable='true' maintainAspectRatio='true'><![CDATA[https://localhost/pubmatic.mp4]]></MediaFile></MediaFiles></Linear></Creative></Creatives></InLine></Ad></VAST>",
                  'w': 0,
                  'h': 0,
                  'dealId': 'ASEA-MS-KLY-TTD-DESKTOP-ID-VID-6S-030420'
                }],
                'ext': {
                  'buyid': 'myBuyId'
                }
              }]
            },
            'headers': {}
          }
          let newrequest = spec.buildRequests(newvideoRequests, {
            auctionId: 'new-auction-id'
          });
          let newresponse = spec.interpretResponse(newvideoBidResponses, newrequest);
          expect(newresponse[0].mediaType).to.equal('video')
        });
      }
    });

    describe('Preapare metadata', function () {
      it('Should copy all fields from ext to meta', function () {
        const bid = {
          'adomain': [
            'mystartab.com'
          ],
          cat: ['IAB_CATEGORY'],
          ext: {
            advid: '12',
            'dspid': 6,
            'deal_channel': 1,
            'bidtype': 0,
            advertiserId: 'adid',
            // networkName: 'nwnm',
            // primaryCatId: 'pcid',
            // advertiserName: 'adnm',
            // agencyId: 'agid',
            // agencyName: 'agnm',
            // brandId: 'brid',
            // brandName: 'brnm',
            // dchain: 'dc',
            // demandSource: 'ds',
            // secondaryCatIds: ['secondaryCatIds']
          }
        };

        const br = {};
        prepareMetaObject(br, bid, null);
        expect(br.meta.networkId).to.equal(6); // dspid
        expect(br.meta.buyerId).to.equal('12'); // adid
        expect(br.meta.advertiserId).to.equal('12');
        // expect(br.meta.networkName).to.equal('nwnm');
        expect(br.meta.primaryCatId).to.equal('IAB_CATEGORY');
        // expect(br.meta.advertiserName).to.equal('adnm');
        expect(br.meta.agencyId).to.equal('12');
        // expect(br.meta.agencyName).to.equal('agnm');
        expect(br.meta.brandId).to.equal('mystartab.com');
        // expect(br.meta.brandName).to.equal('brnm');
        // expect(br.meta.dchain).to.equal('dc');
        expect(br.meta.demandSource).to.equal(6);
        expect(br.meta.secondaryCatIds).to.be.an('array').with.length.above(0);
        expect(br.meta.secondaryCatIds[0]).to.equal('IAB_CATEGORY');
        expect(br.meta.advertiserDomains).to.be.an('array').with.length.above(0); // adomain
        expect(br.meta.clickUrl).to.equal('mystartab.com'); // adomain
      });

      it('Should be empty, when ext and adomain is absent in bid object', function () {
        const bid = {};
        const br = {};
        prepareMetaObject(br, bid, null);
        expect(Object.keys(br.meta).length).to.equal(0);
      });

      it('Should be empty, when ext and adomain will not have properties', function () {
        const bid = {
          'adomain': [],
          ext: {}
        };
        const br = {};
        prepareMetaObject(br, bid, null);
        expect(Object.keys(br.meta).length).to.equal(0);
        expect(br.meta.advertiserDomains).to.equal(undefined); // adomain
        expect(br.meta.clickUrl).to.equal(undefined); // adomain
      });

      it('Should have buyerId,advertiserId, agencyId value of site ', function () {
        const bid = {
          'adomain': [],
          ext: {
            advid: '12',
          }
        };
        const br = {};
        prepareMetaObject(br, bid, '5100');
        expect(br.meta.buyerId).to.equal('5100'); // adid
        expect(br.meta.advertiserId).to.equal('5100');
        expect(br.meta.agencyId).to.equal('5100');
      });
    });

    describe('getUserSyncs', function() {
      const syncurl_iframe = 'https://ads.pubmatic.com/AdServer/js/user_sync.html?kdntuid=1&p=5670';
      const syncurl_image = 'https://image8.pubmatic.com/AdServer/ImgSync?p=5670';
      let sandbox;
      beforeEach(function () {
        sandbox = sinon.sandbox.create();
      });
      afterEach(function() {
        sandbox.restore();
      });

      it('execute as per config', function() {
        expect(spec.getUserSyncs({ iframeEnabled: true }, {}, undefined, undefined)).to.deep.equal([{
          type: 'iframe', url: syncurl_iframe
        }]);
        expect(spec.getUserSyncs({ iframeEnabled: false }, {}, undefined, undefined)).to.deep.equal([{
          type: 'image', url: syncurl_image
        }]);
      });

      it('CCPA/USP', function() {
        expect(spec.getUserSyncs({ iframeEnabled: true }, {}, undefined, '1NYN')).to.deep.equal([{
          type: 'iframe', url: `${syncurl_iframe}&us_privacy=1NYN`
        }]);
        expect(spec.getUserSyncs({ iframeEnabled: false }, {}, undefined, '1NYN')).to.deep.equal([{
          type: 'image', url: `${syncurl_image}&us_privacy=1NYN`
        }]);
      });

      it('GDPR', function() {
        expect(spec.getUserSyncs({ iframeEnabled: true }, {}, {gdprApplies: true, consentString: 'foo'}, undefined)).to.deep.equal([{
          type: 'iframe', url: `${syncurl_iframe}&gdpr=1&gdpr_consent=foo`
        }]);
        expect(spec.getUserSyncs({ iframeEnabled: true }, {}, {gdprApplies: false, consentString: 'foo'}, undefined)).to.deep.equal([{
          type: 'iframe', url: `${syncurl_iframe}&gdpr=0&gdpr_consent=foo`
        }]);
        expect(spec.getUserSyncs({ iframeEnabled: true }, {}, {gdprApplies: true, consentString: undefined}, undefined)).to.deep.equal([{
          type: 'iframe', url: `${syncurl_iframe}&gdpr=1&gdpr_consent=`
        }]);

        expect(spec.getUserSyncs({ iframeEnabled: false }, {}, {gdprApplies: true, consentString: 'foo'}, undefined)).to.deep.equal([{
          type: 'image', url: `${syncurl_image}&gdpr=1&gdpr_consent=foo`
        }]);
        expect(spec.getUserSyncs({ iframeEnabled: false }, {}, {gdprApplies: false, consentString: 'foo'}, undefined)).to.deep.equal([{
          type: 'image', url: `${syncurl_image}&gdpr=0&gdpr_consent=foo`
        }]);
        expect(spec.getUserSyncs({ iframeEnabled: false }, {}, {gdprApplies: true, consentString: undefined}, undefined)).to.deep.equal([{
          type: 'image', url: `${syncurl_image}&gdpr=1&gdpr_consent=`
        }]);
      });

      it('COPPA: true', function() {
        sandbox.stub(config, 'getConfig').callsFake(key => {
          const config = {
            'coppa': true
          };
          return config[key];
        });
        expect(spec.getUserSyncs({ iframeEnabled: true }, {}, undefined, undefined)).to.deep.equal([{
          type: 'iframe', url: `${syncurl_iframe}&coppa=1`
        }]);
        expect(spec.getUserSyncs({ iframeEnabled: false }, {}, undefined, undefined)).to.deep.equal([{
          type: 'image', url: `${syncurl_image}&coppa=1`
        }]);
      });

      it('COPPA: false', function() {
        sandbox.stub(config, 'getConfig').callsFake(key => {
          const config = {
            'coppa': false
          };
          return config[key];
        });
        expect(spec.getUserSyncs({ iframeEnabled: true }, {}, undefined, undefined)).to.deep.equal([{
          type: 'iframe', url: `${syncurl_iframe}`
        }]);
        expect(spec.getUserSyncs({ iframeEnabled: false }, {}, undefined, undefined)).to.deep.equal([{
          type: 'image', url: `${syncurl_image}`
        }]);
      });

      it('GDPR + COPPA:true + CCPA/USP', function() {
        sandbox.stub(config, 'getConfig').callsFake(key => {
          const config = {
            'coppa': true
          };
          return config[key];
        });
        expect(spec.getUserSyncs({ iframeEnabled: true }, {}, {gdprApplies: true, consentString: 'foo'}, '1NYN')).to.deep.equal([{
          type: 'iframe', url: `${syncurl_iframe}&gdpr=1&gdpr_consent=foo&us_privacy=1NYN&coppa=1`
        }]);
        expect(spec.getUserSyncs({ iframeEnabled: false }, {}, {gdprApplies: true, consentString: 'foo'}, '1NYN')).to.deep.equal([{
          type: 'image', url: `${syncurl_image}&gdpr=1&gdpr_consent=foo&us_privacy=1NYN&coppa=1`
        }]);
      });

      describe('GPP', function() {
        it('should return userSync url without Gpp consent if gppConsent is undefined', () => {
          const result = spec.getUserSyncs({iframeEnabled: true}, undefined, undefined, undefined, undefined);
          expect(result).to.deep.equal([{
            type: 'iframe', url: `${syncurl_iframe}`
          }]);
        });

        it('should return userSync url without Gpp consent if gppConsent.gppString is undefined', () => {
          const gppConsent = { applicableSections: ['5'] };
          const result = spec.getUserSyncs({iframeEnabled: true}, undefined, undefined, undefined, gppConsent);
          expect(result).to.deep.equal([{
            type: 'iframe', url: `${syncurl_iframe}`
          }]);
        });

        it('should return userSync url without Gpp consent if gppConsent.applicableSections is undefined', () => {
          const gppConsent = { gppString: 'DBACNYA~CPXxRfAPXxRfAAfKABENB-CgAAAAAAAAAAYgAAAAAAAA~1YNN' };
          const result = spec.getUserSyncs({iframeEnabled: true}, undefined, undefined, undefined, gppConsent);
          expect(result).to.deep.equal([{
            type: 'iframe', url: `${syncurl_iframe}`
          }]);
        });

        it('should return userSync url without Gpp consent if gppConsent.applicableSections is an empty array', () => {
          const gppConsent = { gppString: 'DBACNYA~CPXxRfAPXxRfAAfKABENB-CgAAAAAAAAAAYgAAAAAAAA~1YNN', applicableSections: [] };
          const result = spec.getUserSyncs({iframeEnabled: true}, undefined, undefined, undefined, gppConsent);
          expect(result).to.deep.equal([{
            type: 'iframe', url: `${syncurl_iframe}`
          }]);
        });

        it('should concatenate gppString and applicableSections values in the returned userSync iframe url', () => {
          const gppConsent = { gppString: 'DBACNYA~CPXxRfAPXxRfAAfKABENB-CgAAAAAAAAAAYgAAAAAAAA~1YNN', applicableSections: [5] };
          const result = spec.getUserSyncs({iframeEnabled: true}, undefined, undefined, undefined, gppConsent);
          expect(result).to.deep.equal([{
            type: 'iframe', url: `${syncurl_iframe}&gpp=${encodeURIComponent(gppConsent.gppString)}&gpp_sid=${encodeURIComponent(gppConsent.applicableSections)}`
          }]);
        });

        it('should concatenate gppString and applicableSections values in the returned userSync image url', () => {
          const gppConsent = { gppString: 'DBACNYA~CPXxRfAPXxRfAAfKABENB-CgAAAAAAAAAAYgAAAAAAAA~1YNN', applicableSections: [5] };
          const result = spec.getUserSyncs({iframeEnabled: false}, undefined, undefined, undefined, gppConsent);
          expect(result).to.deep.equal([{
            type: 'image', url: `${syncurl_image}&gpp=${encodeURIComponent(gppConsent.gppString)}&gpp_sid=${encodeURIComponent(gppConsent.applicableSections)}`
          }]);
        });
      });
    });

    if (FEATURES.VIDEO) {
      describe('Checking for Video.Placement property', function() {
        let sandbox, utilsMock;
        const adUnit = 'Div1';
        const msg_placement_missing = 'Video.Placement param missing for Div1';
        let videoData = {
          battr: [6, 7],
          skipafter: 15,
          maxduration: 50,
          context: 'instream',
          playerSize: [640, 480],
          skip: 0,
          connectiontype: [1, 2, 6],
          skipmin: 10,
          minduration: 10,
          mimes: ['video/mp4', 'video/x-flv'],
        }
        beforeEach(() => {
          utilsMock = sinon.mock(utils);
          sandbox = sinon.sandbox.create();
          sandbox.spy(utils, 'logWarn');
        });

        afterEach(() => {
          utilsMock.restore();
          sandbox.restore();
        })

        it('should log Video.Placement param missing', function() {
          checkVideoPlacement(videoData, adUnit);
          sinon.assert.calledWith(utils.logWarn, msg_placement_missing);
        })
        it('shoud not log Video.Placement param missing', function() {
          videoData['placement'] = 1;
          checkVideoPlacement(videoData, adUnit);
          sinon.assert.neverCalledWith(utils.logWarn, msg_placement_missing);
        })
      });
    }
  });

  if (FEATURES.VIDEO) {
    describe('Video request params', function() {
      let sandbox, utilsMock, newVideoRequest;
      beforeEach(() => {
        utilsMock = sinon.mock(utils);
        sandbox = sinon.sandbox.create();
        sandbox.spy(utils, 'logWarn');
        newVideoRequest = utils.deepClone(videoBidRequests)
      });

      afterEach(() => {
        utilsMock.restore();
        sandbox.restore();
      })

      it('Should log warning if video params from mediaTypes and params obj of bid are not present', function () {
        delete newVideoRequest[0].mediaTypes.video;
        delete newVideoRequest[0].params.video;

        let request = spec.buildRequests(newVideoRequest, {
          auctionId: 'new-auction-id'
        });

        sinon.assert.calledOnce(utils.logWarn);
        expect(request).to.equal(undefined);
      });

      it('Should consider video params from mediaType object of bid', function () {
        delete newVideoRequest[0].params.video;

        let request = spec.buildRequests(newVideoRequest, {
          auctionId: 'new-auction-id'
        });
        let data = JSON.parse(request.data);
        expect(data.imp[0].video).to.exist;
        expect(data.imp[0]['video']['w']).to.equal(videoBidRequests[0].mediaTypes.video.playerSize[0]);
        expect(data.imp[0]['video']['h']).to.equal(videoBidRequests[0].mediaTypes.video.playerSize[1]);
        expect(data.imp[0]['video']['battr']).to.equal(undefined);
      });

      describe('Assign Deal Tier (i.e. prebidDealPriority)', function () {
        let videoSeatBid, request, newBid;
        // let data = JSON.parse(request.data);
        beforeEach(function () {
          videoSeatBid = videoBidResponse.body.seatbid[0].bid[0];
          // const adpodValidOutstreamBidRequest = validOutstreamBidRequest.bids[0].mediaTypes.video.context = 'adpod';
          request = spec.buildRequests(bidRequests, validOutstreamBidRequest);
          newBid = {
            requestId: '47acc48ad47af5'
          };
          videoSeatBid.ext = videoSeatBid.ext || {};
          videoSeatBid.ext.video = videoSeatBid.ext.video || {};
        // videoBidRequests[0].mediaTypes.video = videoBidRequests[0].mediaTypes.video || {};
        });

        it('should not assign video object if deal priority is missing', function () {
          assignDealTier(newBid, videoSeatBid, request);
          expect(newBid.video).to.equal(undefined);
          expect(newBid.video).to.not.exist;
        });

        it('should not assign video object if context is not a adpod', function () {
          videoSeatBid.ext.prebiddealpriority = 5;
          assignDealTier(newBid, videoSeatBid, request);
          expect(newBid.video).to.equal(undefined);
          expect(newBid.video).to.not.exist;
        });

        describe('when video deal tier object is present', function () {
          beforeEach(function () {
            videoSeatBid.ext.prebiddealpriority = 5;
            request.bidderRequest.bids[0].mediaTypes.video = {
              ...request.bidderRequest.bids[0].mediaTypes.video,
              context: 'adpod',
              maxduration: 50
            };
          });

          it('should set video deal tier object, when maxduration is present in ext', function () {
            assignDealTier(newBid, videoSeatBid, request);
            expect(newBid.video.durationSeconds).to.equal(50);
            expect(newBid.video.context).to.equal('adpod');
            expect(newBid.video.dealTier).to.equal(5);
          });

          it('should set video deal tier object, when duration is present in ext', function () {
            videoSeatBid.ext.video.duration = 20;
            assignDealTier(newBid, videoSeatBid, request);
            expect(newBid.video.durationSeconds).to.equal(20);
            expect(newBid.video.context).to.equal('adpod');
            expect(newBid.video.dealTier).to.equal(5);
          });
        });
      });
    });
  }

  describe('Marketplace params', function () {
    let sandbox, utilsMock, newBidRequests, newBidResponses;
    beforeEach(() => {
      utilsMock = sinon.mock(utils);
      sandbox = sinon.sandbox.create();
      sandbox.spy(utils, 'logInfo');
      newBidRequests = utils.deepClone(bidRequests)
      newBidRequests[0].bidder = 'groupm';
      newBidResponses = utils.deepClone(bidResponses);
      newBidResponses.body.seatbid[0].bid[0].ext.marketplace = 'groupm'
    });

    afterEach(() => {
      utilsMock.restore();
      sandbox.restore();
    })

    it('Should add bidder code as groupm for marketplace groupm response ', function () {
      let request = spec.buildRequests(newBidRequests, {
        auctionId: 'new-auction-id'
      });
      let response = spec.interpretResponse(newBidResponses, request);
      expect(response).to.be.an('array').with.length.above(0);
      expect(response[0].bidderCode).to.equal('groupm');
    });
  });
});<|MERGE_RESOLUTION|>--- conflicted
+++ resolved
@@ -3057,7 +3057,6 @@
         });
       }
 
-<<<<<<< HEAD
       describe('GPP', function() {
         it('Request params check with GPP Consent', function () {
           let bidRequest = {
@@ -3125,7 +3124,10 @@
           let data = JSON.parse(request.data);
           expect(data.regs.gpp).to.equal('DBACNYA~CPXxRfAPXxRfAAfKABENB-CgAAAAAAAAAAYgAAAAAAAA~1YNN');
           expect(data.regs.gpp_sid[0]).to.equal(5);
-=======
+        });
+      });
+   
+
       describe('Fledge', function() {
         it('should not send imp.ext.ae when FLEDGE is disabled, ', function () {
           let bidRequest = Object.assign([], bidRequests);
@@ -3148,7 +3150,6 @@
           const req = spec.buildRequests(bidRequest, { ...bidRequest, fledgeEnabled: true });
           let data = JSON.parse(req.data);
           expect(data.imp[0].ext.ae).to.equal(1);
->>>>>>> b5a8d52b
         });
       });
   	});
