import { expect } from 'chai';
<<<<<<< HEAD
import { spec, checkVideoPlacement, _getDomainFromURL, assignDealTier } from 'modules/pubmaticBidAdapter.js';
=======
import { spec, checkVideoPlacement, _getDomainFromURL, assignDealTier, prepareMetaObject } from 'modules/pubmaticBidAdapter.js';
>>>>>>> af44f4b5
import * as utils from 'src/utils.js';
import { config } from 'src/config.js';
import { createEidsArray } from 'modules/userId/eids.js';
import { bidderSettings } from 'src/bidderSettings.js';
const constants = require('src/constants.json');

describe('PubMatic adapter', function () {
  let bidRequests;
  let videoBidRequests;
  let multipleMediaRequests;
  let bidResponses;
  let nativeBidRequests;
  let nativeBidRequestsWithAllParams;
  let nativeBidRequestsWithoutAsset;
  let nativeBidRequestsWithRequiredParam;
  let nativeBidResponse;
  let validnativeBidImpression;
  let validnativeBidImpressionWithRequiredParam;
  let nativeBidImpressionWithoutRequiredParams;
  let validnativeBidImpressionWithAllParams;
  let bannerAndVideoBidRequests;
  let bannerAndNativeBidRequests;
  let videoAndNativeBidRequests;
  let bannerVideoAndNativeBidRequests;
  let bannerBidResponse;
  let videoBidResponse;
  let schainConfig;
  let outstreamBidRequest;
  let validOutstreamBidRequest;
  let outstreamVideoBidResponse;

  beforeEach(function () {
    schainConfig = {
      'ver': '1.0',
      'complete': 1,
      'nodes': [
        {
          'asi': 'indirectseller.com',
          'sid': '00001',
          'hp': 1
        },

        {
          'asi': 'indirectseller-2.com',
          'sid': '00002',
          'hp': 2
        }
      ]
    };

    bidRequests = [
      {
        bidder: 'pubmatic',
        mediaTypes: {
          banner: {
            sizes: [[728, 90], [160, 600]]
          }
        },
        params: {
          publisherId: '5670',
          adSlot: '/15671365/DMDemo@300x250:0',
          kadfloor: '1.2',
    		  pmzoneid: 'aabc, ddef',
    		  kadpageurl: 'www.publisher.com',
    		  yob: '1986',
    		  gender: 'M',
    		  lat: '12.3',
    		  lon: '23.7',
    		  wiid: '1234567890',
    		  profId: '100',
    		  verId: '200',
          currency: 'AUD',
          dctr: 'key1:val1,val2|key2:val1'
        },
        placementCode: '/19968336/header-bid-tag-1',
        sizes: [[300, 250], [300, 600]],
        bidId: '23acc48ad47af5',
        requestId: '0fb4905b-9456-4152-86be-c6f6d259ba99',
        bidderRequestId: '1c56ad30b9b8ca8',
        transactionId: '92489f71-1bf2-49a0-adf9-000cea934729',
        schain: schainConfig
      }
    ];

    videoBidRequests =
    [
      {
        code: 'video1',
        mediaTypes: {
          video: {
            playerSize: [640, 480],
            context: 'instream'
          }
        },
        bidder: 'pubmatic',
        bidId: '22bddb28db77d',
        params: {
          publisherId: '5890',
          adSlot: 'Div1@0x0', // ad_id or tagid
          video: {
            mimes: ['video/mp4', 'video/x-flv'],
            skippable: true,
            minduration: 5,
            maxduration: 30,
            startdelay: 5,
            playbackmethod: [1, 3],
            api: [1, 2],
            protocols: [2, 3],
            battr: [13, 14],
            linearity: 1,
            placement: 2,
            minbitrate: 10,
            maxbitrate: 10
          }
        }
      }
    ];

    multipleMediaRequests = [
      {
        bidder: 'pubmatic',
        params: {
          publisherId: '301',
          adSlot: '/15671365/DMDemo@300x250:0',
          kadfloor: '1.2',
          pmzoneid: 'aabc, ddef',
          kadpageurl: 'www.publisher.com',
          yob: '1986',
          gender: 'M',
          lat: '12.3',
          lon: '23.7',
          wiid: '1234567890',
          profId: '100',
          verId: '200'
        }
      },
      {
        code: 'div-instream',
        mediaTypes: {
          video: {
            context: 'instream',
            playerSize: [300, 250]
          },
        },
        bidder: 'pubmatic',
        params: {
          publisherId: '5890',
          adSlot: 'Div1@640x480', // ad_id or tagid
          video: {
            mimes: ['video/mp4', 'video/x-flv'],
            skippable: true,
            minduration: 5,
            maxduration: 30,
            startdelay: 15,
            playbackmethod: [1, 3],
            api: [1, 2],
            protocols: [2, 3],
            w: 640,
            h: 480,
            battr: [13, 14],
            linearity: 1,
            placement: 2,
            minbitrate: 100,
            maxbitrate: 4096
          }
        }
      }
    ];

    nativeBidRequests = [{
      code: '/19968336/prebid_native_example_1',
      sizes: [
        [300, 250]
      ],
      mediaTypes: {
        native: {
          title: {
            required: true,
            length: 80
          },
          image: {
            required: true,
            sizes: [300, 250]
          },
          sponsoredBy: {
            required: true
          }
        }
      },
      nativeParams: {
        title: { required: true, length: 80 },
        image: { required: true, sizes: [300, 250] },
        sponsoredBy: { required: true }
      },
      nativeOrtbRequest: {
        ver: '1.2',
        assets: [
          { id: 0, required: 1, title: {len: 140} },
          { id: 1, required: 1, img: { type: 3, w: 300, h: 250 } },
          { id: 2, required: 1, data: { type: 1 } }
        ]
      },
      bidder: 'pubmatic',
      params: {
        publisherId: '5670',
        adSlot: '/43743431/NativeAutomationPrebid@1x1',
      },
      bidId: '2a5571261281d4',
      requestId: 'B68287E1-DC39-4B38-9790-FE4F179739D6',
      bidderRequestId: '1c56ad30b9b8ca8',
    }];

    nativeBidRequestsWithAllParams = [{
      code: '/19968336/prebid_native_example_1',
      sizes: [
        [300, 250]
      ],
      mediaTypes: {
        native: {
          title: {required: true, len: 80, ext: {'title1': 'title2'}},
          icon: {required: true, sizes: [50, 50], ext: {'icon1': 'icon2'}},
          image: {required: true, sizes: [728, 90], ext: {'image1': 'image2'}, 'mimes': ['image/png', 'image/gif']},
          sponsoredBy: {required: true, len: 10, ext: {'sponsor1': 'sponsor2'}},
          body: {required: true, len: 10, ext: {'body1': 'body2'}},
          rating: {required: true, len: 10, ext: {'rating1': 'rating2'}},
          likes: {required: true, len: 10, ext: {'likes1': 'likes2'}},
          downloads: {required: true, len: 10, ext: {'downloads1': 'downloads2'}},
          price: {required: true, len: 10, ext: {'price1': 'price2'}},
          saleprice: {required: true, len: 10, ext: {'saleprice1': 'saleprice2'}},
          phone: {required: true, len: 10, ext: {'phone1': 'phone2'}},
          address: {required: true, len: 10, ext: {'address1': 'address2'}},
          desc2: {required: true, len: 10, ext: {'desc21': 'desc22'}},
          displayurl: {required: true, len: 10, ext: {'displayurl1': 'displayurl2'}}
        }
      },
      nativeParams: {
        title: {required: true, len: 80, ext: {'title1': 'title2'}},
        icon: {required: true, sizes: [50, 50], ext: {'icon1': 'icon2'}},
        image: {required: true, sizes: [728, 90], ext: {'image1': 'image2'}, 'mimes': ['image/png', 'image/gif']},
        sponsoredBy: {required: true, len: 10, ext: {'sponsor1': 'sponsor2'}},
        body: {required: true, len: 10, ext: {'body1': 'body2'}},
        rating: {required: true, len: 10, ext: {'rating1': 'rating2'}},
        likes: {required: true, len: 10, ext: {'likes1': 'likes2'}},
        downloads: {required: true, len: 10, ext: {'downloads1': 'downloads2'}},
        price: {required: true, len: 10, ext: {'price1': 'price2'}},
        saleprice: {required: true, len: 10, ext: {'saleprice1': 'saleprice2'}},
        phone: {required: true, len: 10, ext: {'phone1': 'phone2'}},
        address: {required: true, len: 10, ext: {'address1': 'address2'}},
        desc2: {required: true, len: 10, ext: {'desc21': 'desc22'}},
        displayurl: {required: true, len: 10, ext: {'displayurl1': 'displayurl2'}}
      },
      nativeOrtbRequest: {
        'ver': '1.2',
        'assets': [
          {'id': 0, 'required': 1, 'title': {'len': 80}},
          {'id': 1, 'required': 1, 'img': {'type': 1, 'w': 50, 'h': 50}},
          {'id': 2, 'required': 1, 'img': {'type': 3, 'w': 728, 'h': 90}},
          {'id': 3, 'required': 1, 'data': {'type': 1, 'len': 10}},
          {'id': 4, 'required': 1, 'data': {'type': 2, 'len': 10}},
          {'id': 5, 'required': 1, 'data': {'type': 3, 'len': 10}},
          {'id': 6, 'required': 1, 'data': {'type': 4, 'len': 10}},
          {'id': 7, 'required': 1, 'data': {'type': 5, 'len': 10}},
          {'id': 8, 'required': 1, 'data': {'type': 6, 'len': 10}},
          {'id': 9, 'required': 1, 'data': {'type': 8, 'len': 10}},
          {'id': 10, 'required': 1, 'data': {'type': 9, 'len': 10}}
        ]
      },
      bidder: 'pubmatic',
      params: {
        publisherId: '5670',
        adSlot: '/43743431/NativeAutomationPrebid@1x1',
      },
      bidId: '2a5571261281d4',
      requestId: 'B68287E1-DC39-4B38-9790-FE4F179739D6',
      bidderRequestId: '1c56ad30b9b8ca8',
    }];

    nativeBidRequestsWithoutAsset = [{
      code: '/19968336/prebid_native_example_1',
      sizes: [
        [300, 250]
      ],
      mediaTypes: {
        native: {
          type: 'image'
        }
      },
      nativeParams: {
        title: { required: true },
        image: { required: true },
        sponsoredBy: { required: true },
        clickUrl: { required: true }
      },
      bidder: 'pubmatic',
      params: {
        publisherId: '5670',
        adSlot: '/43743431/NativeAutomationPrebid@1x1',
      }
    }];

    nativeBidRequestsWithRequiredParam = [{
      code: '/19968336/prebid_native_example_1',
      sizes: [
        [300, 250]
      ],
      mediaTypes: {
        native: {
          title: {
            required: false,
            length: 80
          },
          image: {
            required: false,
            sizes: [300, 250]
          },
          sponsoredBy: {
            required: true
          }
        }
      },
      nativeParams: {
        title: { required: false, length: 80 },
        image: { required: false, sizes: [300, 250] },
        sponsoredBy: { required: true }
      },
      nativeOrtbRequest: {
        ver: '1.2',
        assets: [
          { id: 0, required: 0, title: {len: 140} },
          { id: 1, required: 0, img: {type: 3, w: 300, h: 250} },
          { id: 2, required: 1, data: {type: 1} }
        ]
      },
      bidder: 'pubmatic',
      params: {
        publisherId: '5670',
        adSlot: '/43743431/NativeAutomationPrebid@1x1',
      }
    }];

    bannerAndVideoBidRequests = [
      {
        code: 'div-banner-video',
        mediaTypes: {
          video: {
            playerSize: [640, 480],
            context: 'instream'
          },
          banner: {
            sizes: [[300, 250], [300, 600]]
          }
        },
        bidder: 'pubmatic',
        params: {
          publisherId: '301',
          adSlot: '/15671365/DMDemo@300x250:0',
          kadfloor: '1.2',
          pmzoneid: 'aabc, ddef',
          kadpageurl: 'www.publisher.com',
          yob: '1986',
          gender: 'M',
          lat: '12.3',
          lon: '23.7',
          wiid: '1234567890',
          profId: '100',
          verId: '200',
          currency: 'AUD',
          dctr: 'key1:val1,val2|key2:val1',
          video: {
            mimes: ['video/mp4', 'video/x-flv'],
            skippable: true,
            minduration: 5,
            maxduration: 30,
            startdelay: 15,
            playbackmethod: [1, 3],
            api: [1, 2],
            protocols: [2, 3],
            w: 640,
            h: 480,
            battr: [13, 14],
            linearity: 1,
            placement: 2,
            minbitrate: 100,
            maxbitrate: 4096
          }
        },
        placementCode: '/19968336/header-bid-tag-1',
        sizes: [[728, 90]],
        bidId: '23acc48ad47af5',
        requestId: '0fb4905b-9456-4152-86be-c6f6d259ba99',
        bidderRequestId: '1c56ad30b9b8ca8',
        transactionId: '92489f71-1bf2-49a0-adf9-000cea934729'
      }
    ];

    bannerAndNativeBidRequests = [
      {
        code: 'div-banner-native',
        mediaTypes: {
          native: {
            title: {
              required: true,
              length: 80
            },
            image: {
              required: true,
              sizes: [300, 250]
            },
            sponsoredBy: {
              required: true
            }
          },
          banner: {
            sizes: [[300, 250], [300, 600]]
          }
        },
        nativeParams: {
          title: { required: true, length: 80 },
          image: { required: true, sizes: [300, 250] },
          sponsoredBy: { required: true }
        },
        nativeOrtbRequest: {
          ver: '1.2',
          assets: [
            {id: 0, required: 1, title: {len: 140}},
            {id: 1, required: 1, img: {type: 3, w: 300, h: 250}},
            {id: 2, required: 1, data: {type: 1}}
          ]
        },
        bidder: 'pubmatic',
        params: {
          publisherId: '301',
          adSlot: '/15671365/DMDemo@300x250:0',
          kadfloor: '1.2',
          pmzoneid: 'aabc, ddef',
          kadpageurl: 'www.publisher.com',
          yob: '1986',
          gender: 'M',
          lat: '12.3',
          lon: '23.7',
          wiid: '1234567890',
          profId: '100',
          verId: '200',
          currency: 'AUD',
          dctr: 'key1:val1,val2|key2:val1'
        },
        placementCode: '/19968336/header-bid-tag-1',
        sizes: [[728, 90]],
        bidId: '23acc48ad47af5',
        requestId: '0fb4905b-9456-4152-86be-c6f6d259ba99',
        bidderRequestId: '1c56ad30b9b8ca8',
        transactionId: '92489f71-1bf2-49a0-adf9-000cea934729'
      }
    ];

    videoAndNativeBidRequests = [
      {
        code: 'div-video-native',
        mediaTypes: {
          native: {
            title: {
              required: true,
              length: 80
            },
            image: {
              required: true,
              sizes: [300, 250]
            },
            sponsoredBy: {
              required: true
            }
          },
          video: {
            playerSize: [640, 480],
            context: 'instream'
          }
        },
        nativeParams: {
          title: { required: true, length: 80 },
          image: { required: true, sizes: [300, 250] },
          sponsoredBy: { required: true }
        },
        nativeOrtbRequest: {
          ver: '1.2',
          assets: [
            { id: 0, required: 1, title: {len: 140} },
            { id: 1, required: 1, img: { type: 3, w: 300, h: 250 } },
            { id: 2, required: 1, data: { type: 1 } }
          ]
        },
        bidder: 'pubmatic',
        params: {
          publisherId: '301',
          adSlot: '/15671365/DMDemo@300x250:0',
          video: {
            mimes: ['video/mp4', 'video/x-flv'],
            skippable: true,
            minduration: 5,
            maxduration: 30,
            startdelay: 15,
            playbackmethod: [1, 3],
            api: [1, 2],
            protocols: [2, 3],
            w: 640,
            h: 480,
            battr: [13, 14],
            linearity: 1,
            placement: 2,
            minbitrate: 100,
            maxbitrate: 4096
          }
        },
        placementCode: '/19968336/header-bid-tag-1',
        sizes: [[728, 90]],
        bidId: '23acc48ad47af5',
        requestId: '0fb4905b-9456-4152-86be-c6f6d259ba99',
        bidderRequestId: '1c56ad30b9b8ca8',
        transactionId: '92489f71-1bf2-49a0-adf9-000cea934729'
      }
    ];

    bannerVideoAndNativeBidRequests = [
      {
        code: 'div-video-native',
        mediaTypes: {
          native: {
            title: {
              required: true,
              length: 80
            },
            image: {
              required: true,
              sizes: [300, 250]
            },
            sponsoredBy: {
              required: true
            }
          },
          video: {
            playerSize: [640, 480],
            context: 'instream'
          },
          banner: {
            sizes: [[300, 250], [300, 600]]
          }
        },
        nativeParams: {
          title: { required: true, length: 80 },
          image: { required: true, sizes: [300, 250] },
          sponsoredBy: { required: true }
        },
        nativeOrtbRequest: {
          ver: '1.2',
          assets: [
            { id: 0, required: 1, title: {len: 80} },
            { id: 1, required: 1, img: { type: 3, w: 300, h: 250 } },
            { id: 2, required: 1, data: { type: 1 } }
          ]
        },
        bidder: 'pubmatic',
        params: {
          publisherId: '301',
          adSlot: '/15671365/DMDemo@300x250:0',
          video: {
            mimes: ['video/mp4', 'video/x-flv'],
            skippable: true,
            minduration: 5,
            maxduration: 30,
            startdelay: 15,
            playbackmethod: [1, 3],
            api: [1, 2],
            protocols: [2, 3],
            w: 640,
            h: 480,
            battr: [13, 14],
            linearity: 1,
            placement: 2,
            minbitrate: 100,
            maxbitrate: 4096
          }
        },
        placementCode: '/19968336/header-bid-tag-1',
        sizes: [[728, 90]],
        bidId: '23acc48ad47af5',
        requestId: '0fb4905b-9456-4152-86be-c6f6d259ba99',
        bidderRequestId: '1c56ad30b9b8ca8',
        transactionId: '92489f71-1bf2-49a0-adf9-000cea934729'
      }
    ];

    bidResponses = {
      'body': {
        'id': '93D3BAD6-E2E2-49FB-9D89-920B1761C865',
        'seatbid': [{
          'seat': 'seat-id',
          'ext': {
            'buyid': 'BUYER-ID-987'
          },
          'bid': [{
            'id': '74858439-49D7-4169-BA5D-44A046315B2F',
            'impid': '22bddb28db77d',
            'price': 1.3,
            'adm': 'image3.pubmatic.com Layer based creative',
            'adomain': ['blackrock.com'],
            'h': 250,
            'w': 300,
            'ext': {
              'deal_channel': 6,
              'advid': 976,
              'dspid': 123,
              'dchain': 'dchain'
            }
          }]
        }, {
          'ext': {
            'buyid': 'BUYER-ID-789'
          },
          'bid': [{
            'id': '74858439-49D7-4169-BA5D-44A046315BEF',
            'impid': '22bddb28db77e',
            'price': 1.7,
            'adm': 'image3.pubmatic.com Layer based creative',
            'adomain': ['hivehome.com'],
            'h': 250,
            'w': 300,
            'ext': {
              'deal_channel': 5,
              'advid': 832,
              'dspid': 422
            }
          }]
        }]
      }
    };

    nativeBidResponse = {
      'body': {
        'id': '1544691825939',
        'seatbid': [{
          'bid': [{
            'id': 'B68287E1-DC39-4B38-9790-FE4F179739D6',
            'impid': '2a5571261281d4',
            'price': 0.01,
            'adm': "{\"native\":{\"assets\":[{\"id\":1,\"title\":{\"text\":\"Native Test Title\"}},{\"id\":2,\"img\":{\"h\":627,\"url\":\"http://stagingpub.net/native_ads/PM-Native-Ad-1200x627.png\",\"w\":1200}},{\"data\":{\"value\":\"Sponsored By PubMatic\"},\"id\":4}],\"imptrackers\":[\"http://imptracker.com/main/9bde02d0-6017-11e4-9df7-005056967c35\",\"http://172.16.4.213/AdServer/AdDisplayTrackerServlet?operId=1&pubId=5890&siteId=5892&adId=6016&adType=12&adServerId=243&kefact=0.010000&kaxefact=0.010000&kadNetFrequecy=0&kadwidth=0&kadheight=0&kadsizeid=7&kltstamp=1544692761&indirectAdId=0&adServerOptimizerId=2&ranreq=0.1&kpbmtpfact=1.000000&dcId=1&tldId=0&passback=0&svr=MADS1107&ekefact=GSQSXOLKDgBAvRnoiNj0LxtpAnNEO30u1ZI5sITloOsP7gzh&ekaxefact=GSQSXAXLDgD0fOZLCjgbnVJiyS3D65dqDkxfs2ArpC3iugXw&ekpbmtpfact=GSQSXCDLDgB5mcooOvXtCKmx7TnNDJDY2YuHFOL3o9ceoU4H&crID=campaign111&lpu=advertiserdomain.com&ucrid=273354366805642829&campaignId=16981&creativeId=0&pctr=0.000000&wDSPByrId=511&wDspId=6&wbId=0&wrId=0&wAdvID=1&isRTB=1&rtbId=C09BB577-B8C1-4C3E-A0FF-73F6F631C80A&imprId=B68287E1-DC39-4B38-9790-FE4F179739D6&oid=B68287E1-DC39-4B38-9790-FE4F179739D6&pageURL=http%3A%2F%2Ftest.com%2FTestPages%2Fnativead.html\"],\"jstracker\":\"<script src='http:\\\\/\\\\/stagingpub.net\\\\/native\\\\/tempReseponse.js'><script src='http:\\\\/\\\\/stagingpub.net\\\\/native\\\\/tempReseponse.js'>\",\"link\":{\"clicktrackers\":[\"http://clicktracker.com/main/9bde02d0-6017-11e4-9df7-005056967c35\",\"&pubId=5890&siteId=5892&adId=6016&kadsizeid=7&tldId=0&passback=0&campaignId=16981&creativeId=0&adServerId=243&impid=B68287E1-DC39-4B38-9790-FE4F179739D6\"],\"fallback\":\"http://www.pubmatic.com\",\"url\":\"http://www.pubmatic.com\"}}}",
            'adomain': ['advertiserdomain.com'],
            'cid': '16981',
            'crid': 'campaign111',
            'ext': {
              'dspid': 6
            }
          }],
          'seat': '527'
        }],
        'cur': 'USD'
      }
    }

    validnativeBidImpression = {
      'native': {
        'request': '{"ver":"1.2","assets":[{"id":0,"required":1,"title":{"len":80}},{"id":1,"required":1,"img":{"type":3,"w":300,"h":250}},{"id":2,"required":1,"data":{"type":1}}]}'
      }
    }

    nativeBidImpressionWithoutRequiredParams = {
      'native': {
        'request': '{"assets":[{"id":4,"required":1,"data":{"type":1}}]}'
      }
    }

    validnativeBidImpressionWithRequiredParam = {
      'native': {
        'request': '{"ver":"1.2","assets":[{"id":0,"required":0,"title":{"len":80}},{"id":1,"required":0,"img":{"type":3,"w":300,"h":250}},{"id":2,"required":1,"data":{"type":1}}]}'
      }
    }

    validnativeBidImpressionWithAllParams = {
      native: {
        'request': '{"ver":"1.2","assets":[{"id":0,"required":1,"title":{"len":80,"ext":{"title1":"title2"}}},{"id":1,"required":1,"img":{"type":1,"w":50,"h":50,"ext":{"icon1":"icon2"}}},{"id":2,"required":1,"img":{"type":3,"w":728,"h":90,"ext":{"image1":"image2"},"mimes":["image/png","image/gif"]}},{"id":3,"required":1,"data":{"type":1,"len":10,"ext":{"sponsor1":"sponsor2"}}},{"id":4,"required":1,"data":{"type":2,"len":10,"ext":{"body1":"body2"}}},{"id":5,"required":1,"data":{"type":3,"len":10,"ext":{"rating1":"rating2"}}},{"id":6,"required":1,"data":{"type":4,"len":10,"ext":{"likes1":"likes2"}}},{"id":7,"required":1,"data":{"type":5,"len":10,"ext":{"downloads1":"downloads2"}}},{"id":8,"required":1,"data":{"type":6,"len":10,"ext":{"price1":"price2"}}},{"id":9,"required":1,"data":{"type":7,"len":10,"ext":{"saleprice1":"saleprice2"}}},{"id":10,"required":1,"data":{"type":8,"len":10,"ext":{"phone1":"phone2"}}},{"id":11,"required":1,"data":{"type":9,"len":10,"ext":{"address1":"address2"}}},{"id":12,"required":1,"data":{"type":10,"len":10,"ext":{"desc21":"desc22"}}},{"id":13,"required":1,"data":{"type":11,"len":10,"ext":{"displayurl1":"displayurl2"}}}]}'
      }
    }

    bannerBidResponse = {
      'body': {
        'id': '93D3BAD6-E2E2-49FB-9D89-920B1761C865',
        'seatbid': [{
          'bid': [{
            'id': '74858439-49D7-4169-BA5D-44A046315B2F',
            'impid': '23acc48ad47af5',
            'price': 1.3,
            'adm': '<span class="PubAPIAd"  id="4E733404-CC2E-48A2-BC83-4DD5F38FE9BB"><script type="text/javascript"> document.writeln(\'<iframe width="300" scrolling="no" height="250" frameborder="0" name="iframe0" allowtransparency="true" marginheight="0" marginwidth="0" vspace="0" hspace="0" src="http://ads.pubmatic.com/AdTag/dummyImage.png"></iframe>\');</script><iframe width="0" scrolling="no" height="0" frameborder="0" src="http://aktrack.pubmatic.com/AdServer/AdDisplayTrackerServlet?pubId=5890" style="position:absolute;top:-15000px;left:-15000px" vspace="0" hspace="0" marginwidth="0" marginheight="0" allowtransparency="true" name="pbeacon"></iframe></span> <!-- PubMatic Ad Ends -->',
            'h': 250,
            'w': 300,
            'ext': {
              'deal_channel': 6
            }
          }]
        }]
      }
    };

    videoBidResponse = {
      'body': {
        'id': '93D3BAD6-E2E2-49FB-9D89-920B1761C865',
        'seatbid': [{
          'bid': [{
            'id': '74858439-49D7-4169-BA5D-44A046315B2F',
            'impid': '22bddb28db77d',
            'price': 1.3,
            'adm': '<VAST version="3.0"><Ad id="601364"><InLine><AdSystem>Acudeo Compatible</AdSystem><AdTitle>VAST 2.0 Instream Test 1</AdTitle><Description>VAST 2.0 Instream Test 1</Description><Impression><![CDATA[http://172.16.4.213/AdServer/AdDisplayTrackerServlet?operId=1&pubId=5890&siteId=47163&adId=1405268&adType=13&adServerId=243&kefact=70.000000&kaxefact=70.000000&kadNetFrequecy=0&kadwidth=0&kadheight=0&kadsizeid=97&kltstamp=1529929473&indirectAdId=0&adServerOptimizerId=2&ranreq=0.1&kpbmtpfact=100.000000&dcId=1&tldId=0&passback=0&svr=MADS1107&ekefact=Ad8wW91TCwCmdG0jlfjXn7Tyzh20hnTVx-m5DoNSep-RXGDr&ekaxefact=Ad8wWwRUCwAGir4Zzl1eF0bKiC-qrCV0D0yp_eE7YizB_BQk&ekpbmtpfact=Ad8wWxRUCwD7qgzwwPE2LnS5-Ou19uO5amJl1YT6-XVFvQ41&imprId=48F73E1A-7F23-443D-A53C-30EE6BBF5F7F&oid=48F73E1A-7F23-443D-A53C-30EE6BBF5F7F&crID=creative-1_1_2&ucrid=160175026529250297&campaignId=17050&creativeId=0&pctr=0.000000&wDSPByrId=511&wDspId=6&wbId=0&wrId=0&wAdvID=3170&isRTB=1&rtbId=EBCA079F-8D7C-45B8-B733-92951F670AA1&pmZoneId=zone1&pageURL=www.yahoo.com&lpu=ae.com]]></Impression><Impression>https://dsptracker.com/{PSPM}</Impression><Error><![CDATA[http://172.16.4.213/track?operId=7&p=5890&s=47163&a=1405268&wa=243&ts=1529929473&wc=17050&crId=creative-1_1_2&ucrid=160175026529250297&impid=48F73E1A-7F23-443D-A53C-30EE6BBF5F7F&advertiser_id=3170&ecpm=70.000000&er=[ERRORCODE]]]></Error><Error><![CDATA[https://Errortrack.com?p=1234&er=[ERRORCODE]]]></Error><Creatives><Creative AdID="601364"><Linear skipoffset="20%"><TrackingEvents><Tracking event="close"><![CDATA[https://mytracking.com/linear/close]]></Tracking><Tracking event="skip"><![CDATA[https://mytracking.com/linear/skip]]></Tracking><Tracking event="creativeView"><![CDATA[http://172.16.4.213/track?operId=7&p=5890&s=47163&a=1405268&wa=243&ts=1529929473&wc=17050&crId=creative-1_1_2&ucrid=160175026529250297&impid=48F73E1A-7F23-443D-A53C-30EE6BBF5F7F&advertiser_id=3170&ecpm=70.000000&e=1]]></Tracking><Tracking event="start"><![CDATA[http://172.16.4.213/track?operId=7&p=5890&s=47163&a=1405268&wa=243&ts=1529929473&wc=17050&crId=creative-1_1_2&ucrid=160175026529250297&impid=48F73E1A-7F23-443D-A53C-30EE6BBF5F7F&advertiser_id=3170&ecpm=70.000000&e=2]]></Tracking><Tracking event="midpoint"><![CDATA[http://172.16.4.213/track?operId=7&p=5890&s=47163&a=1405268&wa=243&ts=1529929473&wc=17050&crId=creative-1_1_2&ucrid=160175026529250297&impid=48F73E1A-7F23-443D-A53C-30EE6BBF5F7F&advertiser_id=3170&ecpm=70.000000&e=3]]></Tracking><Tracking event="firstQuartile"><![CDATA[http://172.16.4.213/track?operId=7&p=5890&s=47163&a=1405268&wa=243&ts=1529929473&wc=17050&crId=creative-1_1_2&ucrid=160175026529250297&impid=48F73E1A-7F23-443D-A53C-30EE6BBF5F7F&advertiser_id=3170&ecpm=70.000000&e=4]]></Tracking><Tracking event="thirdQuartile"><![CDATA[http://172.16.4.213/track?operId=7&p=5890&s=47163&a=1405268&wa=243&ts=1529929473&wc=17050&crId=creative-1_1_2&ucrid=160175026529250297&impid=48F73E1A-7F23-443D-A53C-30EE6BBF5F7F&advertiser_id=3170&ecpm=70.000000&e=5]]></Tracking><Tracking event="complete"><![CDATA[http://172.16.4.213/track?operId=7&p=5890&s=47163&a=1405268&wa=243&ts=1529929473&wc=17050&crId=creative-1_1_2&ucrid=160175026529250297&impid=48F73E1A-7F23-443D-A53C-30EE6BBF5F7F&advertiser_id=3170&ecpm=70.000000&e=6]]></Tracking></TrackingEvents><Duration>00:00:04</Duration><VideoClicks><ClickTracking><![CDATA[http://172.16.4.213/track?operId=7&p=5890&s=47163&a=1405268&wa=243&ts=1529929473&wc=17050&crId=creative-1_1_2&ucrid=160175026529250297&impid=48F73E1A-7F23-443D-A53C-30EE6BBF5F7F&advertiser_id=3170&ecpm=70.000000&e=99]]></ClickTracking><ClickThrough>https://www.pubmatic.com</ClickThrough></VideoClicks><MediaFiles><MediaFile delivery="progressive" type="video/mp4" bitrate="500" width="400" height="300" scalable="true" maintainAspectRatio="true"><![CDATA[https://stagingnyc.pubmatic.com:8443/video/Shashank/mediaFileHost/media/mp4-sample-2.mp4]]></MediaFile></MediaFiles></Linear></Creative></Creatives></InLine></Ad></VAST>',
            'h': 250,
            'w': 300,
            'ext': {
              'deal_channel': 6
            }
          }]
        }]
      }
    };
    outstreamBidRequest =
    [
      {
        code: 'video1',
        mediaTypes: {
          video: {
            playerSize: [640, 480],
            context: 'outstream'
          }
        },
        bidder: 'pubmatic',
        bidId: '47acc48ad47af5',
        requestId: '0fb4905b-1234-4152-86be-c6f6d259ba99',
        bidderRequestId: '1c56ad30b9b8ca8',
        transactionId: '92489f71-1bf2-49a0-adf9-000cea934729',
        params: {
          publisherId: '5670',
          outstreamAU: 'pubmatic-test',
          adSlot: 'Div1@0x0', // ad_id or tagid
          video: {
            mimes: ['video/mp4', 'video/x-flv'],
            skippable: true,
            minduration: 5,
            maxduration: 30
          }
        }
      }
    ];

    validOutstreamBidRequest = {
      auctionId: '92489f71-1bf2-49a0-adf9-000cea934729',
      auctionStart: 1585918458868,
      bidderCode: 'pubmatic',
      bidderRequestId: '47acc48ad47af5',
      bids: [{
        adUnitCode: 'video1',
        auctionId: '92489f71-1bf2-49a0-adf9-000cea934729',
        bidId: '47acc48ad47af5',
        bidRequestsCount: 1,
        bidder: 'pubmatic',
        bidderRequestId: '47acc48ad47af5',
        mediaTypes: {
          video: {
            context: 'outstream'
          }
        },
        params: {
          publisherId: '5670',
          outstreamAU: 'pubmatic-test',
          adSlot: 'Div1@0x0', // ad_id or tagid
          video: {
            mimes: ['video/mp4', 'video/x-flv'],
            skippable: true,
            minduration: 5,
            maxduration: 30
          }
        },
        sizes: [[768, 432], [640, 480], [630, 360]],
        transactionId: '92489f71-1bf2-49a0-adf9-000cea934729'
      }],
      start: 11585918458869,
      timeout: 3000
    };

    outstreamVideoBidResponse = {
      'body': {
        'id': '93D3BAD6-E2E2-49FB-9D89-920B1761C865',
        'seatbid': [{
          'bid': [{
            'id': '0fb4905b-1234-4152-86be-c6f6d259ba99',
            'impid': '47acc48ad47af5',
            'price': 1.3,
            'adm': '<VAST version="3.0"><Ad id="601364"><InLine><AdSystem>Acudeo Compatible</AdSystem><AdTitle>VAST 2.0 Instream Test 1</AdTitle><Description>VAST 2.0 Instream Test 1</Description><Impression><![CDATA[http://172.16.4.213/AdServer/AdDisplayTrackerServlet?operId=1&pubId=5890&siteId=47163&adId=1405268&adType=13&adServerId=243&kefact=70.000000&kaxefact=70.000000&kadNetFrequecy=0&kadwidth=0&kadheight=0&kadsizeid=97&kltstamp=1529929473&indirectAdId=0&adServerOptimizerId=2&ranreq=0.1&kpbmtpfact=100.000000&dcId=1&tldId=0&passback=0&svr=MADS1107&ekefact=Ad8wW91TCwCmdG0jlfjXn7Tyzh20hnTVx-m5DoNSep-RXGDr&ekaxefact=Ad8wWwRUCwAGir4Zzl1eF0bKiC-qrCV0D0yp_eE7YizB_BQk&ekpbmtpfact=Ad8wWxRUCwD7qgzwwPE2LnS5-Ou19uO5amJl1YT6-XVFvQ41&imprId=48F73E1A-7F23-443D-A53C-30EE6BBF5F7F&oid=48F73E1A-7F23-443D-A53C-30EE6BBF5F7F&crID=creative-1_1_2&ucrid=160175026529250297&campaignId=17050&creativeId=0&pctr=0.000000&wDSPByrId=511&wDspId=6&wbId=0&wrId=0&wAdvID=3170&isRTB=1&rtbId=EBCA079F-8D7C-45B8-B733-92951F670AA1&pmZoneId=zone1&pageURL=www.yahoo.com&lpu=ae.com]]></Impression><Impression>https://dsptracker.com/{PSPM}</Impression><Error><![CDATA[http://172.16.4.213/track?operId=7&p=5890&s=47163&a=1405268&wa=243&ts=1529929473&wc=17050&crId=creative-1_1_2&ucrid=160175026529250297&impid=48F73E1A-7F23-443D-A53C-30EE6BBF5F7F&advertiser_id=3170&ecpm=70.000000&er=[ERRORCODE]]]></Error><Error><![CDATA[https://Errortrack.com?p=1234&er=[ERRORCODE]]]></Error><Creatives><Creative AdID="601364"><Linear skipoffset="20%"><TrackingEvents><Tracking event="close"><![CDATA[https://mytracking.com/linear/close]]></Tracking><Tracking event="skip"><![CDATA[https://mytracking.com/linear/skip]]></Tracking><Tracking event="creativeView"><![CDATA[http://172.16.4.213/track?operId=7&p=5890&s=47163&a=1405268&wa=243&ts=1529929473&wc=17050&crId=creative-1_1_2&ucrid=160175026529250297&impid=48F73E1A-7F23-443D-A53C-30EE6BBF5F7F&advertiser_id=3170&ecpm=70.000000&e=1]]></Tracking><Tracking event="start"><![CDATA[http://172.16.4.213/track?operId=7&p=5890&s=47163&a=1405268&wa=243&ts=1529929473&wc=17050&crId=creative-1_1_2&ucrid=160175026529250297&impid=48F73E1A-7F23-443D-A53C-30EE6BBF5F7F&advertiser_id=3170&ecpm=70.000000&e=2]]></Tracking><Tracking event="midpoint"><![CDATA[http://172.16.4.213/track?operId=7&p=5890&s=47163&a=1405268&wa=243&ts=1529929473&wc=17050&crId=creative-1_1_2&ucrid=160175026529250297&impid=48F73E1A-7F23-443D-A53C-30EE6BBF5F7F&advertiser_id=3170&ecpm=70.000000&e=3]]></Tracking><Tracking event="firstQuartile"><![CDATA[http://172.16.4.213/track?operId=7&p=5890&s=47163&a=1405268&wa=243&ts=1529929473&wc=17050&crId=creative-1_1_2&ucrid=160175026529250297&impid=48F73E1A-7F23-443D-A53C-30EE6BBF5F7F&advertiser_id=3170&ecpm=70.000000&e=4]]></Tracking><Tracking event="thirdQuartile"><![CDATA[http://172.16.4.213/track?operId=7&p=5890&s=47163&a=1405268&wa=243&ts=1529929473&wc=17050&crId=creative-1_1_2&ucrid=160175026529250297&impid=48F73E1A-7F23-443D-A53C-30EE6BBF5F7F&advertiser_id=3170&ecpm=70.000000&e=5]]></Tracking><Tracking event="complete"><![CDATA[http://172.16.4.213/track?operId=7&p=5890&s=47163&a=1405268&wa=243&ts=1529929473&wc=17050&crId=creative-1_1_2&ucrid=160175026529250297&impid=48F73E1A-7F23-443D-A53C-30EE6BBF5F7F&advertiser_id=3170&ecpm=70.000000&e=6]]></Tracking></TrackingEvents><Duration>00:00:04</Duration><VideoClicks><ClickTracking><![CDATA[http://172.16.4.213/track?operId=7&p=5890&s=47163&a=1405268&wa=243&ts=1529929473&wc=17050&crId=creative-1_1_2&ucrid=160175026529250297&impid=48F73E1A-7F23-443D-A53C-30EE6BBF5F7F&advertiser_id=3170&ecpm=70.000000&e=99]]></ClickTracking><ClickThrough>https://www.pubmatic.com</ClickThrough></VideoClicks><MediaFiles><MediaFile delivery="progressive" type="video/mp4" bitrate="500" width="400" height="300" scalable="true" maintainAspectRatio="true"><![CDATA[https://stagingnyc.pubmatic.com:8443/video/Shashank/mediaFileHost/media/mp4-sample-2.mp4]]></MediaFile></MediaFiles></Linear></Creative></Creatives></InLine></Ad></VAST>',
            'h': 250,
            'w': 300,
            'ext': {
              'deal_channel': 6
            }
          }]
        }]
      }
    };
  });

  describe('implementation', function () {
  	describe('Bid validations', function () {
  		it('valid bid case', function () {
		  let validBid = {
	        bidder: 'pubmatic',
	        params: {
	          publisherId: '301',
	          adSlot: '/15671365/DMDemo@300x250:0'
	        }
	      },
	      isValid = spec.isBidRequestValid(validBid);
	      expect(isValid).to.equal(true);
  		});

      it('invalid bid case: publisherId not passed', function () {
		    let validBid = {
	        bidder: 'pubmatic',
	        params: {
	          adSlot: '/15671365/DMDemo@300x250:0'
	        }
	      },
	      isValid = spec.isBidRequestValid(validBid);
	      expect(isValid).to.equal(false);
  		});

      it('invalid bid case: publisherId is not string', function () {
        let validBid = {
            bidder: 'pubmatic',
            params: {
              publisherId: 301,
              adSlot: '/15671365/DMDemo@300x250:0'
            }
          },
          isValid = spec.isBidRequestValid(validBid);
        expect(isValid).to.equal(false);
      });

      it('valid bid case: adSlot is not passed', function () {
        let validBid = {
            bidder: 'pubmatic',
            params: {
              publisherId: '301'
            }
          },
          isValid = spec.isBidRequestValid(validBid);
        expect(isValid).to.equal(true);
      });

      if (FEATURES.VIDEO) {
        it('should check for context if video is present', function() {
          let bid = {
              'bidder': 'pubmatic',
              'params': {
                'adSlot': 'SLOT_NHB1@728x90',
                'publisherId': '5890'
              },
              'mediaTypes': {
                'video': {
                  'playerSize': [
                    [640, 480]
                  ],
                  'protocols': [1, 2, 5],
                  'context': 'instream',
                  'mimes': ['video/flv'],
                  'skippable': false,
                  'skip': 1,
                  'linearity': 2
                }
              },
              'adUnitCode': 'video1',
              'transactionId': '803e3750-0bbe-4ffe-a548-b6eca15087bf',
              'sizes': [
                [640, 480]
              ],
              'bidId': '2c95df014cfe97',
              'bidderRequestId': '1fe59391566442',
              'auctionId': '3a4118ef-fb96-4416-b0b0-3cfc1cebc142',
              'src': 'client',
              'bidRequestsCount': 1,
              'bidderRequestsCount': 1,
              'bidderWinsCount': 0
            },
            isValid = spec.isBidRequestValid(bid);
          expect(isValid).to.equal(true);
        })

        it('should return false if context is not present in video', function() {
          let bid = {
              'bidder': 'pubmatic',
              'params': {
                'adSlot': 'SLOT_NHB1@728x90',
                'publisherId': '5890'
              },
              'mediaTypes': {
                'video': {
                  'w': 640,
                  'h': 480,
                  'protocols': [1, 2, 5],
                  'mimes': ['video/flv'],
                  'skippable': false,
                  'skip': 1,
                  'linearity': 2
                }
              },
              'adUnitCode': 'video1',
              'transactionId': '803e3750-0bbe-4ffe-a548-b6eca15087bf',
              'sizes': [
                [640, 480]
              ],
              'bidId': '2c95df014cfe97',
              'bidderRequestId': '1fe59391566442',
              'auctionId': '3a4118ef-fb96-4416-b0b0-3cfc1cebc142',
              'src': 'client',
              'bidRequestsCount': 1,
              'bidderRequestsCount': 1,
              'bidderWinsCount': 0
            },
            isValid = spec.isBidRequestValid(bid);
          expect(isValid).to.equal(false);
        })

        it('bid.mediaTypes.video.mimes OR bid.params.video.mimes should be present and must be a non-empty array', function() {
          let bid = {
            'bidder': 'pubmatic',
            'params': {
              'adSlot': 'SLOT_NHB1@728x90',
              'publisherId': '5890',
              'video': {}
            },
            'mediaTypes': {
              'video': {
                'playerSize': [
                  [640, 480]
                ],
                'protocols': [1, 2, 5],
                'context': 'instream',
                'skippable': false,
                'skip': 1,
                'linearity': 2
              }
            },
            'adUnitCode': 'video1',
            'transactionId': '803e3750-0bbe-4ffe-a548-b6eca15087bf',
            'sizes': [
              [640, 480]
            ],
            'bidId': '2c95df014cfe97',
            'bidderRequestId': '1fe59391566442',
            'auctionId': '3a4118ef-fb96-4416-b0b0-3cfc1cebc142',
            'src': 'client',
            'bidRequestsCount': 1,
            'bidderRequestsCount': 1,
            'bidderWinsCount': 0
          };

          delete bid.params.video.mimes; // Undefined
          bid.mediaTypes.video.mimes = 'string'; // NOT array
          expect(spec.isBidRequestValid(bid)).to.equal(false);

          delete bid.params.video.mimes; // Undefined
          delete bid.mediaTypes.video.mimes; // Undefined
          expect(spec.isBidRequestValid(bid)).to.equal(false);

          delete bid.params.video.mimes; // Undefined
          bid.mediaTypes.video.mimes = ['video/flv']; // Valid
          expect(spec.isBidRequestValid(bid)).to.equal(true);

          delete bid.mediaTypes.video.mimes; // mediaTypes.video.mimes undefined
          bid.params.video = {mimes: 'string'}; // NOT array
          expect(spec.isBidRequestValid(bid)).to.equal(false);

          delete bid.mediaTypes.video.mimes; // mediaTypes.video.mimes undefined
          delete bid.params.video.mimes; // Undefined
          expect(spec.isBidRequestValid(bid)).to.equal(false);

          delete bid.mediaTypes.video.mimes; // mediaTypes.video.mimes undefined
          bid.params.video.mimes = ['video/flv']; // Valid
          expect(spec.isBidRequestValid(bid)).to.equal(true);

          delete bid.mediaTypes.video.mimes; // Undefined
          bid.params.video.mimes = ['video/flv']; // Valid
          expect(spec.isBidRequestValid(bid)).to.equal(true);

          delete bid.mediaTypes.video.mimes; // Undefined
          delete bid.params.video.mimes; // Undefined
          expect(spec.isBidRequestValid(bid)).to.equal(false);
        });

        it('checks on bid.params.outstreamAU & bid.renderer & bid.mediaTypes.video.renderer', function() {
          const getThebid = function() {
            let bid = utils.deepClone(validOutstreamBidRequest.bids[0]);
            bid.params.outstreamAU = 'pubmatic-test';
            bid.renderer = ' '; // we are only checking if this key is set or not
            bid.mediaTypes.video.renderer = ' '; // we are only checking if this key is set or not
            return bid;
          }

          // true: when all are present
          // mdiatype: outstream
          // bid.params.outstreamAU : Y
          // bid.renderer : Y
          // bid.mediaTypes.video.renderer : Y
          let bid = getThebid();
          expect(spec.isBidRequestValid(bid)).to.equal(true);

          // true: atleast one is present; 3 cases
          // mdiatype: outstream
          // bid.params.outstreamAU : Y
          // bid.renderer : N
          // bid.mediaTypes.video.renderer : N
          bid = getThebid();
          delete bid.renderer;
          delete bid.mediaTypes.video.renderer;
          expect(spec.isBidRequestValid(bid)).to.equal(true);

          // true: atleast one is present; 3 cases
          // mdiatype: outstream
          // bid.params.outstreamAU : N
          // bid.renderer : Y
          // bid.mediaTypes.video.renderer : N
          bid = getThebid();
          delete bid.params.outstreamAU;
          delete bid.mediaTypes.video.renderer;
          expect(spec.isBidRequestValid(bid)).to.equal(true);

          // true: atleast one is present; 3 cases
          // mdiatype: outstream
          // bid.params.outstreamAU : N
          // bid.renderer : N
          // bid.mediaTypes.video.renderer : Y
          bid = getThebid();
          delete bid.params.outstreamAU;
          delete bid.renderer;
          expect(spec.isBidRequestValid(bid)).to.equal(true);

          // false: none present; only outstream
          // mdiatype: outstream
          // bid.params.outstreamAU : N
          // bid.renderer : N
          // bid.mediaTypes.video.renderer : N
          bid = getThebid();
          delete bid.params.outstreamAU;
          delete bid.renderer;
          delete bid.mediaTypes.video.renderer;
          expect(spec.isBidRequestValid(bid)).to.equal(false);

          // true: none present; outstream + Banner
          // mdiatype: outstream, banner
          // bid.params.outstreamAU : N
          // bid.renderer : N
          // bid.mediaTypes.video.renderer : N
          bid = getThebid();
          delete bid.params.outstreamAU;
          delete bid.renderer;
          delete bid.mediaTypes.video.renderer;
          bid.mediaTypes.banner = {sizes: [ [300, 250], [300, 600] ]};
          expect(spec.isBidRequestValid(bid)).to.equal(true);

          // true: none present; outstream + Native
          // mdiatype: outstream, native
          // bid.params.outstreamAU : N
          // bid.renderer : N
          // bid.mediaTypes.video.renderer : N
          bid = getThebid();
          delete bid.params.outstreamAU;
          delete bid.renderer;
          delete bid.mediaTypes.video.renderer;
          bid.mediaTypes.native = {}
          expect(spec.isBidRequestValid(bid)).to.equal(true);
        });
      }
    });

  	describe('Request formation', function () {
  		it('buildRequests function should not modify original bidRequests object', function () {
        let originalBidRequests = utils.deepClone(bidRequests);
        let request = spec.buildRequests(bidRequests, {
          auctionId: 'new-auction-id'
        });
        expect(bidRequests).to.deep.equal(originalBidRequests);
      });

      it('buildRequests function should not modify original nativebidRequests object', function () {
        let originalBidRequests = utils.deepClone(nativeBidRequests);
        let request = spec.buildRequests(nativeBidRequests, {
          auctionId: 'new-auction-id'
        });
        expect(nativeBidRequests).to.deep.equal(originalBidRequests);
      });

      it('Endpoint checking', function () {
  		  let request = spec.buildRequests(bidRequests, {
          auctionId: 'new-auction-id'
        });
        expect(request.url).to.equal('https://hbopenbid.pubmatic.com/translator?source=prebid-client');
        expect(request.method).to.equal('POST');
      });

      it('should return bidderRequest property', function() {
        let request = spec.buildRequests(bidRequests, validOutstreamBidRequest);
        expect(request.bidderRequest).to.equal(validOutstreamBidRequest);
      });

      it('bidderRequest should be undefined if bidderRequest is not present', function() {
        let request = spec.buildRequests(bidRequests);
        expect(request.bidderRequest).to.be.undefined;
      });

      it('test flag not sent when pubmaticTest=true is absent in page url', function() {
        let request = spec.buildRequests(bidRequests, {
          auctionId: 'new-auction-id'
        });
        let data = JSON.parse(request.data);
        expect(data.test).to.equal(undefined);
      });

  		it('Request params check', function () {
        let request = spec.buildRequests(bidRequests, {
          auctionId: 'new-auction-id'
        });
        let data = JSON.parse(request.data);
  		  expect(data.at).to.equal(1); // auction type
  		  expect(data.cur[0]).to.equal('USD'); // currency
  		  expect(data.site.domain).to.be.a('string'); // domain should be set
  		  expect(data.site.page).to.equal(bidRequests[0].params.kadpageurl); // forced pageURL
  		  expect(data.site.publisher.id).to.equal(bidRequests[0].params.publisherId); // publisher Id
  		  expect(data.user.yob).to.equal(parseInt(bidRequests[0].params.yob)); // YOB
  		  expect(data.user.gender).to.equal(bidRequests[0].params.gender); // Gender
  		  expect(data.device.geo.lat).to.equal(parseFloat(bidRequests[0].params.lat)); // Latitude
  		  expect(data.device.geo.lon).to.equal(parseFloat(bidRequests[0].params.lon)); // Lognitude
  		  expect(data.user.geo.lat).to.equal(parseFloat(bidRequests[0].params.lat)); // Latitude
  		  expect(data.user.geo.lon).to.equal(parseFloat(bidRequests[0].params.lon)); // Lognitude
  		  expect(data.ext.wrapper.wv).to.equal($$REPO_AND_VERSION$$); // Wrapper Version
  		  expect(data.ext.wrapper.transactionId).to.equal(bidRequests[0].transactionId); // Prebid TransactionId
        expect(data.source.tid).to.equal(bidRequests[0].transactionId); // Prebid TransactionId
  		  expect(data.ext.wrapper.wiid).to.equal(bidRequests[0].params.wiid); // OpenWrap: Wrapper Impression ID
  		  expect(data.ext.wrapper.profile).to.equal(parseInt(bidRequests[0].params.profId)); // OpenWrap: Wrapper Profile ID
  		  expect(data.ext.wrapper.version).to.equal(parseInt(bidRequests[0].params.verId)); // OpenWrap: Wrapper Profile Version ID

  		  expect(data.imp[0].id).to.equal(bidRequests[0].bidId); // Prebid bid id is passed as id
  		  expect(data.imp[0].bidfloor).to.equal(parseFloat(bidRequests[0].params.kadfloor)); // kadfloor
  		  expect(data.imp[0].tagid).to.equal('/15671365/DMDemo'); // tagid
  		  expect(data.imp[0].banner.w).to.equal(300); // width
  		  expect(data.imp[0].banner.h).to.equal(250); // height
  		  expect(data.imp[0].ext.pmZoneId).to.equal(bidRequests[0].params.pmzoneid.split(',').slice(0, 50).map(id => id.trim()).join()); // pmzoneid
        expect(data.imp[0].ext.key_val).to.exist.and.to.equal(bidRequests[0].params.dctr);
        expect(data.imp[0].bidfloorcur).to.equal(bidRequests[0].params.currency);
        expect(data.source.ext.schain).to.deep.equal(bidRequests[0].schain);
        expect(data.ext.epoch).to.exist;
  		});

      it('Set tmax from global config if not set by requestBids method', function() {
        let sandbox = sinon.sandbox.create();
        sandbox.stub(config, 'getConfig').callsFake((key) => {
			  var config = {
            bidderTimeout: 3000
			  };
			  return config[key];
        });
        let request = spec.buildRequests(bidRequests, {
			  auctionId: 'new-auction-id', timeout: 3000
        });
        let data = JSON.parse(request.data);
        expect(data.tmax).to.deep.equal(3000);
        sandbox.restore();
      });
      describe('Marketplace parameters', function() {
        let bidderSettingStub;
        beforeEach(function() {
          bidderSettingStub = sinon.stub(bidderSettings, 'get');
        });

        afterEach(function() {
          bidderSettingStub.restore();
        });

        it('should not be present when allowAlternateBidderCodes is undefined', function () {
          bidderSettingStub.returns(undefined);
          let request = spec.buildRequests(bidRequests, {
            auctionId: 'new-auction-id'
          });
          let data = JSON.parse(request.data);
          expect(data.ext.marketplace).to.equal(undefined);
        });

        it('should be pubmatic and groupm when allowedAlternateBidderCodes is \'groupm\'', function () {
          bidderSettingStub.withArgs('pubmatic', 'allowAlternateBidderCodes').returns(true);
          bidderSettingStub.withArgs('pubmatic', 'allowedAlternateBidderCodes').returns(['groupm']);
          let request = spec.buildRequests(bidRequests, {
            auctionId: 'new-auction-id',
            bidderCode: 'pubmatic'
          });
          let data = JSON.parse(request.data);
          expect(data.ext.marketplace.allowedbidders).to.be.an('array');
          expect(data.ext.marketplace.allowedbidders.length).to.equal(2);
          expect(data.ext.marketplace.allowedbidders[0]).to.equal('pubmatic');
          expect(data.ext.marketplace.allowedbidders[1]).to.equal('groupm');
        });

        it('should be ALL by default', function () {
          bidderSettingStub.returns(true);
          let request = spec.buildRequests(bidRequests, {
            auctionId: 'new-auction-id'
          });
          let data = JSON.parse(request.data);
          expect(data.ext.marketplace.allowedbidders).to.be.an('array');
          expect(data.ext.marketplace.allowedbidders[0]).to.equal('all');
        });

        it('should be ALL when allowedAlternateBidderCodes is \'*\'', function () {
          bidderSettingStub.withArgs('pubmatic', 'allowAlternateBidderCodes').returns(true);
          bidderSettingStub.withArgs('pubmatic', 'allowedAlternateBidderCodes').returns(['*']);
          let request = spec.buildRequests(bidRequests, {
            auctionId: 'new-auction-id',
            bidderCode: 'pubmatic'
          });
          let data = JSON.parse(request.data);
          expect(data.ext.marketplace.allowedbidders).to.be.an('array');
          expect(data.ext.marketplace.allowedbidders[0]).to.equal('all');
        });
      })

      it('Set content from config, set site.content', function() {
        let sandbox = sinon.sandbox.create();
        const content = {
          'id': 'alpha-numeric-id'
        };
        sandbox.stub(config, 'getConfig').callsFake((key) => {
          var config = {
            content: content
          };
          return config[key];
        });
        let request = spec.buildRequests(bidRequests, {
          auctionId: 'new-auction-id'
        });
        let data = JSON.parse(request.data);
        expect(data.site.content).to.deep.equal(content);
        sandbox.restore();
      });

      it('Merge the device info from config', function() {
        let sandbox = sinon.sandbox.create();
        sandbox.stub(config, 'getConfig').callsFake((key) => {
          var config = {
            device: {
              'newkey': 'new-device-data'
            }
          };
          return config[key];
        });
        let request = spec.buildRequests(bidRequests, {
          auctionId: 'new-auction-id'
        });
        let data = JSON.parse(request.data);
        expect(data.device.js).to.equal(1);
        expect(data.device.dnt).to.equal((navigator.doNotTrack == 'yes' || navigator.doNotTrack == '1' || navigator.msDoNotTrack == '1') ? 1 : 0);
        expect(data.device.h).to.equal(screen.height);
        expect(data.device.w).to.equal(screen.width);
        expect(data.device.language).to.equal(navigator.language.split('-')[0]);
        expect(data.device.newkey).to.equal('new-device-data');// additional data from config
        sandbox.restore();
      });

      it('Merge the device info from config; data from config overrides the info we have gathered', function() {
        let sandbox = sinon.sandbox.create();
        sandbox.stub(config, 'getConfig').callsFake((key) => {
          var config = {
            device: {
              newkey: 'new-device-data',
              language: 'MARATHI'
            }
          };
          return config[key];
        });
        let request = spec.buildRequests(bidRequests, {
          auctionId: 'new-auction-id'
        });
        let data = JSON.parse(request.data);
        expect(data.device.js).to.equal(1);
        expect(data.device.dnt).to.equal((navigator.doNotTrack == 'yes' || navigator.doNotTrack == '1' || navigator.msDoNotTrack == '1') ? 1 : 0);
        expect(data.device.h).to.equal(screen.height);
        expect(data.device.w).to.equal(screen.width);
        expect(data.device.language).to.equal('MARATHI');// // data overriding from config
        expect(data.device.newkey).to.equal('new-device-data');// additional data from config
        sandbox.restore();
      });

      it('Set app from config, copy publisher and ext from site, unset site', function() {
        let sandbox = sinon.sandbox.create();
        sandbox.stub(config, 'getConfig').callsFake((key) => {
          var config = {
            app: {
              bundle: 'org.prebid.mobile.demoapp',
              domain: 'prebid.org'
            }
          };
          return config[key];
        });
        let request = spec.buildRequests(bidRequests, {
          auctionId: 'new-auction-id'
        });
        let data = JSON.parse(request.data);
        expect(data.app.bundle).to.equal('org.prebid.mobile.demoapp');
        expect(data.app.domain).to.equal('prebid.org');
        expect(data.app.publisher.id).to.equal(bidRequests[0].params.publisherId);
        expect(data.site).to.not.exist;
        sandbox.restore();
      });

      it('Set app, content from config, copy publisher and ext from site, unset site, config.content in app.content', function() {
        let sandbox = sinon.sandbox.create();
        const content = {
          'id': 'alpha-numeric-id'
        };
        sandbox.stub(config, 'getConfig').callsFake((key) => {
          var config = {
            content: content,
            app: {
              bundle: 'org.prebid.mobile.demoapp',
              domain: 'prebid.org'
            }
          };
          return config[key];
        });
        let request = spec.buildRequests(bidRequests, {
          auctionId: 'new-auction-id'
        });
        let data = JSON.parse(request.data);
        expect(data.app.bundle).to.equal('org.prebid.mobile.demoapp');
        expect(data.app.domain).to.equal('prebid.org');
        expect(data.app.publisher.id).to.equal(bidRequests[0].params.publisherId);
        expect(data.app.content).to.deep.equal(content);
        expect(data.site).to.not.exist;
        sandbox.restore();
      });

      it('Set app.content, content from config, copy publisher and ext from site, unset site, config.app.content in app.content', function() {
        let sandbox = sinon.sandbox.create();
        const content = {
          'id': 'alpha-numeric-id'
        };
        const appContent = {
          id: 'app-content-id-2'
        };
        sandbox.stub(config, 'getConfig').callsFake((key) => {
          var config = {
            content: content,
            app: {
              bundle: 'org.prebid.mobile.demoapp',
              domain: 'prebid.org',
              content: appContent
            }
          };
          return config[key];
        });
        let request = spec.buildRequests(bidRequests, {
          auctionId: 'new-auction-id'
        });
        let data = JSON.parse(request.data);
        expect(data.app.bundle).to.equal('org.prebid.mobile.demoapp');
        expect(data.app.domain).to.equal('prebid.org');
        expect(data.app.publisher.id).to.equal(bidRequests[0].params.publisherId);
        expect(data.app.content).to.deep.equal(appContent);
        expect(data.site).to.not.exist;
        sandbox.restore();
      });

      it('Request params check: without adSlot', function () {
        delete bidRequests[0].params.adSlot;
        let request = spec.buildRequests(bidRequests, {
          auctionId: 'new-auction-id'
        });
        let data = JSON.parse(request.data);
        expect(data.at).to.equal(1); // auction type
        expect(data.cur[0]).to.equal('USD'); // currency
        expect(data.site.domain).to.be.a('string'); // domain should be set
        expect(data.site.page).to.equal(bidRequests[0].params.kadpageurl); // forced pageURL
        expect(data.site.publisher.id).to.equal(bidRequests[0].params.publisherId); // publisher Id
        expect(data.user.yob).to.equal(parseInt(bidRequests[0].params.yob)); // YOB
        expect(data.user.gender).to.equal(bidRequests[0].params.gender); // Gender
        expect(data.device.geo.lat).to.equal(parseFloat(bidRequests[0].params.lat)); // Latitude
        expect(data.device.geo.lon).to.equal(parseFloat(bidRequests[0].params.lon)); // Lognitude
        expect(data.user.geo.lat).to.equal(parseFloat(bidRequests[0].params.lat)); // Latitude
        expect(data.user.geo.lon).to.equal(parseFloat(bidRequests[0].params.lon)); // Lognitude
        expect(data.ext.wrapper.wv).to.equal($$REPO_AND_VERSION$$); // Wrapper Version
        expect(data.ext.wrapper.transactionId).to.equal(bidRequests[0].transactionId); // Prebid TransactionId
        expect(data.ext.wrapper.wiid).to.equal(bidRequests[0].params.wiid); // OpenWrap: Wrapper Impression ID
        expect(data.ext.wrapper.profile).to.equal(parseInt(bidRequests[0].params.profId)); // OpenWrap: Wrapper Profile ID
        expect(data.ext.wrapper.version).to.equal(parseInt(bidRequests[0].params.verId)); // OpenWrap: Wrapper Profile Version ID

        expect(data.imp[0].id).to.equal(bidRequests[0].bidId); // Prebid bid id is passed as id
        expect(data.imp[0].bidfloor).to.equal(parseFloat(bidRequests[0].params.kadfloor)); // kadfloor
        expect(data.imp[0].tagid).to.deep.equal(undefined); // tagid
        expect(data.imp[0].banner.w).to.equal(728); // width
        expect(data.imp[0].banner.h).to.equal(90); // height
        expect(data.imp[0].banner.format).to.deep.equal([{w: 160, h: 600}]);
        expect(data.imp[0].ext.key_val).to.exist.and.to.equal(bidRequests[0].params.dctr);
        expect(data.imp[0].ext.pmZoneId).to.equal(bidRequests[0].params.pmzoneid.split(',').slice(0, 50).map(id => id.trim()).join()); // pmzoneid
        expect(data.imp[0].bidfloorcur).to.equal(bidRequests[0].params.currency);
      });

      it('Request params multi size format object check', function () {
        let bidRequests = [
          {
            bidder: 'pubmatic',
            params: {
              publisherId: '301',
              adSlot: '/15671365/DMDemo@300x250:0',
              kadfloor: '1.2',
              pmzoneid: 'aabc, ddef',
              kadpageurl: 'www.publisher.com',
              yob: '1986',
              gender: 'M',
              lat: '12.3',
              lon: '23.7',
              wiid: '1234567890',
              profId: '100',
              verId: '200',
              currency: 'AUD'
            },
            placementCode: '/19968336/header-bid-tag-1',
            bidId: '23acc48ad47af5',
            requestId: '0fb4905b-9456-4152-86be-c6f6d259ba99',
            bidderRequestId: '1c56ad30b9b8ca8',
            transactionId: '92489f71-1bf2-49a0-adf9-000cea934729'
          }
        ];
        /* case 1 - size passed in adslot */
        let request = spec.buildRequests(bidRequests, {
          auctionId: 'new-auction-id'
        });
        let data = JSON.parse(request.data);

        expect(data.imp[0].banner.w).to.equal(300); // width
        expect(data.imp[0].banner.h).to.equal(250); // height

        /* case 2 - size passed in adslot as well as in sizes array */
        bidRequests[0].sizes = [[300, 600], [300, 250]];
        bidRequests[0].mediaTypes = {
          banner: {
            sizes: [[300, 600], [300, 250]]
          }
        };
        request = spec.buildRequests(bidRequests, {
          auctionId: 'new-auction-id'
        });
        data = JSON.parse(request.data);

        expect(data.imp[0].banner.w).to.equal(300); // width
        expect(data.imp[0].banner.h).to.equal(250); // height

        /* case 3 - size passed in sizes but not in adslot */
        bidRequests[0].params.adSlot = '/15671365/DMDemo';
        bidRequests[0].sizes = [[300, 250], [300, 600]];
        bidRequests[0].mediaTypes = {
          banner: {
            sizes: [[300, 250], [300, 600]]
          }
        };
        request = spec.buildRequests(bidRequests, {
          auctionId: 'new-auction-id'
        });
        data = JSON.parse(request.data);

        expect(data.imp[0].banner.w).to.equal(300); // width
        expect(data.imp[0].banner.h).to.equal(250); // height
        expect(data.imp[0].banner.format).exist.and.to.be.an('array');
        expect(data.imp[0].banner.format[0]).exist.and.to.be.an('object');
        expect(data.imp[0].banner.format[0].w).to.equal(300); // width
        expect(data.imp[0].banner.format[0].h).to.equal(600); // height
      });

      it('Request params currency check', function () {
        let multipleBidRequests = [
          {
            bidder: 'pubmatic',
            params: {
              publisherId: '301',
              adSlot: '/15671365/DMDemo@300x250:0',
              kadfloor: '1.2',
              pmzoneid: 'aabc, ddef',
              kadpageurl: 'www.publisher.com',
              yob: '1986',
              gender: 'M',
              lat: '12.3',
              lon: '23.7',
              wiid: '1234567890',
              profId: '100',
              verId: '200',
              currency: 'AUD'
            },
            placementCode: '/19968336/header-bid-tag-1',
            sizes: [[300, 250], [300, 600]],
            bidId: '23acc48ad47af5',
            requestId: '0fb4905b-9456-4152-86be-c6f6d259ba99',
            bidderRequestId: '1c56ad30b9b8ca8',
            transactionId: '92489f71-1bf2-49a0-adf9-000cea934729'
          },
          {
            bidder: 'pubmatic',
            params: {
              publisherId: '301',
              adSlot: '/15671365/DMDemo@300x250:0',
              kadfloor: '1.2',
              pmzoneid: 'aabc, ddef',
              kadpageurl: 'www.publisher.com',
              yob: '1986',
              gender: 'M',
              lat: '12.3',
              lon: '23.7',
              wiid: '1234567890',
              profId: '100',
              verId: '200',
              currency: 'GBP'
            },
            placementCode: '/19968336/header-bid-tag-1',
            sizes: [[300, 250], [300, 600]],
            bidId: '23acc48ad47af5',
            requestId: '0fb4905b-9456-4152-86be-c6f6d259ba99',
            bidderRequestId: '1c56ad30b9b8ca8',
            transactionId: '92489f71-1bf2-49a0-adf9-000cea934729'
          }
        ];

        /* case 1 -
            currency specified in both adunits
            output: imp[0] and imp[1] both use currency specified in bidRequests[0].params.currency

        */
        let request = spec.buildRequests(multipleBidRequests, {
          auctionId: 'new-auction-id'
        });
        let data = JSON.parse(request.data);

        expect(data.imp[0].bidfloorcur).to.equal(bidRequests[0].params.currency);
        expect(data.imp[1].bidfloorcur).to.equal(bidRequests[0].params.currency);

        /* case 2 -
            currency specified in only 1st adunit
            output: imp[0] and imp[1] both use currency specified in bidRequests[0].params.currency

        */
        delete multipleBidRequests[1].params.currency;
        request = spec.buildRequests(multipleBidRequests, {
          auctionId: 'new-auction-id'
        });
        data = JSON.parse(request.data);
        expect(data.imp[0].bidfloorcur).to.equal(bidRequests[0].params.currency);
        expect(data.imp[1].bidfloorcur).to.equal(bidRequests[0].params.currency);

        /* case 3 -
            currency specified in only 1st adunit
            output: imp[0] and imp[1] both use default currency - USD

        */
        delete multipleBidRequests[0].params.currency;
        request = spec.buildRequests(multipleBidRequests, {
          auctionId: 'new-auction-id'
        });
        data = JSON.parse(request.data);
        expect(data.imp[0].bidfloorcur).to.equal('USD');
        expect(data.imp[1].bidfloorcur).to.equal('USD');

        /* case 4 -
            currency not specified in 1st adunit but specified in 2nd adunit
            output: imp[0] and imp[1] both use default currency - USD

        */
        multipleBidRequests[1].params.currency = 'AUD';
        request = spec.buildRequests(multipleBidRequests, {
          auctionId: 'new-auction-id'
        });
        data = JSON.parse(request.data);
        expect(data.imp[0].bidfloorcur).to.equal('USD');
        expect(data.imp[1].bidfloorcur).to.equal('USD');
      });

      it('Pass auctiondId as wiid if wiid is not passed in params', function () {
        let bidRequest = {
          auctionId: 'new-auction-id'
        };
        delete bidRequests[0].params.wiid;
        let request = spec.buildRequests(bidRequests, bidRequest);
        let data = JSON.parse(request.data);
        expect(data.at).to.equal(1); // auction type
        expect(data.cur[0]).to.equal('USD'); // currency
        expect(data.site.domain).to.be.a('string'); // domain should be set
        expect(data.site.page).to.equal(bidRequests[0].params.kadpageurl); // forced pageURL
        expect(data.site.publisher.id).to.equal(bidRequests[0].params.publisherId); // publisher Id
        expect(data.user.yob).to.equal(parseInt(bidRequests[0].params.yob)); // YOB
        expect(data.user.gender).to.equal(bidRequests[0].params.gender); // Gender
        expect(data.device.geo.lat).to.equal(parseFloat(bidRequests[0].params.lat)); // Latitude
        expect(data.device.geo.lon).to.equal(parseFloat(bidRequests[0].params.lon)); // Lognitude
        expect(data.user.geo.lat).to.equal(parseFloat(bidRequests[0].params.lat)); // Latitude
        expect(data.user.geo.lon).to.equal(parseFloat(bidRequests[0].params.lon)); // Lognitude
        expect(data.ext.wrapper.wv).to.equal($$REPO_AND_VERSION$$); // Wrapper Version
        expect(data.ext.wrapper.transactionId).to.equal(bidRequests[0].transactionId); // Prebid TransactionId
        expect(data.ext.wrapper.wiid).to.equal('new-auction-id'); // OpenWrap: Wrapper Impression ID
        expect(data.ext.wrapper.profile).to.equal(parseInt(bidRequests[0].params.profId)); // OpenWrap: Wrapper Profile ID
        expect(data.ext.wrapper.version).to.equal(parseInt(bidRequests[0].params.verId)); // OpenWrap: Wrapper Profile Version ID

        expect(data.imp[0].id).to.equal(bidRequests[0].bidId); // Prebid bid id is passed as id
        expect(data.imp[0].bidfloor).to.equal(parseFloat(bidRequests[0].params.kadfloor)); // kadfloor
        expect(data.imp[0].tagid).to.equal('/15671365/DMDemo'); // tagid
        expect(data.imp[0].banner.w).to.equal(300); // width
        expect(data.imp[0].banner.h).to.equal(250); // height
        expect(data.imp[0].ext.pmZoneId).to.equal(bidRequests[0].params.pmzoneid.split(',').slice(0, 50).map(id => id.trim()).join()); // pmzoneid
      });

      it('Request params check with GDPR Consent', function () {
        let bidRequest = {
          gdprConsent: {
            consentString: 'kjfdniwjnifwenrif3',
            gdprApplies: true
          }
        };
  		  let request = spec.buildRequests(bidRequests, bidRequest);
  		  let data = JSON.parse(request.data);
        expect(data.user.ext.consent).to.equal('kjfdniwjnifwenrif3');
        expect(data.regs.ext.gdpr).to.equal(1);
  		  expect(data.at).to.equal(1); // auction type
  		  expect(data.cur[0]).to.equal('USD'); // currency
  		  expect(data.site.domain).to.be.a('string'); // domain should be set
  		  expect(data.site.page).to.equal(bidRequests[0].params.kadpageurl); // forced pageURL
  		  expect(data.site.publisher.id).to.equal(bidRequests[0].params.publisherId); // publisher Id
  		  expect(data.user.yob).to.equal(parseInt(bidRequests[0].params.yob)); // YOB
  		  expect(data.user.gender).to.equal(bidRequests[0].params.gender); // Gender
  		  expect(data.device.geo.lat).to.equal(parseFloat(bidRequests[0].params.lat)); // Latitude
  		  expect(data.device.geo.lon).to.equal(parseFloat(bidRequests[0].params.lon)); // Lognitude
  		  expect(data.user.geo.lat).to.equal(parseFloat(bidRequests[0].params.lat)); // Latitude
  		  expect(data.user.geo.lon).to.equal(parseFloat(bidRequests[0].params.lon)); // Lognitude
  		  expect(data.ext.wrapper.wv).to.equal($$REPO_AND_VERSION$$); // Wrapper Version
  		  expect(data.ext.wrapper.transactionId).to.equal(bidRequests[0].transactionId); // Prebid TransactionId
  		  expect(data.ext.wrapper.wiid).to.equal(bidRequests[0].params.wiid); // OpenWrap: Wrapper Impression ID
        expect(data.ext.wrapper.profile).to.equal(parseInt(bidRequests[0].params.profId)); // OpenWrap: Wrapper Profile ID
  		  expect(data.ext.wrapper.version).to.equal(parseInt(bidRequests[0].params.verId)); // OpenWrap: Wrapper Profile Version ID

  		  expect(data.imp[0].id).to.equal(bidRequests[0].bidId); // Prebid bid id is passed as id
  		  expect(data.imp[0].bidfloor).to.equal(parseFloat(bidRequests[0].params.kadfloor)); // kadfloor
  		  expect(data.imp[0].tagid).to.equal('/15671365/DMDemo'); // tagid
  		  expect(data.imp[0].banner.w).to.equal(300); // width
  		  expect(data.imp[0].banner.h).to.equal(250); // height
  		  expect(data.imp[0].ext.pmZoneId).to.equal(bidRequests[0].params.pmzoneid.split(',').slice(0, 50).map(id => id.trim()).join()); // pmzoneid
  		});

      it('Request params check with USP/CCPA Consent', function () {
        let bidRequest = {
          uspConsent: '1NYN'
        };
        let request = spec.buildRequests(bidRequests, bidRequest);
        let data = JSON.parse(request.data);
        expect(data.regs.ext.us_privacy).to.equal('1NYN');// USP/CCPAs
        expect(data.at).to.equal(1); // auction type
        expect(data.cur[0]).to.equal('USD'); // currency
        expect(data.site.domain).to.be.a('string'); // domain should be set
        expect(data.site.page).to.equal(bidRequests[0].params.kadpageurl); // forced pageURL
        expect(data.site.publisher.id).to.equal(bidRequests[0].params.publisherId); // publisher Id
        expect(data.user.yob).to.equal(parseInt(bidRequests[0].params.yob)); // YOB
        expect(data.user.gender).to.equal(bidRequests[0].params.gender); // Gender
        expect(data.device.geo.lat).to.equal(parseFloat(bidRequests[0].params.lat)); // Latitude
        expect(data.device.geo.lon).to.equal(parseFloat(bidRequests[0].params.lon)); // Lognitude
        expect(data.user.geo.lat).to.equal(parseFloat(bidRequests[0].params.lat)); // Latitude
        expect(data.user.geo.lon).to.equal(parseFloat(bidRequests[0].params.lon)); // Lognitude
        expect(data.ext.wrapper.wv).to.equal($$REPO_AND_VERSION$$); // Wrapper Version
        expect(data.ext.wrapper.transactionId).to.equal(bidRequests[0].transactionId); // Prebid TransactionId
        expect(data.ext.wrapper.wiid).to.equal(bidRequests[0].params.wiid); // OpenWrap: Wrapper Impression ID
        expect(data.ext.wrapper.profile).to.equal(parseInt(bidRequests[0].params.profId)); // OpenWrap: Wrapper Profile ID
        expect(data.ext.wrapper.version).to.equal(parseInt(bidRequests[0].params.verId)); // OpenWrap: Wrapper Profile Version ID

        expect(data.imp[0].id).to.equal(bidRequests[0].bidId); // Prebid bid id is passed as id
        expect(data.imp[0].bidfloor).to.equal(parseFloat(bidRequests[0].params.kadfloor)); // kadfloor
        expect(data.imp[0].tagid).to.equal('/15671365/DMDemo'); // tagid
        expect(data.imp[0].banner.w).to.equal(300); // width
        expect(data.imp[0].banner.h).to.equal(250); // height
        expect(data.imp[0].ext.pmZoneId).to.equal(bidRequests[0].params.pmzoneid.split(',').slice(0, 50).map(id => id.trim()).join()); // pmzoneid

        // second request without USP/CCPA
        let request2 = spec.buildRequests(bidRequests, {});
        let data2 = JSON.parse(request2.data);
        expect(data2.regs).to.equal(undefined);// USP/CCPAs
      });

      it('Request params check with JW player params', function() {
        let bidRequests = [
          {
            bidder: 'pubmatic',
            params: {
              publisherId: '301',
              adSlot: '/15671365/DMDemo@300x250:0',
              dctr: 'key1=val1|key2=val2,val3'
            },
            placementCode: '/19968336/header-bid-tag-1',
            sizes: [[300, 250], [300, 600]],
            bidId: '23acc48ad47af5',
            requestId: '0fb4905b-9456-4152-86be-c6f6d259ba99',
            bidderRequestId: '1c56ad30b9b8ca8',
            transactionId: '92489f71-1bf2-49a0-adf9-000cea934729',
            rtd: {
              jwplayer: {
                targeting: {
                  content: { id: 'jw_d9J2zcaA' },
                  segments: ['80011026', '80011035']
                }
              }
            }
          }];
        let key_val_output = 'key1=val1|key2=val2,val3|jw-id=jw_d9J2zcaA|jw-80011026=1|jw-80011035=1'
        let request = spec.buildRequests(bidRequests, {
          auctionId: 'new-auction-id'
        });
        let data = JSON.parse(request.data);
        expect(data.imp[0].ext).to.exist.and.to.be.an('object');
        expect(data.imp[0].ext.key_val).to.exist.and.to.equal(key_val_output);

        // jw player data not available. Only dctr sent.
        delete bidRequests[0].rtd;
        request = spec.buildRequests(bidRequests, {
          auctionId: 'new-auction-id'
        });
        data = JSON.parse(request.data);

        expect(data.imp[0].ext).to.exist.and.to.be.an('object'); // dctr parameter
        expect(data.imp[0].ext.key_val).to.exist.and.to.equal(bidRequests[0].params.dctr);

        // jw player data is available, but dctr is not present
        bidRequests[0].rtd = {
          jwplayer: {
            targeting: {
              content: { id: 'jw_d9J2zcaA' },
              segments: ['80011026', '80011035']
            }
          }
        };

        delete bidRequests[0].params.dctr;
        key_val_output = 'jw-id=jw_d9J2zcaA|jw-80011026=1|jw-80011035=1';
        request = spec.buildRequests(bidRequests, {
          auctionId: 'new-auction-id'
        });
        data = JSON.parse(request.data);

        expect(data.imp[0].ext).to.exist.and.to.be.an('object');
        expect(data.imp[0].ext.key_val).to.exist.and.to.equal(key_val_output);
      });

      describe('FPD', function() {
        let newRequest;

        describe('ortb2.site should not override page, domain & ref values', function() {
          it('When above properties are present in ortb2.site', function() {
            const ortb2 = {
              site: {
                domain: 'page.example.com',
                page: 'https://page.example.com/here.html',
                ref: 'https://page.example.com/here.html'
              }
            };
            const request = spec.buildRequests(bidRequests, {ortb2});
            let data = JSON.parse(request.data);
            expect(data.site.domain).not.equal('page.example.com');
            expect(data.site.page).not.equal('https://page.example.com/here.html');
            expect(data.site.ref).not.equal('https://page.example.com/here.html');
          });

          it('When above properties are absent in ortb2.site', function () {
            const ortb2 = {
              site: {}
            };
            let request = spec.buildRequests(bidRequests, {
              auctionId: 'new-auction-id',
              ortb2
            });
            let data = JSON.parse(request.data);
            let response = spec.interpretResponse(bidResponses, request);
            expect(data.site.page).to.equal(bidRequests[0].params.kadpageurl);
            expect(data.site.domain).to.equal(_getDomainFromURL(data.site.page));
            expect(response[0].referrer).to.equal(data.site.ref);
          });

          it('With some extra properties in ortb2.site', function() {
            const ortb2 = {
              site: {
                domain: 'page.example.com',
                page: 'https://page.example.com/here.html',
                ref: 'https://page.example.com/here.html',
                cat: ['IAB2'],
                sectioncat: ['IAB2-2']
              }
            };
            const request = spec.buildRequests(bidRequests, {ortb2});
            let data = JSON.parse(request.data);
            expect(data.site.domain).not.equal('page.example.com');
            expect(data.site.page).not.equal('https://page.example.com/here.html');
            expect(data.site.ref).not.equal('https://page.example.com/here.html');
            expect(data.site.cat).to.deep.equal(['IAB2']);
            expect(data.site.sectioncat).to.deep.equal(['IAB2-2']);
          });
        });

        it('ortb2.site should be merged except page, domain & ref in the request', function() {
          const ortb2 = {
            site: {
              cat: ['IAB2'],
              sectioncat: ['IAB2-2']
            }
          };
          const request = spec.buildRequests(bidRequests, {ortb2});
          let data = JSON.parse(request.data);
          expect(data.site.cat).to.deep.equal(['IAB2']);
          expect(data.site.sectioncat).to.deep.equal(['IAB2-2']);
        });

        it('ortb2.user should be merged in the request', function() {
          const ortb2 = {
            user: {
              yob: 1985
            }
          };
          const request = spec.buildRequests(bidRequests, {ortb2});
          let data = JSON.parse(request.data);
          expect(data.user.yob).to.equal(1985);
        });

        describe('ortb2Imp', function() {
          describe('ortb2Imp.ext.data.pbadslot', function() {
            beforeEach(function () {
              if (bidRequests[0].hasOwnProperty('ortb2Imp')) {
                delete bidRequests[0].ortb2Imp;
              }
            });

            it('should not send if imp[].ext.data object is invalid', function() {
              bidRequests[0].ortb2Imp = {
                ext: {}
              };
              const request = spec.buildRequests(bidRequests, {});
              let data = JSON.parse(request.data);
              expect(data.imp[0].ext).to.not.have.property('data');
            });

            it('should not send if imp[].ext.data.pbadslot is undefined', function() {
              bidRequests[0].ortb2Imp = {
                ext: {
                  data: {
                  }
                }
              };
              const request = spec.buildRequests(bidRequests, {});
              let data = JSON.parse(request.data);
              if (data.imp[0].ext.data) {
                expect(data.imp[0].ext.data).to.not.have.property('pbadslot');
              } else {
                expect(data.imp[0].ext).to.not.have.property('data');
              }
            });

            it('should not send if imp[].ext.data.pbadslot is empty string', function() {
              bidRequests[0].ortb2Imp = {
                ext: {
                  data: {
                    pbadslot: ''
                  }
                }
              };
              const request = spec.buildRequests(bidRequests, {});
              let data = JSON.parse(request.data);
              if (data.imp[0].ext.data) {
                expect(data.imp[0].ext.data).to.not.have.property('pbadslot');
              } else {
                expect(data.imp[0].ext).to.not.have.property('data');
              }
            });

            it('should send if imp[].ext.data.pbadslot is string', function() {
              bidRequests[0].ortb2Imp = {
                ext: {
                  data: {
                    pbadslot: 'abcd'
                  }
                }
              };
              const request = spec.buildRequests(bidRequests, {});
              let data = JSON.parse(request.data);
              expect(data.imp[0].ext.data).to.have.property('pbadslot');
              expect(data.imp[0].ext.data.pbadslot).to.equal('abcd');
            });
          });

          describe('ortb2Imp.ext.data.adserver', function() {
            beforeEach(function () {
              if (bidRequests[0].hasOwnProperty('ortb2Imp')) {
                delete bidRequests[0].ortb2Imp;
              }
            });

            it('should not send if imp[].ext.data object is invalid', function() {
              bidRequests[0].ortb2Imp = {
                ext: {}
              };
              const request = spec.buildRequests(bidRequests, {});
              let data = JSON.parse(request.data);
              expect(data.imp[0].ext).to.not.have.property('data');
            });

            it('should not send if imp[].ext.data.adserver is undefined', function() {
              bidRequests[0].ortb2Imp = {
                ext: {
                  data: {
                  }
                }
              };
              const request = spec.buildRequests(bidRequests, {});
              let data = JSON.parse(request.data);
              if (data.imp[0].ext.data) {
                expect(data.imp[0].ext.data).to.not.have.property('adserver');
              } else {
                expect(data.imp[0].ext).to.not.have.property('data');
              }
            });

            it('should send', function() {
              let adSlotValue = 'abc';
              bidRequests[0].ortb2Imp = {
                ext: {
                  data: {
                    adserver: {
                      name: 'GAM',
                      adslot: adSlotValue
                    }
                  }
                }
              };
              const request = spec.buildRequests(bidRequests, {});
              let data = JSON.parse(request.data);
              expect(data.imp[0].ext.data.adserver.name).to.equal('GAM');
              expect(data.imp[0].ext.data.adserver.adslot).to.equal(adSlotValue);
              expect(data.imp[0].ext.dfp_ad_unit_code).to.equal(adSlotValue);
            });
          });

          describe('ortb2Imp.ext.data.other', function() {
            beforeEach(function () {
              if (bidRequests[0].hasOwnProperty('ortb2Imp')) {
                delete bidRequests[0].ortb2Imp;
              }
            });

            it('should not send if imp[].ext.data object is invalid', function() {
              bidRequests[0].ortb2Imp = {
                ext: {}
              };
              const request = spec.buildRequests(bidRequests, {});
              let data = JSON.parse(request.data);
              expect(data.imp[0].ext).to.not.have.property('data');
            });

            it('should not send if imp[].ext.data.other is undefined', function() {
              bidRequests[0].ortb2Imp = {
                ext: {
                  data: {
                  }
                }
              };
              const request = spec.buildRequests(bidRequests, {});
              let data = JSON.parse(request.data);
              if (data.imp[0].ext.data) {
                expect(data.imp[0].ext.data).to.not.have.property('other');
              } else {
                expect(data.imp[0].ext).to.not.have.property('data');
              }
            });

            it('ortb2Imp.ext.data.other', function() {
              bidRequests[0].ortb2Imp = {
                ext: {
                  data: {
                    other: 1234
                  }
                }
              };
              const request = spec.buildRequests(bidRequests, {});
              let data = JSON.parse(request.data);
              expect(data.imp[0].ext.data.other).to.equal(1234);
            });
          });
        });
      });

      describe('setting imp.floor using floorModule', function() {
        /*
          Use the minimum value among floor from floorModule per mediaType
          If params.adfloor is set then take max(kadfloor, min(floors from floorModule))
          set imp.bidfloor only if it is more than 0
        */

        let newRequest;
        let floorModuleTestData;
        let getFloor = function(req) {
          // actual getFloor module does not work like this :)
          // special treatment for banner since for other mediaTypes we pass *
          if (req.mediaType === 'banner') {
            return floorModuleTestData[req.mediaType][ req.size[0] + 'x' + req.size[1] ] || {};
          }
          return floorModuleTestData[req.mediaType] || {};
        };

        beforeEach(() => {
          floorModuleTestData = {
            'banner': {
              '300x250': {
                'currency': 'USD',
                'floor': 1.50
              },
              '300x600': {
                'currency': 'USD',
                'floor': 2.0
              }
            },
            'video': {
              'currency': 'USD',
              'floor': 2.50
            },
            'native': {
              'currency': 'USD',
              'floor': 3.50
            }
          };
          newRequest = utils.deepClone(bannerVideoAndNativeBidRequests);
          newRequest[0].getFloor = getFloor;
        });

        it('bidfloor should be undefined if calculation is <= 0', function() {
          floorModuleTestData.banner['300x250'].floor = 0; // lowest of them all
          newRequest[0].params.kadfloor = undefined;
          let request = spec.buildRequests(newRequest, {
            auctionId: 'new-auction-id'
          });
          let data = JSON.parse(request.data);
          data = data.imp[0];
          expect(data.bidfloor).to.equal(undefined);
        });

        if (FEATURES.VIDEO) {
          it('ignore floormodule o/p if floor is not number', function() {
            floorModuleTestData.banner['300x250'].floor = 'Not-a-Number';
            floorModuleTestData.banner['300x600'].floor = 'Not-a-Number';
            newRequest[0].params.kadfloor = undefined;
            let request = spec.buildRequests(newRequest, {
              auctionId: 'new-auction-id'
            });
            let data = JSON.parse(request.data);
            data = data.imp[0];
            expect(data.bidfloor).to.equal(2.5); // video will be lowest now
          });

          it('ignore floormodule o/p if currency is not matched', function() {
            floorModuleTestData.banner['300x250'].currency = 'INR';
            floorModuleTestData.banner['300x600'].currency = 'INR';
            newRequest[0].params.kadfloor = undefined;
            let request = spec.buildRequests(newRequest, {
              auctionId: 'new-auction-id'
            });
            let data = JSON.parse(request.data);
            data = data.imp[0];
            expect(data.bidfloor).to.equal(2.5); // video will be lowest now
          });
        }

        it('kadfloor is not passed, use minimum from floorModule', function() {
          newRequest[0].params.kadfloor = undefined;
          let request = spec.buildRequests(newRequest, {
            auctionId: 'new-auction-id'
          });
          let data = JSON.parse(request.data);
          data = data.imp[0];
          expect(data.bidfloor).to.equal(1.5);
        });

        it('kadfloor is passed as 3, use kadfloor as it is highest', function() {
          newRequest[0].params.kadfloor = '3.0';// yes, we want it as a string
          let request = spec.buildRequests(newRequest, {
            auctionId: 'new-auction-id'
          });
          let data = JSON.parse(request.data);
          data = data.imp[0];
          expect(data.bidfloor).to.equal(3);
        });

        it('kadfloor is passed as 1, use min of floorModule as it is highest', function() {
          newRequest[0].params.kadfloor = '1.0';// yes, we want it as a string
          let request = spec.buildRequests(newRequest, {
            auctionId: 'new-auction-id'
          });
          let data = JSON.parse(request.data);
          data = data.imp[0];
          expect(data.bidfloor).to.equal(1.5);
        });
      });

      it('should NOT include coppa flag in bid request if coppa config is not present', () => {
        const request = spec.buildRequests(bidRequests, {});
        let data = JSON.parse(request.data);
        if (data.regs) {
          // in case GDPR is set then data.regs will exist
          expect(data.regs.coppa).to.equal(undefined);
        } else {
          expect(data.regs).to.equal(undefined);
        }
      });

      it('should include coppa flag in bid request if coppa is set to true', () => {
        let sandbox = sinon.sandbox.create();
        sandbox.stub(config, 'getConfig').callsFake(key => {
          const config = {
            'coppa': true
          };
          return config[key];
        });
        const request = spec.buildRequests(bidRequests, {});
        let data = JSON.parse(request.data);
        expect(data.regs.coppa).to.equal(1);
        sandbox.restore();
      });

      it('should NOT include coppa flag in bid request if coppa is set to false', () => {
        let sandbox = sinon.sandbox.create();
        sandbox.stub(config, 'getConfig').callsFake(key => {
          const config = {
            'coppa': false
          };
          return config[key];
        });
        const request = spec.buildRequests(bidRequests, {});
        let data = JSON.parse(request.data);
        if (data.regs) {
          // in case GDPR is set then data.regs will exist
          expect(data.regs.coppa).to.equal(undefined);
        } else {
          expect(data.regs).to.equal(undefined);
        }
        sandbox.restore();
      });

      describe('AdsrvrOrgId from userId module', function() {
        let sandbox;
        beforeEach(() => {
          sandbox = sinon.sandbox.create();
        });

        afterEach(() => {
          sandbox.restore();
        });

        it('Request should have AdsrvrOrgId config params', function() {
          bidRequests[0].userId = {};
          bidRequests[0].userId.tdid = 'TTD_ID_FROM_USER_ID_MODULE';
          bidRequests[0].userIdAsEids = createEidsArray(bidRequests[0].userId);
          let request = spec.buildRequests(bidRequests, {});
          let data = JSON.parse(request.data);
          expect(data.user.eids).to.deep.equal([{
            'source': 'adserver.org',
            'uids': [{
              'id': 'TTD_ID_FROM_USER_ID_MODULE',
              'atype': 1,
              'ext': {
                'rtiPartner': 'TDID'
              }
            }]
          }]);
        });

        it('Request should have adsrvrOrgId from UserId Module if config and userId module both have TTD ID', function() {
          sandbox.stub(config, 'getConfig').callsFake((key) => {
            var config = {
              adsrvrOrgId: {
                'TDID': 'TTD_ID_FROM_CONFIG',
                'TDID_LOOKUP': 'TRUE',
                'TDID_CREATED_AT': '2018-10-01T07:05:40'
              }
            };
            return config[key];
          });
          bidRequests[0].userId = {};
          bidRequests[0].userId.tdid = 'TTD_ID_FROM_USER_ID_MODULE';
          bidRequests[0].userIdAsEids = createEidsArray(bidRequests[0].userId);
          let request = spec.buildRequests(bidRequests, {});
          let data = JSON.parse(request.data);
          expect(data.user.eids).to.deep.equal([{
            'source': 'adserver.org',
            'uids': [{
              'id': 'TTD_ID_FROM_USER_ID_MODULE',
              'atype': 1,
              'ext': {
                'rtiPartner': 'TDID'
              }
            }]
          }]);
        });

        it('Request should NOT have adsrvrOrgId params if userId is NOT object', function() {
          let request = spec.buildRequests(bidRequests, {});
          let data = JSON.parse(request.data);
          expect(data.user.eids).to.deep.equal(undefined);
        });

        it('Request should NOT have adsrvrOrgId params if userId.tdid is NOT string', function() {
          bidRequests[0].userId = {
            tdid: 1234
          };
          let request = spec.buildRequests(bidRequests, {});
          let data = JSON.parse(request.data);
          expect(data.user.eids).to.deep.equal(undefined);
        });
      });

      describe('UserIds from request', function() {
        describe('pubcommon Id', function() {
          it('send the pubcommon id if it is present', function() {
            bidRequests[0].userId = {};
            bidRequests[0].userId.pubcid = 'pub_common_user_id';
            bidRequests[0].userIdAsEids = createEidsArray(bidRequests[0].userId);
            let request = spec.buildRequests(bidRequests, {});
            let data = JSON.parse(request.data);
            expect(data.user.eids).to.deep.equal([{
              'source': 'pubcid.org',
              'uids': [{
                'id': 'pub_common_user_id',
                'atype': 1
              }]
            }]);
          });

          it('do not pass if not string', function() {
            bidRequests[0].userId = {};
            bidRequests[0].userId.pubcid = 1;
            bidRequests[0].userIdAsEids = createEidsArray(bidRequests[0].userId);
            let request = spec.buildRequests(bidRequests, {});
            let data = JSON.parse(request.data);
            expect(data.user.eids).to.equal(undefined);
            bidRequests[0].userId.pubcid = [];
            bidRequests[0].userIdAsEids = createEidsArray(bidRequests[0].userId);
            request = spec.buildRequests(bidRequests, {});
            data = JSON.parse(request.data);
            expect(data.user.eids).to.equal(undefined);
            bidRequests[0].userId.pubcid = null;
            bidRequests[0].userIdAsEids = createEidsArray(bidRequests[0].userId);
            request = spec.buildRequests(bidRequests, {});
            data = JSON.parse(request.data);
            expect(data.user.eids).to.equal(undefined);
            bidRequests[0].userId.pubcid = {};
            bidRequests[0].userIdAsEids = createEidsArray(bidRequests[0].userId);
            request = spec.buildRequests(bidRequests, {});
            data = JSON.parse(request.data);
            expect(data.user.eids).to.equal(undefined);
          });
        });

        describe('ID5 Id', function() {
          it('send the id5 id if it is present', function() {
            bidRequests[0].userId = {};
            bidRequests[0].userId.id5id = { uid: 'id5-user-id' };
            bidRequests[0].userIdAsEids = createEidsArray(bidRequests[0].userId);
            let request = spec.buildRequests(bidRequests, {});
            let data = JSON.parse(request.data);
            expect(data.user.eids).to.deep.equal([{
              'source': 'id5-sync.com',
              'uids': [{
                'id': 'id5-user-id',
                'atype': 1
              }]
            }]);
          });

          it('do not pass if not string', function() {
            bidRequests[0].userId = {};
            bidRequests[0].userId.id5id = { uid: 1 };
            bidRequests[0].userIdAsEids = createEidsArray(bidRequests[0].userId);
            let request = spec.buildRequests(bidRequests, {});
            let data = JSON.parse(request.data);
            expect(data.user.eids).to.equal(undefined);
            bidRequests[0].userId.id5id = { uid: [] };
            bidRequests[0].userIdAsEids = createEidsArray(bidRequests[0].userId);
            request = spec.buildRequests(bidRequests, {});
            data = JSON.parse(request.data);
            expect(data.user.eids).to.equal(undefined);
            bidRequests[0].userId.id5id = { uid: null };
            bidRequests[0].userIdAsEids = createEidsArray(bidRequests[0].userId);
            request = spec.buildRequests(bidRequests, {});
            data = JSON.parse(request.data);
            expect(data.user.eids).to.equal(undefined);
            bidRequests[0].userId.id5id = { uid: {} };
            bidRequests[0].userIdAsEids = createEidsArray(bidRequests[0].userId);
            request = spec.buildRequests(bidRequests, {});
            data = JSON.parse(request.data);
            expect(data.user.eids).to.equal(undefined);
          });
        });

        describe('Criteo Id', function() {
          it('send the criteo id if it is present', function() {
            bidRequests[0].userId = {};
            bidRequests[0].userId.criteoId = 'criteo-user-id';
            bidRequests[0].userIdAsEids = createEidsArray(bidRequests[0].userId);
            let request = spec.buildRequests(bidRequests, {});
            let data = JSON.parse(request.data);
            expect(data.user.eids).to.deep.equal([{
              'source': 'criteo.com',
              'uids': [{
                'id': 'criteo-user-id',
                'atype': 1
              }]
            }]);
          });

          it('do not pass if not string', function() {
            bidRequests[0].userId = {};
            bidRequests[0].userId.criteoId = 1;
            bidRequests[0].userIdAsEids = createEidsArray(bidRequests[0].userId);
            let request = spec.buildRequests(bidRequests, {});
            let data = JSON.parse(request.data);
            expect(data.user.eids).to.equal(undefined);
            bidRequests[0].userId.criteoId = [];
            bidRequests[0].userIdAsEids = createEidsArray(bidRequests[0].userId);
            request = spec.buildRequests(bidRequests, {});
            data = JSON.parse(request.data);
            expect(data.user.eids).to.equal(undefined);
            bidRequests[0].userId.criteoId = null;
            bidRequests[0].userIdAsEids = createEidsArray(bidRequests[0].userId);
            request = spec.buildRequests(bidRequests, {});
            data = JSON.parse(request.data);
            expect(data.user.eids).to.equal(undefined);
            bidRequests[0].userId.criteoId = {};
            bidRequests[0].userIdAsEids = createEidsArray(bidRequests[0].userId);
            request = spec.buildRequests(bidRequests, {});
            data = JSON.parse(request.data);
            expect(data.user.eids).to.equal(undefined);
          });
        });

        describe('IdentityLink Id', function() {
          it('send the identity-link id if it is present', function() {
            bidRequests[0].userId = {};
            bidRequests[0].userId.idl_env = 'identity-link-user-id';
            bidRequests[0].userIdAsEids = createEidsArray(bidRequests[0].userId);
            let request = spec.buildRequests(bidRequests, {});
            let data = JSON.parse(request.data);
            expect(data.user.eids).to.deep.equal([{
              'source': 'liveramp.com',
              'uids': [{
                'id': 'identity-link-user-id',
                'atype': 3
              }]
            }]);
          });

          it('do not pass if not string', function() {
            bidRequests[0].userId = {};
            bidRequests[0].userId.idl_env = 1;
            bidRequests[0].userIdAsEids = createEidsArray(bidRequests[0].userId);
            let request = spec.buildRequests(bidRequests, {});
            let data = JSON.parse(request.data);
            expect(data.user.eids).to.equal(undefined);
            bidRequests[0].userId.idl_env = [];
            bidRequests[0].userIdAsEids = createEidsArray(bidRequests[0].userId);
            request = spec.buildRequests(bidRequests, {});
            data = JSON.parse(request.data);
            expect(data.user.eids).to.equal(undefined);
            bidRequests[0].userId.idl_env = null;
            bidRequests[0].userIdAsEids = createEidsArray(bidRequests[0].userId);
            request = spec.buildRequests(bidRequests, {});
            data = JSON.parse(request.data);
            expect(data.user.eids).to.equal(undefined);
            bidRequests[0].userId.idl_env = {};
            bidRequests[0].userIdAsEids = createEidsArray(bidRequests[0].userId);
            request = spec.buildRequests(bidRequests, {});
            data = JSON.parse(request.data);
            expect(data.user.eids).to.equal(undefined);
          });
        });

        describe('LiveIntent Id', function() {
          it('send the LiveIntent id if it is present', function() {
            bidRequests[0].userId = {};
            bidRequests[0].userId.lipb = { lipbid: 'live-intent-user-id' };
            bidRequests[0].userIdAsEids = createEidsArray(bidRequests[0].userId);
            let request = spec.buildRequests(bidRequests, {});
            let data = JSON.parse(request.data);
            expect(data.user.eids).to.deep.equal([{
              'source': 'liveintent.com',
              'uids': [{
                'id': 'live-intent-user-id',
                'atype': 3
              }]
            }]);
          });

          it('do not pass if not string', function() {
            bidRequests[0].userId = {};
            bidRequests[0].userId.lipb = { lipbid: 1 };
            bidRequests[0].userIdAsEids = createEidsArray(bidRequests[0].userId);
            let request = spec.buildRequests(bidRequests, {});
            let data = JSON.parse(request.data);
            expect(data.user.eids).to.equal(undefined);
            bidRequests[0].userId.lipb.lipbid = [];
            bidRequests[0].userIdAsEids = createEidsArray(bidRequests[0].userId);
            request = spec.buildRequests(bidRequests, {});
            data = JSON.parse(request.data);
            expect(data.user.eids).to.equal(undefined);
            bidRequests[0].userId.lipb.lipbid = null;
            bidRequests[0].userIdAsEids = createEidsArray(bidRequests[0].userId);
            request = spec.buildRequests(bidRequests, {});
            data = JSON.parse(request.data);
            expect(data.user.eids).to.equal(undefined);
            bidRequests[0].userId.lipb.lipbid = {};
            bidRequests[0].userIdAsEids = createEidsArray(bidRequests[0].userId);
            request = spec.buildRequests(bidRequests, {});
            data = JSON.parse(request.data);
            expect(data.user.eids).to.equal(undefined);
          });
        });

        describe('Parrable Id', function() {
          it('send the Parrable id if it is present', function() {
            bidRequests[0].userId = {};
            bidRequests[0].userId.parrableId = { eid: 'parrable-user-id' };
            bidRequests[0].userIdAsEids = createEidsArray(bidRequests[0].userId);
            let request = spec.buildRequests(bidRequests, {});
            let data = JSON.parse(request.data);
            expect(data.user.eids).to.deep.equal([{
              'source': 'parrable.com',
              'uids': [{
                'id': 'parrable-user-id',
                'atype': 1
              }]
            }]);
          });

          it('do not pass if not object with eid key', function() {
            bidRequests[0].userId = {};
            bidRequests[0].userId.parrableid = 1;
            bidRequests[0].userIdAsEids = createEidsArray(bidRequests[0].userId);
            let request = spec.buildRequests(bidRequests, {});
            let data = JSON.parse(request.data);
            expect(data.user.eids).to.equal(undefined);
            bidRequests[0].userId.parrableid = [];
            bidRequests[0].userIdAsEids = createEidsArray(bidRequests[0].userId);
            request = spec.buildRequests(bidRequests, {});
            data = JSON.parse(request.data);
            expect(data.user.eids).to.equal(undefined);
            bidRequests[0].userId.parrableid = null;
            bidRequests[0].userIdAsEids = createEidsArray(bidRequests[0].userId);
            request = spec.buildRequests(bidRequests, {});
            data = JSON.parse(request.data);
            expect(data.user.eids).to.equal(undefined);
            bidRequests[0].userId.parrableid = {};
            bidRequests[0].userIdAsEids = createEidsArray(bidRequests[0].userId);
            request = spec.buildRequests(bidRequests, {});
            data = JSON.parse(request.data);
            expect(data.user.eids).to.equal(undefined);
          });
        });

        describe('Britepool Id', function() {
          it('send the Britepool id if it is present', function() {
            bidRequests[0].userId = {};
            bidRequests[0].userId.britepoolid = 'britepool-user-id';
            bidRequests[0].userIdAsEids = createEidsArray(bidRequests[0].userId);
            let request = spec.buildRequests(bidRequests, {});
            let data = JSON.parse(request.data);
            expect(data.user.eids).to.deep.equal([{
              'source': 'britepool.com',
              'uids': [{
                'id': 'britepool-user-id',
                'atype': 3
              }]
            }]);
          });

          it('do not pass if not string', function() {
            bidRequests[0].userId = {};
            bidRequests[0].userId.britepoolid = 1;
            bidRequests[0].userIdAsEids = createEidsArray(bidRequests[0].userId);
            let request = spec.buildRequests(bidRequests, {});
            let data = JSON.parse(request.data);
            expect(data.user.eids).to.equal(undefined);
            bidRequests[0].userId.britepoolid = [];
            bidRequests[0].userIdAsEids = createEidsArray(bidRequests[0].userId);
            request = spec.buildRequests(bidRequests, {});
            data = JSON.parse(request.data);
            expect(data.user.eids).to.equal(undefined);
            bidRequests[0].userId.britepoolid = null;
            bidRequests[0].userIdAsEids = createEidsArray(bidRequests[0].userId);
            request = spec.buildRequests(bidRequests, {});
            data = JSON.parse(request.data);
            expect(data.user.eids).to.equal(undefined);
            bidRequests[0].userId.britepoolid = {};
            bidRequests[0].userIdAsEids = createEidsArray(bidRequests[0].userId);
            request = spec.buildRequests(bidRequests, {});
            data = JSON.parse(request.data);
            expect(data.user.eids).to.equal(undefined);
          });
        });

        describe('NetId', function() {
          it('send the NetId if it is present', function() {
            bidRequests[0].userId = {};
            bidRequests[0].userId.netId = 'netid-user-id';
            bidRequests[0].userIdAsEids = createEidsArray(bidRequests[0].userId);
            let request = spec.buildRequests(bidRequests, {});
            let data = JSON.parse(request.data);
            expect(data.user.eids).to.deep.equal([{
              'source': 'netid.de',
              'uids': [{
                'id': 'netid-user-id',
                'atype': 1
              }]
            }]);
          });

          it('do not pass if not string', function() {
            bidRequests[0].userId = {};
            bidRequests[0].userId.netId = 1;
            bidRequests[0].userIdAsEids = createEidsArray(bidRequests[0].userId);
            let request = spec.buildRequests(bidRequests, {});
            let data = JSON.parse(request.data);
            expect(data.user.eids).to.equal(undefined);
            bidRequests[0].userId.netId = [];
            bidRequests[0].userIdAsEids = createEidsArray(bidRequests[0].userId);
            request = spec.buildRequests(bidRequests, {});
            data = JSON.parse(request.data);
            expect(data.user.eids).to.equal(undefined);
            bidRequests[0].userId.netId = null;
            bidRequests[0].userIdAsEids = createEidsArray(bidRequests[0].userId);
            request = spec.buildRequests(bidRequests, {});
            data = JSON.parse(request.data);
            expect(data.user.eids).to.equal(undefined);
            bidRequests[0].userId.netId = {};
            bidRequests[0].userIdAsEids = createEidsArray(bidRequests[0].userId);
            request = spec.buildRequests(bidRequests, {});
            data = JSON.parse(request.data);
            expect(data.user.eids).to.equal(undefined);
          });
        });
      });

	  it('should pass device.sua if present in bidderRequest fpd ortb2 object', function () {
        const suaObject = {'source': 2, 'platform': {'brand': 'macOS', 'version': ['12', '4', '0']}, 'browsers': [{'brand': 'Not_A Brand', 'version': ['99', '0', '0', '0']}, {'brand': 'Google Chrome', 'version': ['109', '0', '5414', '119']}, {'brand': 'Chromium', 'version': ['109', '0', '5414', '119']}], 'mobile': 0, 'model': '', 'bitness': '64', 'architecture': 'x86'};
        let request = spec.buildRequests(multipleMediaRequests, {
          auctionId: 'new-auction-id',
		  ortb2: {
            device: {
              sua: suaObject
            }
		  }
        });
        let data = JSON.parse(request.data);
        expect(data.device.sua).to.exist.and.to.be.an('object');
        expect(data.device.sua).to.deep.equal(suaObject);
      });

      it('Request params should have valid native bid request for all valid params', function () {
        let request = spec.buildRequests(nativeBidRequests, {
          auctionId: 'new-auction-id'
        });
        let data = JSON.parse(request.data);
        expect(data.imp[0].native).to.exist;
        expect(data.imp[0].native['request']).to.exist;
        expect(data.imp[0].tagid).to.equal('/43743431/NativeAutomationPrebid');
        expect(data.imp[0]['native']['request']).to.exist.and.to.be.an('string');
        expect(data.imp[0]['native']['request']).to.exist.and.to.equal(validnativeBidImpression.native.request);
      });

      it('Request params should not have valid native bid request for non native request', function () {
        let request = spec.buildRequests(bidRequests, {
          auctionId: 'new-auction-id'
        });
        let data = JSON.parse(request.data);
        expect(data.imp[0].native).to.not.exist;
      });

      it('Request params should have valid native bid request with valid required param values for all valid params', function () {
        let request = spec.buildRequests(nativeBidRequestsWithRequiredParam, {
          auctionId: 'new-auction-id'
        });
        let data = JSON.parse(request.data);
        expect(data.imp[0].native).to.exist;
        expect(data.imp[0].native['request']).to.exist;
        expect(data.imp[0].tagid).to.equal('/43743431/NativeAutomationPrebid');
        expect(data.imp[0]['native']['request']).to.exist.and.to.be.an('string');
        expect(data.imp[0]['native']['request']).to.exist.and.to.equal(validnativeBidImpressionWithRequiredParam.native.request);
      });

      it('Request params should have valid native bid request for all native params', function () {
        let request = spec.buildRequests(nativeBidRequestsWithAllParams, {
          auctionId: 'new-auction-id'
        });
        let data = JSON.parse(request.data);
        expect(data.imp[0].native).to.exist;
        expect(data.imp[0].native['request']).to.exist;
        expect(data.imp[0].tagid).to.equal('/43743431/NativeAutomationPrebid');
        expect(data.imp[0]['native']['request']).to.exist.and.to.be.an('string');
        expect(data.imp[0]['native']['request']).to.exist.and.to.equal(validnativeBidImpressionWithAllParams.native.request);
      });

      it('Request params - should handle banner and native format in single adunit', function() {
        let request = spec.buildRequests(bannerAndNativeBidRequests, {
          auctionId: 'new-auction-id'
        });
        let data = JSON.parse(request.data);
        data = data.imp[0];

        expect(data.banner).to.exist;
        expect(data.banner.w).to.equal(300);
        expect(data.banner.h).to.equal(250);
        expect(data.banner.format).to.exist;
        expect(data.banner.format.length).to.equal(bannerAndNativeBidRequests[0].mediaTypes.banner.sizes.length);

        expect(data.native).to.exist;
        expect(data.native.request).to.exist;
      });

      it('Request params - banner and native multiformat request - should have native object incase of invalid config present', function() {
        bannerAndNativeBidRequests[0].mediaTypes.native = {
          title: { required: true },
          image: { required: true },
          sponsoredBy: { required: true },
          clickUrl: { required: true }
        };
        bannerAndNativeBidRequests[0].nativeParams = {
          title: { required: true },
          image: { required: true },
          sponsoredBy: { required: true },
          clickUrl: { required: true }
        }
        let request = spec.buildRequests(bannerAndNativeBidRequests, {
          auctionId: 'new-auction-id'
        });
        let data = JSON.parse(request.data);
        data = data.imp[0];

        expect(data.banner).to.exist;
        expect(data.native).to.exist;
      });

      it('Request params - should not add banner object if mediaTypes.banner is missing, but adunits.sizes is present', function() {
        delete bannerAndNativeBidRequests[0].mediaTypes.banner;
        bannerAndNativeBidRequests[0].sizes = [729, 90];

        let request = spec.buildRequests(bannerAndNativeBidRequests, {
          auctionId: 'new-auction-id'
        });
        let data = JSON.parse(request.data);
        data = data.imp[0];

        expect(data.banner).to.not.exist;

        expect(data.native).to.exist;
        expect(data.native.request).to.exist;
      });

      if (FEATURES.VIDEO) {
        it('Request params - should not contain banner imp if mediaTypes.banner is not present and sizes is specified in bid.sizes', function() {
          delete bannerAndVideoBidRequests[0].mediaTypes.banner;
          bannerAndVideoBidRequests[0].params.sizes = [300, 250];

          let request = spec.buildRequests(bannerAndVideoBidRequests, {
            auctionId: 'new-auction-id'
          });
          let data = JSON.parse(request.data);
          data = data.imp[0];
          expect(data.banner).to.not.exist;
        });

        it('Request params check for 1 banner and 1 video ad', function () {
          let request = spec.buildRequests(multipleMediaRequests, {
            auctionId: 'new-auction-id'
          });
          let data = JSON.parse(request.data);

          expect(data.imp).to.be.an('array')
          expect(data.imp).with.length.above(1);

          expect(data.at).to.equal(1); // auction type
          expect(data.cur[0]).to.equal('USD'); // currency
          expect(data.site.domain).to.be.a('string'); // domain should be set
          expect(data.site.page).to.equal(multipleMediaRequests[0].params.kadpageurl); // forced pageURL
          expect(data.site.publisher.id).to.equal(multipleMediaRequests[0].params.publisherId); // publisher Id
          expect(data.user.yob).to.equal(parseInt(multipleMediaRequests[0].params.yob)); // YOB
          expect(data.user.gender).to.equal(multipleMediaRequests[0].params.gender); // Gender
          expect(data.device.geo.lat).to.equal(parseFloat(multipleMediaRequests[0].params.lat)); // Latitude
          expect(data.device.geo.lon).to.equal(parseFloat(multipleMediaRequests[0].params.lon)); // Lognitude
          expect(data.user.geo.lat).to.equal(parseFloat(multipleMediaRequests[0].params.lat)); // Latitude
          expect(data.user.geo.lon).to.equal(parseFloat(multipleMediaRequests[0].params.lon)); // Lognitude
          expect(data.ext.wrapper.wv).to.equal($$REPO_AND_VERSION$$); // Wrapper Version
          expect(data.ext.wrapper.transactionId).to.equal(multipleMediaRequests[0].transactionId); // Prebid TransactionId
          expect(data.ext.wrapper.wiid).to.equal(multipleMediaRequests[0].params.wiid); // OpenWrap: Wrapper Impression ID
          expect(data.ext.wrapper.profile).to.equal(parseInt(multipleMediaRequests[0].params.profId)); // OpenWrap: Wrapper Profile ID
          expect(data.ext.wrapper.version).to.equal(parseInt(multipleMediaRequests[0].params.verId)); // OpenWrap: Wrapper Profile Version ID

          // banner imp object check
          expect(data.imp[0].id).to.equal(multipleMediaRequests[0].bidId); // Prebid bid id is passed as id
          expect(data.imp[0].bidfloor).to.equal(parseFloat(multipleMediaRequests[0].params.kadfloor)); // kadfloor
          expect(data.imp[0].tagid).to.equal('/15671365/DMDemo'); // tagid
          expect(data.imp[0].banner.w).to.equal(300); // width
          expect(data.imp[0].banner.h).to.equal(250); // height
          expect(data.imp[0].ext.pmZoneId).to.equal(multipleMediaRequests[0].params.pmzoneid.split(',').slice(0, 50).map(id => id.trim()).join()); // pmzoneid

          // video imp object check
          expect(data.imp[1].video).to.exist;
          expect(data.imp[1].tagid).to.equal('Div1');
          expect(data.imp[1]['video']['mimes']).to.exist.and.to.be.an('array');
          expect(data.imp[1]['video']['mimes'][0]).to.equal(multipleMediaRequests[1].params.video['mimes'][0]);
          expect(data.imp[1]['video']['mimes'][1]).to.equal(multipleMediaRequests[1].params.video['mimes'][1]);
          expect(data.imp[1]['video']['minduration']).to.equal(multipleMediaRequests[1].params.video['minduration']);
          expect(data.imp[1]['video']['maxduration']).to.equal(multipleMediaRequests[1].params.video['maxduration']);
          expect(data.imp[1]['video']['startdelay']).to.equal(multipleMediaRequests[1].params.video['startdelay']);

          expect(data.imp[1]['video']['playbackmethod']).to.exist.and.to.be.an('array');
          expect(data.imp[1]['video']['playbackmethod'][0]).to.equal(multipleMediaRequests[1].params.video['playbackmethod'][0]);
          expect(data.imp[1]['video']['playbackmethod'][1]).to.equal(multipleMediaRequests[1].params.video['playbackmethod'][1]);

          expect(data.imp[1]['video']['api']).to.exist.and.to.be.an('array');
          expect(data.imp[1]['video']['api'][0]).to.equal(multipleMediaRequests[1].params.video['api'][0]);
          expect(data.imp[1]['video']['api'][1]).to.equal(multipleMediaRequests[1].params.video['api'][1]);

          expect(data.imp[1]['video']['protocols']).to.exist.and.to.be.an('array');
          expect(data.imp[1]['video']['protocols'][0]).to.equal(multipleMediaRequests[1].params.video['protocols'][0]);
          expect(data.imp[1]['video']['protocols'][1]).to.equal(multipleMediaRequests[1].params.video['protocols'][1]);

          expect(data.imp[1]['video']['battr']).to.exist.and.to.be.an('array');
          expect(data.imp[1]['video']['battr'][0]).to.equal(multipleMediaRequests[1].params.video['battr'][0]);
          expect(data.imp[1]['video']['battr'][1]).to.equal(multipleMediaRequests[1].params.video['battr'][1]);

          expect(data.imp[1]['video']['linearity']).to.equal(multipleMediaRequests[1].params.video['linearity']);
          expect(data.imp[1]['video']['placement']).to.equal(multipleMediaRequests[1].params.video['placement']);
          expect(data.imp[1]['video']['minbitrate']).to.equal(multipleMediaRequests[1].params.video['minbitrate']);
          expect(data.imp[1]['video']['maxbitrate']).to.equal(multipleMediaRequests[1].params.video['maxbitrate']);

          expect(data.imp[1]['video']['w']).to.equal(multipleMediaRequests[1].mediaTypes.video.playerSize[0]);
          expect(data.imp[1]['video']['h']).to.equal(multipleMediaRequests[1].mediaTypes.video.playerSize[1]);
        });

        // ================================================
        it('Request params - should handle banner and video format in single adunit', function() {
          let request = spec.buildRequests(bannerAndVideoBidRequests, {
            auctionId: 'new-auction-id'
          });
          let data = JSON.parse(request.data);
          data = data.imp[0];
          expect(data.banner).to.exist;
          expect(data.banner.w).to.equal(300);
          expect(data.banner.h).to.equal(250);
          expect(data.banner.format).to.exist;
          expect(data.banner.format.length).to.equal(bannerAndVideoBidRequests[0].mediaTypes.banner.sizes.length);

          // Case: when size is not present in adslo
          bannerAndVideoBidRequests[0].params.adSlot = '/15671365/DMDemo';
          request = spec.buildRequests(bannerAndVideoBidRequests, {
            auctionId: 'new-auction-id'
          });
          data = JSON.parse(request.data);
          data = data.imp[0];
          expect(data.banner).to.exist;
          expect(data.banner.w).to.equal(bannerAndVideoBidRequests[0].mediaTypes.banner.sizes[0][0]);
          expect(data.banner.h).to.equal(bannerAndVideoBidRequests[0].mediaTypes.banner.sizes[0][1]);
          expect(data.banner.format).to.exist;
          expect(data.banner.format.length).to.equal(bannerAndVideoBidRequests[0].mediaTypes.banner.sizes.length - 1);

          expect(data.video).to.exist;
          expect(data.video.w).to.equal(bannerAndVideoBidRequests[0].mediaTypes.video.playerSize[0]);
          expect(data.video.h).to.equal(bannerAndVideoBidRequests[0].mediaTypes.video.playerSize[1]);
        });

        it('Request params - should handle banner, video and native format in single adunit', function() {
          let request = spec.buildRequests(bannerVideoAndNativeBidRequests, {
            auctionId: 'new-auction-id'
          });
          let data = JSON.parse(request.data);
          data = data.imp[0];

          expect(data.banner).to.exist;
          expect(data.banner.w).to.equal(300);
          expect(data.banner.h).to.equal(250);
          expect(data.banner.format).to.exist;
          expect(data.banner.format.length).to.equal(bannerAndNativeBidRequests[0].mediaTypes.banner.sizes.length);

          expect(data.video).to.exist;
          expect(data.video.w).to.equal(bannerAndVideoBidRequests[0].mediaTypes.video.playerSize[0]);
          expect(data.video.h).to.equal(bannerAndVideoBidRequests[0].mediaTypes.video.playerSize[1]);

          expect(data.native).to.exist;
          expect(data.native.request).to.exist;
        });

        it('Request params - should handle video and native format in single adunit', function() {
          let request = spec.buildRequests(videoAndNativeBidRequests, {
            auctionId: 'new-auction-id'
          });
          let data = JSON.parse(request.data);
          data = data.imp[0];

          expect(data.video).to.exist;
          expect(data.video.w).to.equal(bannerAndVideoBidRequests[0].mediaTypes.video.playerSize[0]);
          expect(data.video.h).to.equal(bannerAndVideoBidRequests[0].mediaTypes.video.playerSize[1]);

          expect(data.native).to.exist;
          expect(data.native.request).to.exist;
        });

        it('Request params - banner and video req in single adslot - should ignore banner imp if banner size is set to fluid and send video imp object', function () {
          /* Adslot configured for banner and video.
             banner size is set to [['fluid'], [300, 250]]
             adslot specifies a size as 300x250
             => banner imp object should have primary w and h set to 300 and 250. fluid is ignored
          */
          bannerAndVideoBidRequests[0].mediaTypes.banner.sizes = [['fluid'], [160, 600]];

          let request = spec.buildRequests(bannerAndVideoBidRequests, {
            auctionId: 'new-auction-id'
          });
          let data = JSON.parse(request.data);
          data = data.imp[0];

          expect(data.banner).to.exist;
          expect(data.banner.w).to.equal(300);
          expect(data.banner.h).to.equal(250);
          expect(data.banner.format).to.exist;
          expect(data.banner.format[0].w).to.equal(160);
          expect(data.banner.format[0].h).to.equal(600);

          /* Adslot configured for banner and video.
             banner size is set to [['fluid'], [300, 250]]
             adslot does not specify any size
             => banner imp object should have primary w and h set to 300 and 250. fluid is ignored
          */
          bannerAndVideoBidRequests[0].mediaTypes.banner.sizes = [['fluid'], [160, 600]];
          bannerAndVideoBidRequests[0].params.adSlot = '/15671365/DMDemo';

          request = spec.buildRequests(bannerAndVideoBidRequests, {
            auctionId: 'new-auction-id'
          });
          data = JSON.parse(request.data);
          data = data.imp[0];

          expect(data.banner).to.exist;
          expect(data.banner.w).to.equal(160);
          expect(data.banner.h).to.equal(600);
          expect(data.banner.format).to.not.exist;

          /* Adslot configured for banner and video.
             banner size is set to [[728 90], ['fluid'], [300, 250]]
             adslot does not specify any size
             => banner imp object should have primary w and h set to 728 and 90.
                banner.format should have 300, 250 set in it
                fluid is ignore
          */

          bannerAndVideoBidRequests[0].mediaTypes.banner.sizes = [[728, 90], ['fluid'], [300, 250]];
          request = spec.buildRequests(bannerAndVideoBidRequests, {
            auctionId: 'new-auction-id'
          });
          data = JSON.parse(request.data);
          data = data.imp[0];

          expect(data.banner).to.exist;
          expect(data.banner.w).to.equal(728);
          expect(data.banner.h).to.equal(90);
          expect(data.banner.format).to.exist;
          expect(data.banner.format[0].w).to.equal(300);
          expect(data.banner.format[0].h).to.equal(250);

          /* Adslot configured for banner and video.
             banner size is set to [['fluid']]
             adslot does not specify any size
             => banner object should not be sent in the request. only video should be sent.
          */

          bannerAndVideoBidRequests[0].mediaTypes.banner.sizes = [['fluid']];
          request = spec.buildRequests(bannerAndVideoBidRequests, {
            auctionId: 'new-auction-id'
          });
          data = JSON.parse(request.data);
          data = data.imp[0];

          expect(data.banner).to.not.exist;
          expect(data.video).to.exist;
        });

        it('Request params - video and native multiformat request - should have native object incase of invalid config present', function() {
          videoAndNativeBidRequests[0].mediaTypes.native = {
            title: { required: true },
            image: { required: true },
            sponsoredBy: { required: true },
            clickUrl: { required: true }
          };
          videoAndNativeBidRequests[0].nativeParams = {
            title: { required: true },
            image: { required: true },
            sponsoredBy: { required: true },
            clickUrl: { required: true }
          }
          let request = spec.buildRequests(videoAndNativeBidRequests, {
            auctionId: 'new-auction-id'
          });
          let data = JSON.parse(request.data);
          data = data.imp[0];

          expect(data.video).to.exist;
          expect(data.native).to.exist;
        });

        it('should build video impression if video params are present in adunit.mediaTypes instead of bid.params', function() {
          let videoReq = [{
            'bidder': 'pubmatic',
            'params': {
              'adSlot': 'SLOT_NHB1@728x90',
              'publisherId': '5890',
            },
            'mediaTypes': {
              'video': {
                'playerSize': [
                  [640, 480]
                ],
                'protocols': [1, 2, 5],
                'context': 'instream',
                'mimes': ['video/flv'],
                'skip': 1,
                'linearity': 2
              }
            },
            'adUnitCode': 'video1',
            'transactionId': 'adc36682-887c-41e9-9848-8b72c08332c0',
            'sizes': [
              [640, 480]
            ],
            'bidId': '21b59b1353ba82',
            'bidderRequestId': '1a08245305e6dd',
            'auctionId': 'bad3a743-7491-4d19-9a96-b0a69dd24a67',
            'src': 'client',
            'bidRequestsCount': 1,
            'bidderRequestsCount': 1,
            'bidderWinsCount': 0
          }]
          let request = spec.buildRequests(videoReq, {
            auctionId: 'new-auction-id'
          });
          let data = JSON.parse(request.data);
          data = data.imp[0];
          expect(data.video).to.exist;
        });

        it('should build video impression with overwriting video params present in adunit.mediaTypes with bid.params', function() {
          let videoReq = [{
            'bidder': 'pubmatic',
            'params': {
              'adSlot': 'SLOT_NHB1@728x90',
              'publisherId': '5890',
              'video': {
                'mimes': ['video/mp4'],
                'protocols': [1, 2, 5],
                'linearity': 1
              }
            },
            'mediaTypes': {
              'video': {
                'playerSize': [
                  [640, 480]
                ],
                'protocols': [1, 2, 5],
                'context': 'instream',
                'mimes': ['video/flv'],
                'skip': 1,
                'linearity': 2
              }
            },
            'adUnitCode': 'video1',
            'transactionId': 'adc36682-887c-41e9-9848-8b72c08332c0',
            'sizes': [
              [640, 480]
            ],
            'bidId': '21b59b1353ba82',
            'bidderRequestId': '1a08245305e6dd',
            'auctionId': 'bad3a743-7491-4d19-9a96-b0a69dd24a67',
            'src': 'client',
            'bidRequestsCount': 1,
            'bidderRequestsCount': 1,
            'bidderWinsCount': 0
          }]
          let request = spec.buildRequests(videoReq, {
            auctionId: 'new-auction-id'
          });
          let data = JSON.parse(request.data);
          data = data.imp[0];

          expect(data.video).to.exist;
          expect(data.video.linearity).to.equal(1);
        });

        it('Request params check for video ad', function () {
          let request = spec.buildRequests(videoBidRequests, {
            auctionId: 'new-auction-id'
          });
          let data = JSON.parse(request.data);
          expect(data.imp[0].video).to.exist;
          expect(data.imp[0].tagid).to.equal('Div1');
          expect(data.imp[0]['video']['mimes']).to.exist.and.to.be.an('array');
          expect(data.imp[0]['video']['mimes'][0]).to.equal(videoBidRequests[0].params.video['mimes'][0]);
          expect(data.imp[0]['video']['mimes'][1]).to.equal(videoBidRequests[0].params.video['mimes'][1]);
          expect(data.imp[0]['video']['minduration']).to.equal(videoBidRequests[0].params.video['minduration']);
          expect(data.imp[0]['video']['maxduration']).to.equal(videoBidRequests[0].params.video['maxduration']);
          expect(data.imp[0]['video']['startdelay']).to.equal(videoBidRequests[0].params.video['startdelay']);

          expect(data.imp[0]['video']['playbackmethod']).to.exist.and.to.be.an('array');
          expect(data.imp[0]['video']['playbackmethod'][0]).to.equal(videoBidRequests[0].params.video['playbackmethod'][0]);
          expect(data.imp[0]['video']['playbackmethod'][1]).to.equal(videoBidRequests[0].params.video['playbackmethod'][1]);

          expect(data.imp[0]['video']['api']).to.exist.and.to.be.an('array');
          expect(data.imp[0]['video']['api'][0]).to.equal(videoBidRequests[0].params.video['api'][0]);
          expect(data.imp[0]['video']['api'][1]).to.equal(videoBidRequests[0].params.video['api'][1]);

          expect(data.imp[0]['video']['protocols']).to.exist.and.to.be.an('array');
          expect(data.imp[0]['video']['protocols'][0]).to.equal(videoBidRequests[0].params.video['protocols'][0]);
          expect(data.imp[0]['video']['protocols'][1]).to.equal(videoBidRequests[0].params.video['protocols'][1]);

          expect(data.imp[0]['video']['battr']).to.exist.and.to.be.an('array');
          expect(data.imp[0]['video']['battr'][0]).to.equal(videoBidRequests[0].params.video['battr'][0]);
          expect(data.imp[0]['video']['battr'][1]).to.equal(videoBidRequests[0].params.video['battr'][1]);

          expect(data.imp[0]['video']['linearity']).to.equal(videoBidRequests[0].params.video['linearity']);
          expect(data.imp[0]['video']['placement']).to.equal(videoBidRequests[0].params.video['placement']);
          expect(data.imp[0]['video']['minbitrate']).to.equal(videoBidRequests[0].params.video['minbitrate']);
          expect(data.imp[0]['video']['maxbitrate']).to.equal(videoBidRequests[0].params.video['maxbitrate']);

          expect(data.imp[0]['video']['w']).to.equal(videoBidRequests[0].mediaTypes.video.playerSize[0]);
          expect(data.imp[0]['video']['h']).to.equal(videoBidRequests[0].mediaTypes.video.playerSize[1]);
        });
      }
  	});

    it('Request params dctr check', function () {
      let multipleBidRequests = [
        {
          bidder: 'pubmatic',
          params: {
            publisherId: '301',
            adSlot: '/15671365/DMDemo@300x250:0',
            dctr: 'key1=val1|key2=val2,!val3'
          },
          placementCode: '/19968336/header-bid-tag-1',
          sizes: [[300, 250], [300, 600]],
          bidId: '23acc48ad47af5',
          requestId: '0fb4905b-9456-4152-86be-c6f6d259ba99',
          bidderRequestId: '1c56ad30b9b8ca8',
          transactionId: '92489f71-1bf2-49a0-adf9-000cea934729'
        },
        {
          bidder: 'pubmatic',
          params: {
            publisherId: '301',
            adSlot: '/15671365/DMDemo@300x250:0',
            kadfloor: '1.2',
            pmzoneid: 'aabc, ddef',
            kadpageurl: 'www.publisher.com',
            yob: '1986',
            gender: 'M',
            lat: '12.3',
            lon: '23.7',
            wiid: '1234567890',
            profId: '100',
            verId: '200',
            currency: 'GBP',
            dctr: 'key1=val3|key2=val1,!val3|key3=val123'
          },
          placementCode: '/19968336/header-bid-tag-1',
          sizes: [[300, 250], [300, 600]],
          bidId: '23acc48ad47af5',
          requestId: '0fb4905b-9456-4152-86be-c6f6d259ba99',
          bidderRequestId: '1c56ad30b9b8ca8',
          transactionId: '92489f71-1bf2-49a0-adf9-000cea934729'
        }
      ];

      let request = spec.buildRequests(multipleBidRequests, {
        auctionId: 'new-auction-id'
      });
      let data = JSON.parse(request.data);

      /* case 1 -
        dctr is found in adunit[0]
      */

      expect(data.imp[0].ext).to.exist.and.to.be.an('object'); // dctr parameter
      expect(data.imp[0].ext.key_val).to.exist.and.to.equal(multipleBidRequests[0].params.dctr);

      /* case 2 -
        dctr not present in adunit[0] but present in adunit[1]
      */
      delete multipleBidRequests[0].params.dctr;
      request = spec.buildRequests(multipleBidRequests, {
        auctionId: 'new-auction-id'
      });
      data = JSON.parse(request.data);

      expect(data.imp[0].ext).to.exist.and.to.deep.equal({});
      expect(data.imp[1].ext).to.exist.and.to.be.an('object'); // dctr parameter
      expect(data.imp[1].ext.key_val).to.exist.and.to.equal(multipleBidRequests[1].params.dctr);

      /* case 3 -
        dctr is present in adunit[0], but is not a string value
      */
      multipleBidRequests[0].params.dctr = 123;
      request = spec.buildRequests(multipleBidRequests, {
        auctionId: 'new-auction-id'
      });
      data = JSON.parse(request.data);

      expect(data.imp[0].ext).to.exist.and.to.deep.equal({});
    });

    it('Request params deals check', function () {
      let multipleBidRequests = [
        {
          bidder: 'pubmatic',
          params: {
            publisherId: '301',
            adSlot: '/15671365/DMDemo@300x250:0',
            kadfloor: '1.2',
            pmzoneid: 'aabc, ddef',
            kadpageurl: 'www.publisher.com',
            yob: '1986',
            gender: 'M',
            lat: '12.3',
            lon: '23.7',
            wiid: '1234567890',
            profId: '100',
            verId: '200',
            currency: 'AUD',
            deals: ['deal-id-1', 'deal-id-2', 'dea'] // "dea" will not be passed as more than 3 characters needed
          },
          placementCode: '/19968336/header-bid-tag-1',
          sizes: [[300, 250], [300, 600]],
          bidId: '23acc48ad47af5',
          requestId: '0fb4905b-9456-4152-86be-c6f6d259ba99',
          bidderRequestId: '1c56ad30b9b8ca8',
          transactionId: '92489f71-1bf2-49a0-adf9-000cea934729'
        },
        {
          bidder: 'pubmatic',
          params: {
            publisherId: '301',
            adSlot: '/15671365/DMDemo@300x250:0',
            kadfloor: '1.2',
            pmzoneid: 'aabc, ddef',
            kadpageurl: 'www.publisher.com',
            yob: '1986',
            gender: 'M',
            lat: '12.3',
            lon: '23.7',
            wiid: '1234567890',
            profId: '100',
            verId: '200',
            currency: 'GBP',
            deals: ['deal-id-100', 'deal-id-200']
          },
          placementCode: '/19968336/header-bid-tag-1',
          sizes: [[300, 250], [300, 600]],
          bidId: '23acc48ad47af5',
          requestId: '0fb4905b-9456-4152-86be-c6f6d259ba99',
          bidderRequestId: '1c56ad30b9b8ca8',
          transactionId: '92489f71-1bf2-49a0-adf9-000cea934729'
        }
      ];

      let request = spec.buildRequests(multipleBidRequests, {
        auctionId: 'new-auction-id'
      });
      let data = JSON.parse(request.data);
      // case 1 - deals are passed as expected, ['', ''] , in both adUnits
      expect(data.imp[0].pmp).to.deep.equal({
        'private_auction': 0,
        'deals': [
          {
            'id': 'deal-id-1'
          },
          {
            'id': 'deal-id-2'
          }
        ]
      });
      expect(data.imp[1].pmp).to.deep.equal({
        'private_auction': 0,
        'deals': [
          {
            'id': 'deal-id-100'
          },
          {
            'id': 'deal-id-200'
          }
        ]
      });

      // case 2 - deals not present in adunit[0]
      delete multipleBidRequests[0].params.deals;
      request = spec.buildRequests(multipleBidRequests, {
        auctionId: 'new-auction-id'
      });
      data = JSON.parse(request.data);
      expect(data.imp[0].pmp).to.not.exist;

      // case 3 - deals is present in adunit[0], but is not an array
      multipleBidRequests[0].params.deals = 123;
      request = spec.buildRequests(multipleBidRequests, {
        auctionId: 'new-auction-id'
      });
      data = JSON.parse(request.data);
      expect(data.imp[0].pmp).to.not.exist;

      // case 4 - deals is present in adunit[0] as an array but one of the value is not a string
      multipleBidRequests[0].params.deals = [123, 'deal-id-1'];
      request = spec.buildRequests(multipleBidRequests, {
        auctionId: 'new-auction-id'
      });
      data = JSON.parse(request.data);
      expect(data.imp[0].pmp).to.deep.equal({
        'private_auction': 0,
        'deals': [
          {
            'id': 'deal-id-1'
          }
        ]
      });
    });

    describe('Request param acat checking', function() {
      let multipleBidRequests = [
		  {
          bidder: 'pubmatic',
          params: {
			  publisherId: '301',
			  adSlot: '/15671365/DMDemo@300x250:0',
			  kadfloor: '1.2',
			  pmzoneid: 'aabc, ddef',
			  kadpageurl: 'www.publisher.com',
			  yob: '1986',
			  gender: 'M',
			  lat: '12.3',
			  lon: '23.7',
			  wiid: '1234567890',
			  profId: '100',
			  verId: '200',
			  currency: 'AUD',
			  dctr: 'key1=val1|key2=val2,!val3'
          },
          placementCode: '/19968336/header-bid-tag-1',
          sizes: [[300, 250], [300, 600]],
          bidId: '23acc48ad47af5',
          requestId: '0fb4905b-9456-4152-86be-c6f6d259ba99',
          bidderRequestId: '1c56ad30b9b8ca8',
          transactionId: '92489f71-1bf2-49a0-adf9-000cea934729'
		  },
		  {
          bidder: 'pubmatic',
          params: {
			  publisherId: '301',
			  adSlot: '/15671365/DMDemo@300x250:0',
			  kadfloor: '1.2',
			  pmzoneid: 'aabc, ddef',
			  kadpageurl: 'www.publisher.com',
			  yob: '1986',
			  gender: 'M',
			  lat: '12.3',
			  lon: '23.7',
			  wiid: '1234567890',
			  profId: '100',
			  verId: '200',
			  currency: 'GBP',
			  dctr: 'key1=val3|key2=val1,!val3|key3=val123'
          },
          placementCode: '/19968336/header-bid-tag-1',
          sizes: [[300, 250], [300, 600]],
          bidId: '23acc48ad47af5',
          requestId: '0fb4905b-9456-4152-86be-c6f6d259ba99',
          bidderRequestId: '1c56ad30b9b8ca8',
          transactionId: '92489f71-1bf2-49a0-adf9-000cea934729'
		  }
      ];

      it('acat: pass only strings', function() {
		  multipleBidRequests[0].params.acat = [1, 2, 3, 'IAB1', 'IAB2'];
		  let request = spec.buildRequests(multipleBidRequests, {
          auctionId: 'new-auction-id'
		  });
		  let data = JSON.parse(request.data);
		  expect(data.ext.acat).to.exist.and.to.deep.equal(['IAB1', 'IAB2']);
      });

	  it('acat: trim the strings', function() {
        multipleBidRequests[0].params.acat = ['   IAB1    ', '   IAB2   '];
        let request = spec.buildRequests(multipleBidRequests, {
          auctionId: 'new-auction-id'
        });
        let data = JSON.parse(request.data);
        expect(data.ext.acat).to.exist.and.to.deep.equal(['IAB1', 'IAB2']);
      });

	  it('acat: pass only unique strings', function() {
        multipleBidRequests[0].params.acat = ['IAB1', 'IAB2', 'IAB1', 'IAB2', 'IAB1', 'IAB2'];
        multipleBidRequests[1].params.acat = ['IAB1', 'IAB2', 'IAB1', 'IAB2', 'IAB1', 'IAB3'];
        let request = spec.buildRequests(multipleBidRequests, {
          auctionId: 'new-auction-id'
        });
        let data = JSON.parse(request.data);
        expect(data.ext.acat).to.exist.and.to.deep.equal(['IAB1', 'IAB2', 'IAB3']);
      });
      it('ortb2.ext.prebid.bidderparams.pubmatic.acat should be passed in request payload', function() {
        const ortb2 = {
          ext: {
            prebid: {
              bidderparams: {
                pubmatic: {
                  acat: ['IAB1', 'IAB2', 'IAB1', 'IAB2', 'IAB1', 'IAB2']
                }
              }
            }
          }
        };
        const request = spec.buildRequests(bidRequests, {
          auctionId: 'new-auction-id',
          bidderCode: 'pubmatic',
          ortb2
        });
        let data = JSON.parse(request.data);
        expect(data.ext.acat).to.deep.equal(['IAB1', 'IAB2']);
      });
    });

    describe('Request param bcat checking', function() {
      let multipleBidRequests = [
        {
          bidder: 'pubmatic',
          params: {
            publisherId: '301',
            adSlot: '/15671365/DMDemo@300x250:0',
            kadfloor: '1.2',
            pmzoneid: 'aabc, ddef',
            kadpageurl: 'www.publisher.com',
            yob: '1986',
            gender: 'M',
            lat: '12.3',
            lon: '23.7',
            wiid: '1234567890',
            profId: '100',
            verId: '200',
            currency: 'AUD',
            dctr: 'key1=val1|key2=val2,!val3'
          },
          placementCode: '/19968336/header-bid-tag-1',
          sizes: [[300, 250], [300, 600]],
          bidId: '23acc48ad47af5',
          requestId: '0fb4905b-9456-4152-86be-c6f6d259ba99',
          bidderRequestId: '1c56ad30b9b8ca8',
          transactionId: '92489f71-1bf2-49a0-adf9-000cea934729'
        },
        {
          bidder: 'pubmatic',
          params: {
            publisherId: '301',
            adSlot: '/15671365/DMDemo@300x250:0',
            kadfloor: '1.2',
            pmzoneid: 'aabc, ddef',
            kadpageurl: 'www.publisher.com',
            yob: '1986',
            gender: 'M',
            lat: '12.3',
            lon: '23.7',
            wiid: '1234567890',
            profId: '100',
            verId: '200',
            currency: 'GBP',
            dctr: 'key1=val3|key2=val1,!val3|key3=val123'
          },
          placementCode: '/19968336/header-bid-tag-1',
          sizes: [[300, 250], [300, 600]],
          bidId: '23acc48ad47af5',
          requestId: '0fb4905b-9456-4152-86be-c6f6d259ba99',
          bidderRequestId: '1c56ad30b9b8ca8',
          transactionId: '92489f71-1bf2-49a0-adf9-000cea934729'
        }
      ];

      it('bcat: pass only strings', function() {
        multipleBidRequests[0].params.bcat = [1, 2, 3, 'IAB1', 'IAB2'];
        let request = spec.buildRequests(multipleBidRequests, {
          auctionId: 'new-auction-id'
        });
        let data = JSON.parse(request.data);
        expect(data.bcat).to.exist.and.to.deep.equal(['IAB1', 'IAB2']);
      });

      it('bcat: pass strings with length greater than 3', function() {
        multipleBidRequests[0].params.bcat = ['AB', 'CD', 'IAB1', 'IAB2'];
        let request = spec.buildRequests(multipleBidRequests, {
          auctionId: 'new-auction-id'
        });
        let data = JSON.parse(request.data);
        expect(data.bcat).to.exist.and.to.deep.equal(['IAB1', 'IAB2']);
      });

      it('bcat: trim the strings', function() {
        multipleBidRequests[0].params.bcat = ['   IAB1    ', '   IAB2   '];
        let request = spec.buildRequests(multipleBidRequests, {
          auctionId: 'new-auction-id'
        });
        let data = JSON.parse(request.data);
        expect(data.bcat).to.exist.and.to.deep.equal(['IAB1', 'IAB2']);
      });

      it('bcat: pass only unique strings', function() {
        // multi slot
        multipleBidRequests[0].params.bcat = ['IAB1', 'IAB2', 'IAB1', 'IAB2', 'IAB1', 'IAB2'];
        multipleBidRequests[1].params.bcat = ['IAB1', 'IAB2', 'IAB1', 'IAB2', 'IAB1', 'IAB3'];
        let request = spec.buildRequests(multipleBidRequests, {
          auctionId: 'new-auction-id'
        });
        let data = JSON.parse(request.data);
        expect(data.bcat).to.exist.and.to.deep.equal(['IAB1', 'IAB2', 'IAB3']);
      });

      it('bcat: do not pass bcat if all entries are invalid', function() {
        // multi slot
        multipleBidRequests[0].params.bcat = ['', 'IAB', 'IAB'];
        multipleBidRequests[1].params.bcat = ['    ', 22, 99999, 'IA'];
        let request = spec.buildRequests(multipleBidRequests, {
          auctionId: 'new-auction-id'
        });
        let data = JSON.parse(request.data);
        expect(data.bcat).to.deep.equal(undefined);
      });

	  it('ortb2.bcat should merged with slot level bcat param', function() {
        multipleBidRequests[0].params.bcat = ['IAB-1', 'IAB-2'];
        const ortb2 = {
          bcat: ['IAB-3', 'IAB-4']
        };
        const request = spec.buildRequests(multipleBidRequests, {
          auctionId: 'new-auction-id',
          bidderCode: 'pubmatic',
          ortb2
        });
        let data = JSON.parse(request.data);
        expect(data.bcat).to.deep.equal(['IAB-1', 'IAB-2', 'IAB-3', 'IAB-4']);
      });
    });

    describe('Response checking', function () {
      it('should check for valid response values', function () {
        let request = spec.buildRequests(bidRequests, {
          auctionId: 'new-auction-id'
        });
        let data = JSON.parse(request.data);
        let response = spec.interpretResponse(bidResponses, request);
        expect(response).to.be.an('array').with.length.above(0);
        expect(response[0].requestId).to.equal(bidResponses.body.seatbid[0].bid[0].impid);
        expect(response[0].cpm).to.equal(parseFloat((bidResponses.body.seatbid[0].bid[0].price).toFixed(2)));
        expect(response[0].width).to.equal(bidResponses.body.seatbid[0].bid[0].w);
        expect(response[0].height).to.equal(bidResponses.body.seatbid[0].bid[0].h);
        if (bidResponses.body.seatbid[0].bid[0].crid) {
          expect(response[0].creativeId).to.equal(bidResponses.body.seatbid[0].bid[0].crid);
        } else {
          expect(response[0].creativeId).to.equal(bidResponses.body.seatbid[0].bid[0].id);
        }
        expect(response[0].dealId).to.equal(bidResponses.body.seatbid[0].bid[0].dealid);
        expect(response[0].currency).to.equal('USD');
        expect(response[0].netRevenue).to.equal(true);
        expect(response[0].ttl).to.equal(300);
        expect(response[0].meta.networkId).to.equal(123);
        expect(response[0].adserverTargeting.hb_buyid_pubmatic).to.equal('BUYER-ID-987');
        expect(response[0].meta.buyerId).to.equal('seat-id');
        expect(response[0].meta.dchain).to.equal('dchain');
        expect(response[0].meta.clickUrl).to.equal('blackrock.com');
        expect(response[0].meta.advertiserDomains[0]).to.equal('blackrock.com');
        expect(response[0].referrer).to.include(data.site.ref);
        expect(response[0].ad).to.equal(bidResponses.body.seatbid[0].bid[0].adm);
        expect(response[0].pm_seat).to.equal(bidResponses.body.seatbid[0].seat);
        expect(response[0].pm_dspid).to.equal(bidResponses.body.seatbid[0].bid[0].ext.dspid);
        expect(response[0].partnerImpId).to.equal(bidResponses.body.seatbid[0].bid[0].id);

        expect(response[1].requestId).to.equal(bidResponses.body.seatbid[1].bid[0].impid);
        expect(response[1].cpm).to.equal(parseFloat((bidResponses.body.seatbid[1].bid[0].price).toFixed(2)));
        expect(response[1].width).to.equal(bidResponses.body.seatbid[1].bid[0].w);
        expect(response[1].height).to.equal(bidResponses.body.seatbid[1].bid[0].h);
        if (bidResponses.body.seatbid[1].bid[0].crid) {
          expect(response[1].creativeId).to.equal(bidResponses.body.seatbid[1].bid[0].crid);
        } else {
          expect(response[1].creativeId).to.equal(bidResponses.body.seatbid[1].bid[0].id);
        }
        expect(response[1].dealId).to.equal(bidResponses.body.seatbid[1].bid[0].dealid);
        expect(response[1].currency).to.equal('USD');
        expect(response[1].netRevenue).to.equal(true);
        expect(response[1].ttl).to.equal(300);
        expect(response[1].meta.networkId).to.equal(422);
        expect(response[1].adserverTargeting.hb_buyid_pubmatic).to.equal('BUYER-ID-789');
        expect(response[1].meta.buyerId).to.equal(832);
        expect(response[1].meta.clickUrl).to.equal('hivehome.com');
        expect(response[1].meta.advertiserDomains[0]).to.equal('hivehome.com');
        expect(response[1].referrer).to.include(data.site.ref);
        expect(response[1].ad).to.equal(bidResponses.body.seatbid[1].bid[0].adm);
        expect(response[1].pm_seat).to.equal(bidResponses.body.seatbid[1].seat || null);
        expect(response[1].pm_dspid).to.equal(bidResponses.body.seatbid[1].bid[0].ext.dspid);
        expect(response[0].partnerImpId).to.equal(bidResponses.body.seatbid[0].bid[0].id);
      });

      it('should check for dealChannel value selection', function () {
        let request = spec.buildRequests(bidRequests, {
          auctionId: 'new-auction-id'
        });
        let response = spec.interpretResponse(bidResponses, request);
        expect(response).to.be.an('array').with.length.above(0);
        expect(response[0].dealChannel).to.equal('PMPG');
        expect(response[1].dealChannel).to.equal('PREF');
      });

      it('should check for unexpected dealChannel value selection', function () {
        let request = spec.buildRequests(bidRequests, {
          auctionId: 'new-auction-id'
        });
        let updateBiResponse = bidResponses;
        updateBiResponse.body.seatbid[0].bid[0].ext.deal_channel = 11;

        let response = spec.interpretResponse(updateBiResponse, request);

        expect(response).to.be.an('array').with.length.above(0);
        expect(response[0].dealChannel).to.equal(null);
      });

      it('should have a valid native bid response', function() {
        let request = spec.buildRequests(nativeBidRequests, {
          auctionId: 'new-auction-id'
        });
        let data = JSON.parse(request.data);
        data.imp[0].id = '2a5571261281d4';
        request.data = JSON.stringify(data);
        let response = spec.interpretResponse(nativeBidResponse, request);
        let assets = response[0].native.ortb.assets;
        expect(response).to.be.an('array').with.length.above(0);
        expect(response[0].native).to.exist.and.to.be.an('object');
        expect(response[0].mediaType).to.exist.and.to.equal('native');
        expect(assets).to.be.an('array').with.length.above(0);
        expect(assets[0].title).to.exist.and.to.be.an('object');
        expect(assets[1].img).to.exist.and.to.be.an('object');
        expect(assets[1].img.url).to.exist.and.to.be.an('string');
        expect(assets[1].img.h).to.exist;
        expect(assets[1].img.w).to.exist;
        expect(assets[2].data).to.exist.and.to.be.an('object');
      });

      it('should check for valid banner mediaType in case of multiformat request', function() {
        let request = spec.buildRequests(bidRequests, {
          auctionId: 'new-auction-id'
        });
        let response = spec.interpretResponse(bannerBidResponse, request);

        expect(response[0].mediaType).to.equal('banner');
      });

      it('should check for valid native mediaType in case of multiformat request', function() {
        let request = spec.buildRequests(nativeBidRequests, {
          auctionId: 'new-auction-id'
        });
        let response = spec.interpretResponse(nativeBidResponse, request);

        expect(response[0].mediaType).to.equal('native');
      });

      it('should not assign renderer if bid is native', function() {
        let request = spec.buildRequests(nativeBidRequests, {
          auctionId: 'new-auction-id'
        });
        let response = spec.interpretResponse(nativeBidResponse, request);
        expect(response[0].renderer).to.not.exist;
      });

      it('should not assign renderer if bid is of banner', function() {
        let request = spec.buildRequests(bidRequests, {
          auctionId: 'new-auction-id'
        });
        let response = spec.interpretResponse(bidResponses, request);
        expect(response[0].renderer).to.not.exist;
      });

      if (FEATURES.VIDEO) {
        it('should check for valid video mediaType in case of multiformat request', function() {
          let request = spec.buildRequests(videoBidRequests, {
            auctionId: 'new-auction-id'
          });
          let response = spec.interpretResponse(videoBidResponse, request);
          expect(response[0].mediaType).to.equal('video');
        });

        it('should assign renderer if bid is video and request is for outstream', function() {
          let request = spec.buildRequests(outstreamBidRequest, validOutstreamBidRequest);
          let response = spec.interpretResponse(outstreamVideoBidResponse, request);
          expect(response[0].renderer).to.exist;
        });

        it('should not assign renderer if bidderRequest is not present', function() {
          let request = spec.buildRequests(outstreamBidRequest, {
            auctionId: 'new-auction-id'
          });
          let response = spec.interpretResponse(outstreamVideoBidResponse, request);
          expect(response[0].renderer).to.not.exist;
        });

        it('should not assign renderer if bid is video and request is for instream', function() {
          let request = spec.buildRequests(videoBidRequests, {
            auctionId: 'new-auction-id'
          });
          let response = spec.interpretResponse(videoBidResponse, request);
          expect(response[0].renderer).to.not.exist;
        });

        it('should assign mediaType by reading bid.ext.mediaType', function() {
          let newvideoRequests = [{
            'bidder': 'pubmatic',
            'params': {
              'adSlot': 'SLOT_NHB1@728x90',
              'publisherId': '5670',
              'video': {
                'mimes': ['video/mp4'],
                'skippable': true,
                'protocols': [1, 2, 5],
                'linearity': 1
              }
            },
            'mediaTypes': {
              'video': {
                'playerSize': [
                  [640, 480]
                ],
                'protocols': [1, 2, 5],
                'context': 'instream',
                'mimes': ['video/flv'],
                'skippable': false,
                'skip': 1,
                'linearity': 2
              }
            },
            'adUnitCode': 'video1',
            'transactionId': '803e3750-0bbe-4ffe-a548-b6eca15087bf',
            'sizes': [
              [640, 480]
            ],
            'bidId': '2c95df014cfe97',
            'bidderRequestId': '1fe59391566442',
            'auctionId': '3a4118ef-fb96-4416-b0b0-3cfc1cebc142',
            'src': 'client',
            'bidRequestsCount': 1,
            'bidderRequestsCount': 1,
            'bidderWinsCount': 0
          }];
          let newvideoBidResponses = {
            'body': {
              'id': '1621441141473',
              'cur': 'USD',
              'customdata': 'openrtb1',
              'ext': {
                'buyid': 'myBuyId'
              },
              'seatbid': [{
                'bid': [{
                  'id': '2c95df014cfe97',
                  'impid': '2c95df014cfe97',
                  'price': 4.2,
                  'cid': 'test1',
                  'crid': 'test2',
                  'adm': "<VAST version='3.0'><Ad id='601364'><InLine><AdSystem>Acudeo Compatible</AdSystem><AdTitle>VAST 2.0 Instream Test 1</AdTitle><Description>VAST 2.0 Instream Test 1</Description><Creatives><Creative AdID='601364'><Linear skipoffset='20%'><TrackingEvents><Tracking event='close'><![CDATA[https://mytracking.com/linear/close]]></Tracking><Tracking event='skip'><![CDATA[https://mytracking.com/linear/skip]]></Tracking><MediaFiles><MediaFile delivery='progressive' type='video/mp4' bitrate='500' width='400' height='300' scalable='true' maintainAspectRatio='true'><![CDATA[https://localhost/pubmatic.mp4]]></MediaFile></MediaFiles></Linear></Creative></Creatives></InLine></Ad></VAST>",
                  'w': 0,
                  'h': 0,
                  'dealId': 'ASEA-MS-KLY-TTD-DESKTOP-ID-VID-6S-030420',
                  'ext': {
                    'bidtype': 1
                  }
                }],
                'ext': {
                  'buyid': 'myBuyId'
                }
              }]
            },
            'headers': {}
          }
          let newrequest = spec.buildRequests(newvideoRequests, {
            auctionId: 'new-auction-id'
          });
          let newresponse = spec.interpretResponse(newvideoBidResponses, newrequest);
          expect(newresponse[0].mediaType).to.equal('video')
        })

        it('should assign mediaType even if bid.ext.mediaType does not exists', function() {
          let newvideoRequests = [{
            'bidder': 'pubmatic',
            'params': {
              'adSlot': 'SLOT_NHB1@728x90',
              'publisherId': '5670',
              'video': {
                'mimes': ['video/mp4'],
                'skippable': true,
                'protocols': [1, 2, 5],
                'linearity': 1
              }
            },
            'mediaTypes': {
              'video': {
                'playerSize': [
                  [640, 480]
                ],
                'protocols': [1, 2, 5],
                'context': 'instream',
                'mimes': ['video/flv'],
                'skippable': false,
                'skip': 1,
                'linearity': 2
              }
            },
            'adUnitCode': 'video1',
            'transactionId': '803e3750-0bbe-4ffe-a548-b6eca15087bf',
            'sizes': [
              [640, 480]
            ],
            'bidId': '2c95df014cfe97',
            'bidderRequestId': '1fe59391566442',
            'auctionId': '3a4118ef-fb96-4416-b0b0-3cfc1cebc142',
            'src': 'client',
            'bidRequestsCount': 1,
            'bidderRequestsCount': 1,
            'bidderWinsCount': 0
          }];
          let newvideoBidResponses = {
            'body': {
              'id': '1621441141473',
              'cur': 'USD',
              'customdata': 'openrtb1',
              'ext': {
                'buyid': 'myBuyId'
              },
              'seatbid': [{
                'bid': [{
                  'id': '2c95df014cfe97',
                  'impid': '2c95df014cfe97',
                  'price': 4.2,
                  'cid': 'test1',
                  'crid': 'test2',
                  'adm': "<VAST version='3.0'><Ad id='601364'><InLine><AdSystem>Acudeo Compatible</AdSystem><AdTitle>VAST 2.0 Instream Test 1</AdTitle><Description>VAST 2.0 Instream Test 1</Description><Creatives><Creative AdID='601364'><Linear skipoffset='20%'><TrackingEvents><Tracking event='close'><![CDATA[https://mytracking.com/linear/close]]></Tracking><Tracking event='skip'><![CDATA[https://mytracking.com/linear/skip]]></Tracking><MediaFiles><MediaFile delivery='progressive' type='video/mp4' bitrate='500' width='400' height='300' scalable='true' maintainAspectRatio='true'><![CDATA[https://localhost/pubmatic.mp4]]></MediaFile></MediaFiles></Linear></Creative></Creatives></InLine></Ad></VAST>",
                  'w': 0,
                  'h': 0,
                  'dealId': 'ASEA-MS-KLY-TTD-DESKTOP-ID-VID-6S-030420'
                }],
                'ext': {
                  'buyid': 'myBuyId'
                }
              }]
            },
            'headers': {}
          }
          let newrequest = spec.buildRequests(newvideoRequests, {
            auctionId: 'new-auction-id'
          });
          let newresponse = spec.interpretResponse(newvideoBidResponses, newrequest);
          expect(newresponse[0].mediaType).to.equal('video')
        });
      }
    });

    describe('Preapare metadata', function () {
      it('Should copy all fields from ext to meta', function () {
        const bid = {
          'adomain': [
            'mystartab.com'
          ],
          cat: ['IAB_CATEGORY'],
          ext: {
            advid: '12',
            'dspid': 6,
            'deal_channel': 1,
            'bidtype': 0,
            advertiserId: 'adid',
            // networkName: 'nwnm',
            // primaryCatId: 'pcid',
            // advertiserName: 'adnm',
            // agencyId: 'agid',
            // agencyName: 'agnm',
            // brandId: 'brid',
            // brandName: 'brnm',
            // dchain: 'dc',
            // demandSource: 'ds',
            // secondaryCatIds: ['secondaryCatIds']
          }
        };

        const br = {};
        prepareMetaObject(br, bid, null);
        expect(br.meta.networkId).to.equal(6); // dspid
        expect(br.meta.buyerId).to.equal('12'); // adid
        expect(br.meta.advertiserId).to.equal('12');
        // expect(br.meta.networkName).to.equal('nwnm');
        expect(br.meta.primaryCatId).to.equal('IAB_CATEGORY');
        // expect(br.meta.advertiserName).to.equal('adnm');
        expect(br.meta.agencyId).to.equal('12');
        // expect(br.meta.agencyName).to.equal('agnm');
        expect(br.meta.brandId).to.equal('mystartab.com');
        // expect(br.meta.brandName).to.equal('brnm');
        // expect(br.meta.dchain).to.equal('dc');
        expect(br.meta.demandSource).to.equal(6);
        expect(br.meta.secondaryCatIds).to.be.an('array').with.length.above(0);
        expect(br.meta.secondaryCatIds[0]).to.equal('IAB_CATEGORY');
        expect(br.meta.advertiserDomains).to.be.an('array').with.length.above(0); // adomain
        expect(br.meta.clickUrl).to.equal('mystartab.com'); // adomain
      });

      it('Should be empty, when ext and adomain is absent in bid object', function () {
        const bid = {};
        const br = {};
        prepareMetaObject(br, bid, null);
        expect(Object.keys(br.meta).length).to.equal(0);
      });

      it('Should be empty, when ext and adomain will not have properties', function () {
        const bid = {
          'adomain': [],
          ext: {}
        };
        const br = {};
        prepareMetaObject(br, bid, null);
        expect(Object.keys(br.meta).length).to.equal(0);
        expect(br.meta.advertiserDomains).to.equal(undefined); // adomain
        expect(br.meta.clickUrl).to.equal(undefined); // adomain
      });

      it('Should have buyerId,advertiserId, agencyId value of site ', function () {
        const bid = {
          'adomain': [],
          ext: {
            advid: '12',
          }
        };
        const br = {};
        prepareMetaObject(br, bid, '5100');
        expect(br.meta.buyerId).to.equal('5100'); // adid
        expect(br.meta.advertiserId).to.equal('5100');
        expect(br.meta.agencyId).to.equal('5100');
      });
    });

    describe('getUserSyncs', function() {
      const syncurl_iframe = 'https://ads.pubmatic.com/AdServer/js/user_sync.html?kdntuid=1&p=5670';
      const syncurl_image = 'https://image8.pubmatic.com/AdServer/ImgSync?p=5670';
      let sandbox;
      beforeEach(function () {
        sandbox = sinon.sandbox.create();
      });
      afterEach(function() {
        sandbox.restore();
      });

      it('execute as per config', function() {
        expect(spec.getUserSyncs({ iframeEnabled: true }, {}, undefined, undefined)).to.deep.equal([{
          type: 'iframe', url: syncurl_iframe
        }]);
        expect(spec.getUserSyncs({ iframeEnabled: false }, {}, undefined, undefined)).to.deep.equal([{
          type: 'image', url: syncurl_image
        }]);
      });

      it('CCPA/USP', function() {
        expect(spec.getUserSyncs({ iframeEnabled: true }, {}, undefined, '1NYN')).to.deep.equal([{
          type: 'iframe', url: `${syncurl_iframe}&us_privacy=1NYN`
        }]);
        expect(spec.getUserSyncs({ iframeEnabled: false }, {}, undefined, '1NYN')).to.deep.equal([{
          type: 'image', url: `${syncurl_image}&us_privacy=1NYN`
        }]);
      });

      it('GDPR', function() {
        expect(spec.getUserSyncs({ iframeEnabled: true }, {}, {gdprApplies: true, consentString: 'foo'}, undefined)).to.deep.equal([{
          type: 'iframe', url: `${syncurl_iframe}&gdpr=1&gdpr_consent=foo`
        }]);
        expect(spec.getUserSyncs({ iframeEnabled: true }, {}, {gdprApplies: false, consentString: 'foo'}, undefined)).to.deep.equal([{
          type: 'iframe', url: `${syncurl_iframe}&gdpr=0&gdpr_consent=foo`
        }]);
        expect(spec.getUserSyncs({ iframeEnabled: true }, {}, {gdprApplies: true, consentString: undefined}, undefined)).to.deep.equal([{
          type: 'iframe', url: `${syncurl_iframe}&gdpr=1&gdpr_consent=`
        }]);

        expect(spec.getUserSyncs({ iframeEnabled: false }, {}, {gdprApplies: true, consentString: 'foo'}, undefined)).to.deep.equal([{
          type: 'image', url: `${syncurl_image}&gdpr=1&gdpr_consent=foo`
        }]);
        expect(spec.getUserSyncs({ iframeEnabled: false }, {}, {gdprApplies: false, consentString: 'foo'}, undefined)).to.deep.equal([{
          type: 'image', url: `${syncurl_image}&gdpr=0&gdpr_consent=foo`
        }]);
        expect(spec.getUserSyncs({ iframeEnabled: false }, {}, {gdprApplies: true, consentString: undefined}, undefined)).to.deep.equal([{
          type: 'image', url: `${syncurl_image}&gdpr=1&gdpr_consent=`
        }]);
      });

      it('COPPA: true', function() {
        sandbox.stub(config, 'getConfig').callsFake(key => {
          const config = {
            'coppa': true
          };
          return config[key];
        });
        expect(spec.getUserSyncs({ iframeEnabled: true }, {}, undefined, undefined)).to.deep.equal([{
          type: 'iframe', url: `${syncurl_iframe}&coppa=1`
        }]);
        expect(spec.getUserSyncs({ iframeEnabled: false }, {}, undefined, undefined)).to.deep.equal([{
          type: 'image', url: `${syncurl_image}&coppa=1`
        }]);
      });

      it('COPPA: false', function() {
        sandbox.stub(config, 'getConfig').callsFake(key => {
          const config = {
            'coppa': false
          };
          return config[key];
        });
        expect(spec.getUserSyncs({ iframeEnabled: true }, {}, undefined, undefined)).to.deep.equal([{
          type: 'iframe', url: `${syncurl_iframe}`
        }]);
        expect(spec.getUserSyncs({ iframeEnabled: false }, {}, undefined, undefined)).to.deep.equal([{
          type: 'image', url: `${syncurl_image}`
        }]);
      });

      it('GDPR + COPPA:true + CCPA/USP', function() {
        sandbox.stub(config, 'getConfig').callsFake(key => {
          const config = {
            'coppa': true
          };
          return config[key];
        });
        expect(spec.getUserSyncs({ iframeEnabled: true }, {}, {gdprApplies: true, consentString: 'foo'}, '1NYN')).to.deep.equal([{
          type: 'iframe', url: `${syncurl_iframe}&gdpr=1&gdpr_consent=foo&us_privacy=1NYN&coppa=1`
        }]);
        expect(spec.getUserSyncs({ iframeEnabled: false }, {}, {gdprApplies: true, consentString: 'foo'}, '1NYN')).to.deep.equal([{
          type: 'image', url: `${syncurl_image}&gdpr=1&gdpr_consent=foo&us_privacy=1NYN&coppa=1`
        }]);
      });
    });

    if (FEATURES.VIDEO) {
      describe('Checking for Video.Placement property', function() {
        let sandbox, utilsMock;
        const adUnit = 'Div1';
        const msg_placement_missing = 'Video.Placement param missing for Div1';
        let videoData = {
          battr: [6, 7],
          skipafter: 15,
          maxduration: 50,
          context: 'instream',
          playerSize: [640, 480],
          skip: 0,
          connectiontype: [1, 2, 6],
          skipmin: 10,
          minduration: 10,
          mimes: ['video/mp4', 'video/x-flv'],
        }
        beforeEach(() => {
          utilsMock = sinon.mock(utils);
          sandbox = sinon.sandbox.create();
          sandbox.spy(utils, 'logWarn');
        });

        afterEach(() => {
          utilsMock.restore();
          sandbox.restore();
        })

        it('should log Video.Placement param missing', function() {
          checkVideoPlacement(videoData, adUnit);
          sinon.assert.calledWith(utils.logWarn, msg_placement_missing);
        })
        it('shoud not log Video.Placement param missing', function() {
          videoData['placement'] = 1;
          checkVideoPlacement(videoData, adUnit);
          sinon.assert.neverCalledWith(utils.logWarn, msg_placement_missing);
        })
      });
    }
  });

  if (FEATURES.VIDEO) {
    describe('Video request params', function() {
      let sandbox, utilsMock, newVideoRequest;
      beforeEach(() => {
        utilsMock = sinon.mock(utils);
        sandbox = sinon.sandbox.create();
        sandbox.spy(utils, 'logWarn');
        newVideoRequest = utils.deepClone(videoBidRequests)
      });

      afterEach(() => {
        utilsMock.restore();
        sandbox.restore();
      })

      it('Should log warning if video params from mediaTypes and params obj of bid are not present', function () {
        delete newVideoRequest[0].mediaTypes.video;
        delete newVideoRequest[0].params.video;

        let request = spec.buildRequests(newVideoRequest, {
          auctionId: 'new-auction-id'
        });

        sinon.assert.calledOnce(utils.logWarn);
        expect(request).to.equal(undefined);
      });

      it('Should consider video params from mediaType object of bid', function () {
        delete newVideoRequest[0].params.video;

        let request = spec.buildRequests(newVideoRequest, {
          auctionId: 'new-auction-id'
        });
        let data = JSON.parse(request.data);
        expect(data.imp[0].video).to.exist;
        expect(data.imp[0]['video']['w']).to.equal(videoBidRequests[0].mediaTypes.video.playerSize[0]);
        expect(data.imp[0]['video']['h']).to.equal(videoBidRequests[0].mediaTypes.video.playerSize[1]);
        expect(data.imp[0]['video']['battr']).to.equal(undefined);
      });

      describe('Assign Deal Tier (i.e. prebidDealPriority)', function () {
        let videoSeatBid, request, newBid;
        // let data = JSON.parse(request.data);
        beforeEach(function () {
          videoSeatBid = videoBidResponse.body.seatbid[0].bid[0];
          // const adpodValidOutstreamBidRequest = validOutstreamBidRequest.bids[0].mediaTypes.video.context = 'adpod';
          request = spec.buildRequests(bidRequests, validOutstreamBidRequest);
          newBid = {
            requestId: '47acc48ad47af5'
          };
          videoSeatBid.ext = videoSeatBid.ext || {};
          videoSeatBid.ext.video = videoSeatBid.ext.video || {};
        // videoBidRequests[0].mediaTypes.video = videoBidRequests[0].mediaTypes.video || {};
        });

        it('should not assign video object if deal priority is missing', function () {
          assignDealTier(newBid, videoSeatBid, request);
          expect(newBid.video).to.equal(undefined);
          expect(newBid.video).to.not.exist;
        });

        it('should not assign video object if context is not a adpod', function () {
          videoSeatBid.ext.prebiddealpriority = 5;
          assignDealTier(newBid, videoSeatBid, request);
          expect(newBid.video).to.equal(undefined);
          expect(newBid.video).to.not.exist;
        });

        describe('when video deal tier object is present', function () {
          beforeEach(function () {
            videoSeatBid.ext.prebiddealpriority = 5;
            request.bidderRequest.bids[0].mediaTypes.video = {
              ...request.bidderRequest.bids[0].mediaTypes.video,
              context: 'adpod',
              maxduration: 50
            };
          });

          it('should set video deal tier object, when maxduration is present in ext', function () {
            assignDealTier(newBid, videoSeatBid, request);
            expect(newBid.video.durationSeconds).to.equal(50);
            expect(newBid.video.context).to.equal('adpod');
            expect(newBid.video.dealTier).to.equal(5);
          });

          it('should set video deal tier object, when duration is present in ext', function () {
            videoSeatBid.ext.video.duration = 20;
            assignDealTier(newBid, videoSeatBid, request);
            expect(newBid.video.durationSeconds).to.equal(20);
            expect(newBid.video.context).to.equal('adpod');
            expect(newBid.video.dealTier).to.equal(5);
          });
        });
      });
    });
<<<<<<< HEAD

    describe('Assign Deal Tier (i.e. prebidDealPriority)', function () {
      let videoSeatBid, request, newBid;
      // let data = JSON.parse(request.data);
      beforeEach(function () {
        videoSeatBid = videoBidResponse.body.seatbid[0].bid[0];
        // const adpodValidOutstreamBidRequest = validOutstreamBidRequest.bids[0].mediaTypes.video.context = 'adpod';
        request = spec.buildRequests(bidRequests, validOutstreamBidRequest);
        newBid = {
          requestId: '47acc48ad47af5'
        };
        videoSeatBid.ext = videoSeatBid.ext || {};
        videoSeatBid.ext.video = videoSeatBid.ext.video || {};
        // videoBidRequests[0].mediaTypes.video = videoBidRequests[0].mediaTypes.video || {};
      });

      it('should not assign video object if deal priority is missing', function () {
        assignDealTier(newBid, videoSeatBid, request);
        expect(newBid.video).to.equal(undefined);
        expect(newBid.video).to.not.exist;
      });

      it('should not assign video object if context is not a adpod', function () {
        videoSeatBid.ext.prebiddealpriority = 5;
        assignDealTier(newBid, videoSeatBid, request);
        expect(newBid.video).to.equal(undefined);
        expect(newBid.video).to.not.exist;
      });

      describe('when video deal tier object is present', function () {
        beforeEach(function () {
          videoSeatBid.ext.prebiddealpriority = 5;
          request.bidderRequest.bids[0].mediaTypes.video = {
            ...request.bidderRequest.bids[0].mediaTypes.video,
            context: 'adpod',
            maxduration: 50
          };
        });

        it('should set video deal tier object, when maxduration is present in ext', function () {
          assignDealTier(newBid, videoSeatBid, request);
          expect(newBid.video.durationSeconds).to.equal(50);
          expect(newBid.video.context).to.equal('adpod');
          expect(newBid.video.dealTier).to.equal(5);
        });

        it('should set video deal tier object, when duration is present in ext', function () {
          videoSeatBid.ext.video.duration = 20;
          assignDealTier(newBid, videoSeatBid, request);
          expect(newBid.video.durationSeconds).to.equal(20);
          expect(newBid.video.context).to.equal('adpod');
          expect(newBid.video.dealTier).to.equal(5);
        });
      });
    });
  });
=======
  }
>>>>>>> af44f4b5

  describe('Marketplace params', function () {
    let sandbox, utilsMock, newBidRequests, newBidResponses;
    beforeEach(() => {
      utilsMock = sinon.mock(utils);
      sandbox = sinon.sandbox.create();
      sandbox.spy(utils, 'logInfo');
      newBidRequests = utils.deepClone(bidRequests)
      newBidRequests[0].bidder = 'groupm';
      newBidResponses = utils.deepClone(bidResponses);
      newBidResponses.body.seatbid[0].bid[0].ext.marketplace = 'groupm'
    });

    afterEach(() => {
      utilsMock.restore();
      sandbox.restore();
    })

    it('Should add bidder code as groupm for marketplace groupm response ', function () {
      let request = spec.buildRequests(newBidRequests, {
        auctionId: 'new-auction-id'
      });
      let response = spec.interpretResponse(newBidResponses, request);
      expect(response).to.be.an('array').with.length.above(0);
      expect(response[0].bidderCode).to.equal('groupm');
    });
  });
});<|MERGE_RESOLUTION|>--- conflicted
+++ resolved
@@ -1,9 +1,5 @@
 import { expect } from 'chai';
-<<<<<<< HEAD
-import { spec, checkVideoPlacement, _getDomainFromURL, assignDealTier } from 'modules/pubmaticBidAdapter.js';
-=======
 import { spec, checkVideoPlacement, _getDomainFromURL, assignDealTier, prepareMetaObject } from 'modules/pubmaticBidAdapter.js';
->>>>>>> af44f4b5
 import * as utils from 'src/utils.js';
 import { config } from 'src/config.js';
 import { createEidsArray } from 'modules/userId/eids.js';
@@ -4092,66 +4088,7 @@
         });
       });
     });
-<<<<<<< HEAD
-
-    describe('Assign Deal Tier (i.e. prebidDealPriority)', function () {
-      let videoSeatBid, request, newBid;
-      // let data = JSON.parse(request.data);
-      beforeEach(function () {
-        videoSeatBid = videoBidResponse.body.seatbid[0].bid[0];
-        // const adpodValidOutstreamBidRequest = validOutstreamBidRequest.bids[0].mediaTypes.video.context = 'adpod';
-        request = spec.buildRequests(bidRequests, validOutstreamBidRequest);
-        newBid = {
-          requestId: '47acc48ad47af5'
-        };
-        videoSeatBid.ext = videoSeatBid.ext || {};
-        videoSeatBid.ext.video = videoSeatBid.ext.video || {};
-        // videoBidRequests[0].mediaTypes.video = videoBidRequests[0].mediaTypes.video || {};
-      });
-
-      it('should not assign video object if deal priority is missing', function () {
-        assignDealTier(newBid, videoSeatBid, request);
-        expect(newBid.video).to.equal(undefined);
-        expect(newBid.video).to.not.exist;
-      });
-
-      it('should not assign video object if context is not a adpod', function () {
-        videoSeatBid.ext.prebiddealpriority = 5;
-        assignDealTier(newBid, videoSeatBid, request);
-        expect(newBid.video).to.equal(undefined);
-        expect(newBid.video).to.not.exist;
-      });
-
-      describe('when video deal tier object is present', function () {
-        beforeEach(function () {
-          videoSeatBid.ext.prebiddealpriority = 5;
-          request.bidderRequest.bids[0].mediaTypes.video = {
-            ...request.bidderRequest.bids[0].mediaTypes.video,
-            context: 'adpod',
-            maxduration: 50
-          };
-        });
-
-        it('should set video deal tier object, when maxduration is present in ext', function () {
-          assignDealTier(newBid, videoSeatBid, request);
-          expect(newBid.video.durationSeconds).to.equal(50);
-          expect(newBid.video.context).to.equal('adpod');
-          expect(newBid.video.dealTier).to.equal(5);
-        });
-
-        it('should set video deal tier object, when duration is present in ext', function () {
-          videoSeatBid.ext.video.duration = 20;
-          assignDealTier(newBid, videoSeatBid, request);
-          expect(newBid.video.durationSeconds).to.equal(20);
-          expect(newBid.video.context).to.equal('adpod');
-          expect(newBid.video.dealTier).to.equal(5);
-        });
-      });
-    });
-  });
-=======
   }
->>>>>>> af44f4b5
 
   describe('Marketplace params', function () {
     let sandbox, utilsMock, newBidRequests, newBidResponses;
