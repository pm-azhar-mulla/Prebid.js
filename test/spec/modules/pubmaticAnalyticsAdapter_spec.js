--- conflicted
+++ resolved
@@ -374,13 +374,10 @@
       // slot 1
       expect(data.s[0].sn).to.equal('/19968336/header-bid-tag-0');
       expect(data.s[0].fskp).to.equal(0);
-<<<<<<< HEAD
 	  expect(data.s[0].sid).not.to.be.undefined;
-=======
 	  expect(data.s[0].ffs).to.equal(1);
 	  expect(data.s[0].fsrc).to.equal(2);
 	  expect(data.s[0].fp).to.equal('pubmatic');
->>>>>>> c354f86c
       expect(data.s[0].sz).to.deep.equal(['640x480']);
       expect(data.s[0].ps).to.be.an('array');
 	  expect(data.s[0].au).to.equal('/19968336/header-bid-tag-0');
@@ -410,13 +407,10 @@
       // slot 2
       expect(data.s[1].sn).to.equal('/19968336/header-bid-tag-1');
       expect(data.s[1].fskp).to.equal(0);
-<<<<<<< HEAD
 	  expect(data.s[1].sid).not.to.be.undefined;
-=======
 	  expect(data.s[1].ffs).to.equal(1);
 	  expect(data.s[1].fsrc).to.equal(2);
 	  expect(data.s[1].fp).to.equal('pubmatic');
->>>>>>> c354f86c
       expect(data.s[1].sz).to.deep.equal(['1000x300', '970x250', '728x90']);
       expect(data.s[1].ps).to.be.an('array');
       expect(data.s[1].ps.length).to.equal(1);
@@ -597,13 +591,10 @@
       // slot 1
       expect(data.s[0].sn).to.equal('/19968336/header-bid-tag-0');
       expect(data.s[0].fskp).to.equal(0);
-<<<<<<< HEAD
 	  expect(data.s[0].sid).not.to.be.undefined;
-=======
 	  expect(data.s[0].ffs).to.equal(1);
 	  expect(data.s[0].fsrc).to.equal(2);
 	  expect(data.s[0].fp).to.equal('pubmatic');
->>>>>>> c354f86c
       expect(data.s[0].sz).to.deep.equal(['640x480']);
       expect(data.s[0].ps).to.be.an('array');
 	  expect(data.s[0].au).to.equal('/19968336/header-bid-tag-0');
@@ -723,13 +714,13 @@
       expect(data.tgid).to.equal(0);// test group id should be an INT between 0-15 else set to 0
       expect(data.s[1].sn).to.equal('/19968336/header-bid-tag-1');
       expect(data.s[1].fskp).to.equal(0);
-<<<<<<< HEAD
+
 	  expect(data.s[1].sid).not.to.be.undefined;
-=======
+
 	  expect(data.s[1].ffs).to.equal(1);
 	  expect(data.s[1].fsrc).to.equal(2);
 	  expect(data.s[1].fp).to.equal('pubmatic');
->>>>>>> c354f86c
+
       expect(data.s[1].sz).to.deep.equal(['1000x300', '970x250', '728x90']);
       expect(data.s[1].ps).to.be.an('array');
       expect(data.s[1].ps.length).to.equal(1);
@@ -812,13 +803,10 @@
       let data = getLoggerJsonFromRequest(request.requestBody);
       expect(data.s[1].sn).to.equal('/19968336/header-bid-tag-1');
       expect(data.s[1].fskp).to.equal(0);
-<<<<<<< HEAD
 	  expect(data.s[1].sid).not.to.be.undefined;
-=======
 	  expect(data.s[1].ffs).to.equal(1);
 	  expect(data.s[1].fsrc).to.equal(2);
 	  expect(data.s[1].fp).to.equal('pubmatic');
->>>>>>> c354f86c
       expect(data.s[1].sz).to.deep.equal(['1000x300', '970x250', '728x90']);
       expect(data.s[1].ps).to.be.an('array');
       expect(data.s[1].ps.length).to.equal(1);
@@ -929,13 +917,10 @@
       let data = getLoggerJsonFromRequest(request.requestBody);
       expect(data.s[1].sn).to.equal('/19968336/header-bid-tag-1');
       expect(data.s[1].fskp).to.equal(0);
-<<<<<<< HEAD
 	  expect(data.s[1].sid).not.to.be.undefined;
-=======
 	  expect(data.s[1].ffs).to.equal(1);
 	  expect(data.s[1].fsrc).to.equal(2);
 	  expect(data.s[1].fp).to.equal('pubmatic');
->>>>>>> c354f86c
       expect(data.s[1].sz).to.deep.equal(['1000x300', '970x250', '728x90']);
       expect(data.s[1].ps).to.be.an('array');
       expect(data.s[1].ps.length).to.equal(1);
@@ -1050,13 +1035,10 @@
       let data = getLoggerJsonFromRequest(request.requestBody);
       expect(data.s[1].sn).to.equal('/19968336/header-bid-tag-1');
       expect(data.s[1].fskp).to.equal(0);
-<<<<<<< HEAD
 	  expect(data.s[1].sid).not.to.be.undefined;
-=======
 	  expect(data.s[1].ffs).to.equal(1);
 	  expect(data.s[1].fsrc).to.equal(2);
 	  expect(data.s[1].fp).to.equal('pubmatic');
->>>>>>> c354f86c
       expect(data.s[1].sz).to.deep.equal(['1000x300', '970x250', '728x90']);
       expect(data.s[1].ps).to.be.an('array');
       expect(data.s[1].ps.length).to.equal(1);
