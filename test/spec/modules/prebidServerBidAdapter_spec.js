import { expect } from 'chai';
import { PrebidServer as Adapter, resetSyncedStatus, resetWurlMap } from 'modules/prebidServerBidAdapter/index.js';
import adapterManager from 'src/adapterManager.js';
import * as utils from 'src/utils.js';
import { ajax } from 'src/ajax.js';
import { config } from 'src/config.js';
import * as events from 'src/events.js';
import CONSTANTS from 'src/constants.json';
import { server } from 'test/mocks/xhr.js';
import { createEidsArray } from 'modules/userId/eids.js';
import { deepAccess, deepClone } from 'src/utils.js';
import 'modules/appnexusBidAdapter.js' // appnexus alias test
import 'modules/rubiconBidAdapter.js' // rubicon alias test
import 'src/prebid.js' // $$PREBID_GLOBAL$$.aliasBidder test
import 'modules/currency.js' // adServerCurrency test
import { hook } from '../../../src/hook.js';
import { decorateAdUnitsWithNativeParams } from '../../../src/native.js';
import { auctionManager } from '../../../src/auctionManager.js';
import { stubAuctionIndex } from '../../helpers/indexStub.js';
import { registerBidder } from 'src/adapters/bidderFactory.js';

let CONFIG = {
  accountId: '1',
  enabled: true,
  bidders: ['appnexus'],
  timeout: 1000,
  cacheMarkup: 2,
  endpoint: {
    p1Consent: 'https://prebid.adnxs.com/pbs/v1/openrtb2/auction',
    noP1Consent: 'https://prebid.adnxs.com/pbs/v1/openrtb2/auction'
  }
};

const REQUEST = {
  'account_id': '1',
  'tid': '437fbbf5-33f5-487a-8e16-a7112903cfe5',
  'max_bids': 1,
  'timeout_millis': 1000,
  'secure': 0,
  'url': '',
  'prebid_version': '0.30.0-pre',
  's2sConfig': CONFIG,
  'ad_units': [
    {
      'code': 'div-gpt-ad-1460505748561-0',
      'sizes': [[300, 250], [300, 600]],
      'mediaTypes': {
        'banner': {
          'sizes': [[300, 250], [300, 300]]
        },
        'native': {
          'title': {
            'required': true,
            'len': 800
          },
          'image': {
            'required': true,
            'sizes': [989, 742],
          },
          'icon': {
            'required': true,
            'aspect_ratios': [{
              'min_height': 10,
              'min_width': 10,
              'ratio_height': 1,
              'ratio_width': 1
            }]
          },
          'sponsoredBy': {
            'required': true
          }
        }
      },
      'transactionId': '4ef956ad-fd83-406d-bd35-e4bb786ab86c',
      'bids': [
        {
          'bid_id': '123',
          'bidder': 'appnexus',
          'params': {
            'placementId': '10433394',
            'member': 123
          }
        }
      ]
    }
  ]
};

const VIDEO_REQUEST = {
  'account_id': '1',
  'tid': '437fbbf5-33f5-487a-8e16-a7112903cfe5',
  'max_bids': 1,
  'timeout_millis': 1000,
  'secure': 0,
  'url': '',
  'prebid_version': '1.4.0-pre',
  's2sConfig': CONFIG,
  'ad_units': [
    {
      'code': 'div-gpt-ad-1460505748561-0',
      'sizes': [640, 480],
      'mediaTypes': {
        'video': {
          'playerSize': [[640, 480]],
          'mimes': ['video/mp4']
        }
      },
      'transactionId': '4ef956ad-fd83-406d-bd35-e4bb786ab86c',
      'bids': [
        {
          'bid_id': '123',
          'bidder': 'appnexus',
          'params': { 'placementId': '12349520' }
        }
      ]
    }
  ]
};

const OUTSTREAM_VIDEO_REQUEST = {
  'account_id': '1',
  'tid': '437fbbf5-33f5-487a-8e16-a7112903cfe5',
  'max_bids': 1,
  'timeout_millis': 1000,
  'secure': 0,
  'url': '',
  'prebid_version': '1.4.0-pre',
  's2sConfig': CONFIG,
  'ad_units': [
    {
      'code': 'div-gpt-ad-1460505748561-0',
      'sizes': [640, 480],
      'mediaTypes': {
        'video': {
          playerSize: [[640, 480]],
          context: 'outstream',
          mimes: ['video/mp4'],
          renderer: {
            url: 'https://acdn.adnxs.com/video/outstream/ANOutstreamVideo.js',
            render: function (bid) {
              ANOutstreamVideo.renderAd({
                targetId: bid.adUnitCode,
                adResponse: bid.adResponse,
              });
            }
          }
        },
        banner: { sizes: [[300, 250]] }
      },
      'transactionId': '4ef956ad-fd83-406d-bd35-e4bb786ab86c',
      'bids': [
        {
          'bid_id': '123',
          'bidder': 'appnexus',
          'params': { 'placementId': '12349520' }
        }
      ]
    },
    {
      code: 'video1',
      mediaTypes: {
        video: {
          playerSize: [640, 480],
          context: 'outstream',
          mimes: ['video/mp4'],
          skip: 1
        }
      },
      bids: [
        {
          bidder: 'appnexus',
          params: {
            placementId: 13232385,
            video: {
              skippable: true,
              playback_method: ['auto_play_sound_off']
            }
          }
        }
      ]
    }
  ],
};

let BID_REQUESTS;

const RESPONSE_NO_BID_NO_UNIT = {
  'tid': '437fbbf5-33f5-487a-8e16-a7112903cfe5',
  'status': 'OK',
  'bidder_status': [{
    'bidder': 'appnexus',
    'response_time_ms': 132,
    'no_bid': true
  }]
};

const RESPONSE_NO_BID_UNIT_SET = {
  'tid': '437fbbf5-33f5-487a-8e16-a7112903cfe5',
  'status': 'OK',
  'bidder_status': [{
    'bidder': 'appnexus',
    'ad_unit': 'div-gpt-ad-1460505748561-0',
    'response_time_ms': 91,
    'no_bid': true
  }]
};

const RESPONSE_NO_COOKIE = {
  'tid': 'd6eca075-4a59-4346-bdb3-86531830ef2c',
  'status': 'OK',
  'bidder_status': [{
    'bidder': 'pubmatic',
    'no_cookie': true,
    'usersync': {
      'url': '//ads.pubmatic.com/AdServer/js/user_sync.html?predirect=http://localhost:8000/setuid?bidder=pubmatic&uid=',
      'type': 'iframe'
    }
  }]
};

const RESPONSE_NO_PBS_COOKIE = {
  'tid': '882fe33e-2981-4257-bd44-bd3b03945f48',
  'status': 'no_cookie',
  'bidder_status': [{
    'bidder': 'rubicon',
    'no_cookie': true,
    'usersync': {
      'url': 'https://pixel.rubiconproject.com/exchange/sync.php?p=prebid',
      'type': 'redirect'
    }
  }, {
    'bidder': 'pubmatic',
    'no_cookie': true,
    'usersync': {
      'url': '//ads.pubmatic.com/AdServer/js/user_sync.html?predirect=https%3A%2F%2Fprebid.adnxs.com%2Fpbs%2Fv1%2Fsetuid%3Fbidder%3Dpubmatic%26uid%3D',
      'type': 'iframe'
    }
  }, {
    'bidder': 'appnexus',
    'response_time_ms': 162,
    'num_bids': 1,
    'debug': [{
      'request_uri': 'http://ib.adnxs.com/openrtb2',
      'request_body': '{"id":"882fe33e-2981-4257-bd44-bd3b03945f48","imp":[{"id":"/19968336/header-bid-tag-0","banner":{"w":300,"h":250,"format":[{"w":300,"h":250}]},"secure":1,"ext":{"appnexus":{"placement_id":5914989}}}],"site":{"domain":"nytimes.com","page":"http://www.nytimes.com"},"device":{"ua":"Mozilla/5.0 (Macintosh; Intel Mac OS X 10_12_5) AppleWebKit/537.36 (KHTML, like Gecko) Chrome/58.0.3029.110 Safari/537.36","ip":"75.97.0.47"},"user":{"id":"3519479852893340159","buyeruid":"3519479852893340159"},"at":1,"tmax":1000,"source":{"fd":1,"tid":"882fe33e-2981-4257-bd44-bd3b03945f48"}}',
      'response_body': '{"id":"882fe33e-2981-4257-bd44-bd3b03945f48"}',
      'status_code': 200
    }]
  }],
  'bids': [{
    'bid_id': '123',
    'code': 'div-gpt-ad-1460505748561-0',
    'creative_id': '70928274',
    'bidder': 'appnexus',
    'price': 0.07425,
    'adm': '<script type="application/javascript" src="https://secure-nym.adnxs.com/ab?e=wqT_3QLeCPBOXgQAAAMA1gAFAQi5krDKBRCwho2ft8LKoCMY_4PozveI7eswIAEqLQnbgoxDEVi5PxElYqnyDAKzPxkAAAAgXA8zQCHOzMzMzMy8PykzMwECsMM_MO2C6QI47RtA_AxIAlCSj-khWL-tNGAAaNfUTniivwSAAQGKAQNVU0SSAQEG8FSYAawCoAH6AagBAbABALgBAsABBcgBAtABCdgBAOABAPABAIoCkgF1ZignYScsIDE2OTc2MjksIDE0OTgxNTUzMjEpO3VmKCdyJywgNzA5MjgyNzQsQh4ABGMnATsQODY2NTVKPAAgZycsIDM5OTgzTh0AKGknLCA0OTM1MTUsMlcA8IeSAs0CIWhWRE5jZ2pfdVlVSUVKS1A2U0VZQUNDX3JUUXdBRGdBUUFCSV9BeFE3WUxwQWxnQVlKOEJhQUJ3QUhnQWdBRUFpQUVBa0FFQm1BRUJvQUVCcUFFRHNBRUF1UUhPRGRmZE16UERQOEVCemczWDNUTXp3el9KQVFBQUFBQUFBUEFfMlFFCQw0QUR3UC1BQnk0OGU5UUUFFChnQUlCaUFLMzdjRQEIQEIzNWNCaUFMZzZJNEVpQUxoDQgAag0IAG4NCABvAQhIa0FJSG1BSUFvQUlBcUFJR3RRSQVUAHYNCPBed0FJQXlBSUEwQUlBMkFJQTRBTDYtd2ZvQXBqaXI4b0Y4Z0lGZG1semFUSDRBZ0NBQXdHUUF3Q1lBd0dvQV8tNWhRaTZBd2xPV1UweU9qTTJNamcumgItIV93ajdud2oyUAHwTHY2MDBJQUFvQURvSlRsbE5Nam96TmpJNNgCAOACvtUr6gIWaHR0cDovL3d3dy5ueXRpbWVzLmNvbfICEQoGQURWX0lEEgcxNjk3NjI5BRQIQ1BHBRQt9AEUCAVDUAETBAgxTSXA8gINCghBRFZfRlJFURIBMPICGQoPQ1VTVE9NX01PREVMX0lEEgYxMzA1NTTyAh8KFjIcAFBMRUFGX05BTUUSBXZpc2kx8gIoCho2IgAIQVNUAUkcSUZJRUQSCjFBzvB4NDkxNDSAAwCIAwGQAwCYAxSgAwGqAwDAA6wCyAMA2APjBuADAOgDAPgDA4AEAJIECS9vcGVucnRiMpgEAKIECjc1Ljk3LjAuNDeoBACyBAoIABAAGAAgADAAuAQAwAQAyAQA0gQJTllNMjozNjI42gQCCAHgBADwBGGlIIgFAZgFAKAF_xEBuAGqBSQ4ODJmZTMzZS0yOTgxLTQyNTctYmQ0NC1iZDNiMDM5NDVmNDjABQDJBQAAAQI08D_SBQkJAAAAAAAAAAA.&s=d4bc7cd2e5d7e1910a591bc97df6ae9e63333e52&referrer=http%3A%2F%2Fwww.nytimes.com&pp=${AUCTION_PRICE}&"></script>',
    'width': 300,
    'height': 250,
    'response_time_ms': 162
  }]
};

const RESPONSE_OPENRTB = {
  'id': 'c7dcf14f',
  'seatbid': [
    {
      'bid': [
        {
          'id': '8750901685062148',
          'impid': 'div-gpt-ad-1460505748561-0',
          'price': 0.5,
          'adm': '<script src="http://lax1-ib.adnxs.com/ab?e=wqT_3QKgB6CgAwAAAwDWAAUBCJ7kvtMFEPft7JnIuImSdBj87IDv8q21rXcqNgkAAAECCOA_EQEHNAAA4D8ZAAAAgOtR4D8hERIAKREJADERG6Aw8ub8BDi-B0C-B0gCUNbLkw5Y4YBIYABokUB48NIEgAEBigEDVVNEkgUG8FKYAawCoAH6AagBAbABALgBAsABA8gBAtABCdgBAOABAPABAIoCOnVmKCdhJywgNDk0NDcyLCAxNTE3MjY5NTM0KTt1ZigncicsIDI5NjgxMTEwLDIeAPCckgKBAiFqRHF3RUFpNjBJY0VFTmJMa3c0WUFDRGhnRWd3QURnQVFBUkl2Z2RROHViOEJGZ0FZUF9fX184UGFBQndBWGdCZ0FFQmlBRUJrQUVCbUFFQm9BRUJxQUVEc0FFQXVRRXBpNGlEQUFEZ1A4RUJLWXVJZ3dBQTREX0pBVkx3MU5mdl9lMF8yUUVBQUFBQUFBRHdQLUFCQVBVQgUPKEpnQ0FLQUNBTFVDBRAETDAJCPBUTUFDQWNnQ0FkQUNBZGdDQWVBQ0FPZ0NBUGdDQUlBREFaQURBSmdEQWFnRHV0Q0hCTG9ERVdSbFptRjFiSFFqVEVGWU1Ub3pPRFk1mgI5IS1ndndfUTYEAfCENFlCSUlBUW9BRG9SWkdWbVlYVnNkQ05NUVZneE9qTTROamsu2ALoB-ACx9MB6gJHaHR0cDovL3ByZWJpZC5sb2NhbGhvc3Q6OTk5OS9pbnRlZ3JhdGlvbkV4YW1wbGVzL2dwdC9hcHBuZXh1cy10ZXN0Lmh0bWzyAhAKBkFEVl9JRBIGNCXTHPICEQoGQ1BHARM4BzE5Nzc5MzPyAhAKBUNQBRPwljg1MTM1OTSAAwGIAwGQAwCYAxSgAwGqAwDAA6wCyAMA2AMA4AMA6AMA-AMDgAQAkgQJL29wZW5ydGIymAQAogQMMjE2LjU1LjQ3Ljk0qAQAsgQMCAAQABgAIAAwADgAuAQAwAQAyAQA0gQRZGVmYXVsdCNMQVgxOjM4NjnaBAIIAeAEAPAE1suTDogFAZgFAKAF______8BA7ABqgUkYzdkY2YxNGYtZjliYS00Yzc3LWEzYjQtMjdmNmRmMzkwNjdmwAUAyQVpLhTwP9IFCQkJDFAAANgFAeAFAfAFAfoFBAgAEACQBgA.&s=f4dc8b6fa65845d08f0a87c145e12cb7d6288c2a&referrer=http%3A%2F%2Fprebid.localhost%3A9999%2FintegrationExamples%2Fgpt%2Fappnexus-test.html&pp=${AUCTION_PRICE}"></script>',
          'adid': '29681110',
          'adomain': ['appnexus.com'],
          'iurl': 'http://lax1-ib.adnxs.com/cr?id=2968111',
          'cid': '958',
          'crid': '2968111',
          'dealid': 'test-dealid',
          'w': 300,
          'h': 250,
          'ext': {
            'prebid': {
              'type': 'banner',
              'event': {
                'win': 'http://wurl.org?id=333'
              },
              'meta': {
                'dchain': { 'ver': '1.0', 'complete': 0, 'nodes': [{ 'asi': 'magnite.com', 'bsid': '123456789', }] }
              }
            },
            'bidder': {
              'appnexus': {
                'brand_id': 1,
                'auction_id': 3,
                'bidder_id': 2
              }
            }
          }
        }
      ],
      'seat': 'appnexus'
    },
  ],
  'cur': 'EUR',
  'ext': {
    'responsetimemillis': {
      'appnexus': 8,
    }
  }
};

const RESPONSE_OPENRTB_VIDEO = {
  id: 'c7dcf14f',
  seatbid: [
    {
      bid: [
        {
          id: '1987250005171537465',
          impid: 'div-gpt-ad-1460505748561-0',
          price: 10,
          adm: '<?xml version="1.0" encoding="UTF-8" standalone="yes"?><VAST version="3.0"><Ad id="81877115" sequence="0"><Wrapper><AdSystem version="3.0">adnxs</AdSystem><VASTAdTagURI><![CDATA[http://lax1-ib.adnxs.com/ab?e=wqT_3QLZBq]]></VASTAdTagURI><Impression><![CDATA[http://ib.adnxs.com/nop]]></Impression><Creatives><Creative adID="81877115"><Linear></Linear></Creative></Creatives></Wrapper></Ad></VAST>',
          adid: '81877115',
          adomain: ['appnexus.com'],
          iurl: 'http://lax1-ib.adnxs.com/cr?id=81877115',
          cid: '3535',
          crid: '81877115',
          dealid: 'test-dealid',
          w: 1,
          h: 1,
          ext: {
            prebid: {
              type: 'video',
              bidid: '654321'
            },
            bidder: {
              appnexus: {
                brand_id: 1,
                auction_id: 6673622101799484743,
                bidder_id: 2,
                bid_ad_type: 1,
              },
            },
          },
        },
      ],
      seat: 'appnexus',
    },
  ],
  ext: {
    responsetimemillis: {
      appnexus: 81,
    },
  },
};

const RESPONSE_OPENRTB_NATIVE = {
  'id': 'c7dcf14f',
  'seatbid': [
    {
      'bid': [
        {
          'id': '6451317310275562039',
          'impid': 'div-gpt-ad-1460505748561-0',
          'price': 10,
          'adm': {
            'ver': '1.2',
            'assets': [
              {
                'id': 1,
                'img': {
                  'url': 'https://vcdn.adnxs.com/p/creative-image/f8/7f/0f/13/f87f0f13-230c-4f05-8087-db9216e393de.jpg',
                  'w': 989,
                  'h': 742,
                  'ext': {
                    'appnexus': {
                      'prevent_crop': 0
                    }
                  }
                }
              },
              {
                'id': 2,
                'img': {
                  'url': 'https://vcdn.adnxs.com/p/creative-image/1a/3e/e9/5b/1a3ee95b-06cd-4260-98c7-0258627c9197.png',
                  'w': 127,
                  'h': 83,
                  'ext': {
                    'appnexus': {
                      'prevent_crop': 0
                    }
                  }
                }
              },
              {
                'id': 0,
                'title': {
                  'text': 'This is a Prebid Native Creative'
                }
              },
              {
                'id': 3,
                'data': {
                  'value': 'Prebid.org'
                }
              }
            ],
            'link': {
              'url': 'https://lax1-ib.adnxs.com/click?AAAAAAAAJEAAAAAAAAAkQAAAAAAAACRAAAAAAAAAJEAAAAAAAAAkQGdce2vBWudAJZpFu1er1zA7ZzddAAAAAOLoyQBtJAAAbSQAAAIAAAC8pM8FnPgWAAAAAABVU0QAVVNEAAEAAQBNXQAAAAABAgMCAAAAALsAuhVqdgAAAAA./cpcpm=AAAAAAAAAAA=/bcr=AAAAAAAA8D8=/pp=${AUCTION_PRICE}/cnd=%213Q5HCQj8-LwKELzJvi4YnPFbIAQoADEAAAAAAAAkQDoJTEFYMTo0MDc3QKcPSQAAAAAAAPA_UQAAAAAAAAAAWQAAAAAAAAAAYQAAAAAAAAAAaQAAAAAAAAAAcQAAAAAAAAAA/cca=OTMyNSNMQVgxOjQwNzc=/bn=84305/test=1/clickenc=http%3A%2F%2Fprebid.org%2Fdev-docs%2Fshow-native-ads.html'
            },
            'eventtrackers': [
              {
                'event': 1,
                'method': 1,
                'url': 'https://lax1-ib.adnxs.com/it?an_audit=0&test=1&referrer=http%3A%2F%2Flocalhost%3A9999%2FintegrationExamples%2Fgpt%2Fdemo_native.html&e=wqT_3QKCCKACBAAAAwDWAAUBCLvO3ekFEOe47duW2NbzQBiltJba--rq6zAqNgkAAAECCCRAEQEHEAAAJEAZEQkAIREJACkRCQAxEQmoMOLRpwY47UhA7UhIAlC8yb4uWJzxW2AAaM26dXjRkgWAAQGKAQNVU0SSAQEG8FKYAQGgAQGoAQGwAQC4AQLAAQPIAQLQAQnYAQDgAQHwAQCKAjt1ZignYScsIDI1Mjk4ODUsIDE1NjM5MTE5OTUpO3VmKCdyJywgOTc0OTQyMDQsIC4eAPQ0AZICnQIhb2pkaWlnajgtTHdLRUx6SnZpNFlBQ0NjOFZzd0FEZ0FRQVJJN1VoUTR0R25CbGdBWVAwQmFBQndBSGdBZ0FFQWlBRUFrQUVCbUFFQm9BRUJxQUVEc0FFQXVRSHpyV3FrQUFBa1FNRUI4NjFxcEFBQUpFREpBVVZpYmxDaFpRQkEyUUVBQUFBQUFBRHdQLUFCQVBVQkFBQUFBUGdCQUpnQ0FLQUNBTFVDQUFBQUFMMENBQUFBQU1BQ0FNZ0NBT0FDQU9nQ0FQZ0NBSUFEQVpBREFKZ0RBYWdEX1BpOENyb0RDVXhCV0RFNk5EQTNOLUFEcHctUUJBQ1lCQUhCQkFBQUFBQUFBQUFBeVFRQUFBQUFBQUFBQU5nRUFBLi6aAoUBITNRNUhDUWo4LUx3S0VMeiUhJG5QRmJJQVFvQUQRvVhBa1FEb0pURUZZTVRvME1EYzNRS2NQUxFUDFBBX1URDAxBQUFXHQwAWR0MAGEdDABjHQz0FwHYAgDgAq2YSOoCPmh0dHA6Ly9sb2NhbGhvc3Q6OTk5OS9pbnRlZ3JhdGlvbkV4YW1wbGVzL2dwdC9kZW1vX25hdGl2ZS5odG1sgAMAiAMBkAMAmAMUoAMBqgMAwAPgqAHIAwDYAwDgAwDoAwD4AwOABACSBAkvb3BlbnJ0YjKYBACiBA0xNzMuMjQ0LjM2LjQwqATtoySyBAwIABAAGAAgADAAOAC4BADABADIBADSBA45MzI1I0xBWDE6NDA3N9oEAggB4AQA8AS8yb4uiAUBmAUAoAX___________8BqgUkZTU5YzNlYjYtNmRkNi00MmQ5LWExMWEtM2FhMTFjOTc5MGUwwAUAyQUAAAAAAADwP9IFCQkAaVh0ANgFAeAFAfAFmfQh-gUECAAQAJAGAZgGALgGAMEGCSQk8D_IBgDaBhYKEAkQGQEBwTTgBgzyBgIIAIAHAYgHAA..&s=11ababa390e9f7983de260493fc5b91ec5b1b3d4&pp=${AUCTION_PRICE}'
              }
            ]
          },
          'adid': '97494204',
          'adomain': [
            'http://prebid.org'
          ],
          'iurl': 'https://lax1-ib.adnxs.com/cr?id=97494204',
          'cid': '9325',
          'crid': '97494204',
          'cat': [
            'IAB3-1'
          ],
          'ext': {
            'prebid': {
              'targeting': {
                'hb_bidder': 'appnexus',
                'hb_pb': '10.00'
              },
              'type': 'native',
              'video': {
                'duration': 0,
                'primary_category': ''
              }
            },
            'bidder': {
              'appnexus': {
                'brand_id': 555545,
                'auction_id': 4676806524825984103,
                'bidder_id': 2,
                'bid_ad_type': 3
              }
            }
          }
        }
      ],
      'seat': 'appnexus'
    }
  ]
};

describe('S2S Adapter', function () {
  let adapter,
    addBidResponse = sinon.spy(),
    done = sinon.spy();

  function prepRequest(req) {
    req.ad_units.forEach((adUnit) => {
      delete adUnit.nativeParams
    });
    decorateAdUnitsWithNativeParams(req.ad_units);
  }

  before(() => {
    hook.ready();
    prepRequest(REQUEST);
  });

  beforeEach(function () {
    config.resetConfig();
    adapter = new Adapter();
    BID_REQUESTS = [
      {
        'bidderCode': 'appnexus',
        'auctionId': '173afb6d132ba3',
        'bidderRequestId': '3d1063078dfcc8',
        'tid': '437fbbf5-33f5-487a-8e16-a7112903cfe5',
        'bids': [
          {
            'bidder': 'appnexus',
            'params': {
              'placementId': '10433394',
              'member': 123,
              'keywords': {
                'foo': ['bar', 'baz'],
                'fizz': ['buzz']
              }
            },
            'bid_id': '123',
            'adUnitCode': 'div-gpt-ad-1460505748561-0',
            'mediaTypes': {
              'banner': {
                'sizes': [[300, 250]]
              }
            },
            'transactionId': '4ef956ad-fd83-406d-bd35-e4bb786ab86c',
            'sizes': [300, 250],
            'bidId': '123',
            'bidderRequestId': '3d1063078dfcc8',
            'auctionId': '173afb6d132ba3',
            'storedAuctionResponse': 11111
          }
        ],
        'auctionStart': 1510852447530,
        'timeout': 5000,
        'src': 's2s',
        'doneCbCallCount': 0,
        'refererInfo': {
          'referer': 'http://mytestpage.com'
        }
      }
    ];
  });

  afterEach(function () {
    addBidResponse.resetHistory();
    done.resetHistory();
  });

  after(function () {
    config.resetConfig();
  });

  describe('request function', function () {
    beforeEach(function () {
      resetSyncedStatus();
    });

    it('should set id to auction ID and source.tid to tid', function () {
      config.setConfig({ s2sConfig: CONFIG });

      adapter.callBids(OUTSTREAM_VIDEO_REQUEST, BID_REQUESTS, addBidResponse, done, ajax);

      const requestBid = JSON.parse(server.requests[0].requestBody);
      expect(requestBid.id).to.equal('173afb6d132ba3');
      expect(requestBid.source).to.be.an('object');
      expect(requestBid.source.tid).to.equal('437fbbf5-33f5-487a-8e16-a7112903cfe5');
    });

    it('should block request if config did not define p1Consent URL in endpoint object config', function () {
      let badConfig = utils.deepClone(CONFIG);
      badConfig.endpoint = { noP1Consent: 'https://prebid.adnxs.com/pbs/v1/openrtb2/auction' };
      config.setConfig({ s2sConfig: badConfig });

      let badCfgRequest = utils.deepClone(REQUEST);
      badCfgRequest.s2sConfig = badConfig;

      adapter.callBids(badCfgRequest, BID_REQUESTS, addBidResponse, done, ajax);

      expect(server.requests.length).to.equal(0);
    });

    it('should block request if config did not define noP1Consent URL in endpoint object config', function () {
      let badConfig = utils.deepClone(CONFIG);
      badConfig.endpoint = { p1Consent: 'https://prebid.adnxs.com/pbs/v1/openrtb2/auction' };
      config.setConfig({ s2sConfig: badConfig });

      let badCfgRequest = utils.deepClone(REQUEST);
      badCfgRequest.s2sConfig = badConfig;

      let badBidderRequest = utils.deepClone(BID_REQUESTS);
      badBidderRequest[0].gdprConsent = {
        consentString: 'abc123',
        addtlConsent: 'superduperconsent',
        gdprApplies: true,
        apiVersion: 2,
        vendorData: {
          purpose: {
            consents: {
              1: false
            }
          }
        }
      };

      adapter.callBids(badCfgRequest, badBidderRequest, addBidResponse, done, ajax);

      expect(server.requests.length).to.equal(0);
    });

    it('should block request if config did not define any URLs in endpoint object config', function () {
      let badConfig = utils.deepClone(CONFIG);
      badConfig.endpoint = {};
      config.setConfig({ s2sConfig: badConfig });

      let badCfgRequest = utils.deepClone(REQUEST);
      badCfgRequest.s2sConfig = badConfig;

      adapter.callBids(badCfgRequest, BID_REQUESTS, addBidResponse, done, ajax);

      expect(server.requests.length).to.equal(0);
    });

    it('should add outstream bc renderer exists on mediatype', function () {
      config.setConfig({ s2sConfig: CONFIG });

      adapter.callBids(OUTSTREAM_VIDEO_REQUEST, BID_REQUESTS, addBidResponse, done, ajax);

      const requestBid = JSON.parse(server.requests[0].requestBody);
      expect(requestBid.imp[0].banner).to.exist;
      expect(requestBid.imp[0].video).to.exist;
    });

    it('should default video placement if not defined and instream', function () {
      let ortb2Config = utils.deepClone(CONFIG);
      ortb2Config.endpoint.p1Consent = 'https://prebid.adnxs.com/pbs/v1/openrtb2/auction';

      config.setConfig({ s2sConfig: ortb2Config });

      let videoBid = utils.deepClone(VIDEO_REQUEST);
      videoBid.ad_units[0].mediaTypes.video.context = 'instream';
      adapter.callBids(videoBid, BID_REQUESTS, addBidResponse, done, ajax);

      const requestBid = JSON.parse(server.requests[0].requestBody);
      expect(requestBid.imp[0].banner).to.not.exist;
      expect(requestBid.imp[0].video).to.exist;
      expect(requestBid.imp[0].video.placement).to.equal(1);
    });

    it('converts video mediaType properties into openRTB format', function () {
      let ortb2Config = utils.deepClone(CONFIG);
      ortb2Config.endpoint.p1Consent = 'https://prebid.adnxs.com/pbs/v1/openrtb2/auction';

      config.setConfig({ s2sConfig: ortb2Config });

      let videoBid = utils.deepClone(VIDEO_REQUEST);
      videoBid.ad_units[0].mediaTypes.video.context = 'instream';
      adapter.callBids(videoBid, BID_REQUESTS, addBidResponse, done, ajax);

      const requestBid = JSON.parse(server.requests[0].requestBody);
      expect(requestBid.imp[0].banner).to.not.exist;
      expect(requestBid.imp[0].video).to.exist;
      expect(requestBid.imp[0].video.placement).to.equal(1);
      expect(requestBid.imp[0].video.w).to.equal(640);
      expect(requestBid.imp[0].video.h).to.equal(480);
      expect(requestBid.imp[0].video.playerSize).to.be.undefined;
      expect(requestBid.imp[0].video.context).to.be.undefined;
    });

    it('exists and is a function', function () {
      expect(adapter.callBids).to.exist.and.to.be.a('function');
    });

    describe('gdpr tests', function () {
      afterEach(function () {
        $$PREBID_GLOBAL$$.requestBids.removeAll();
      });

      it('adds gdpr consent information to ortb2 request depending on presence of module', function () {
        let consentConfig = { consentManagement: { cmpApi: 'iab' }, s2sConfig: CONFIG };
        config.setConfig(consentConfig);

        let gdprBidRequest = utils.deepClone(BID_REQUESTS);
        gdprBidRequest[0].gdprConsent = {
          consentString: 'abc123',
          gdprApplies: true
        };

        adapter.callBids(REQUEST, gdprBidRequest, addBidResponse, done, ajax);
        let requestBid = JSON.parse(server.requests[0].requestBody);

        expect(requestBid.regs.ext.gdpr).is.equal(1);
        expect(requestBid.user.ext.consent).is.equal('abc123');

        config.resetConfig();
        config.setConfig({ s2sConfig: CONFIG });

        adapter.callBids(REQUEST, BID_REQUESTS, addBidResponse, done, ajax);
        requestBid = JSON.parse(server.requests[1].requestBody);

        expect(requestBid.regs).to.not.exist;
        expect(requestBid.user).to.not.exist;
      });

      it('adds additional consent information to ortb2 request depending on presence of module', function () {
        let consentConfig = { consentManagement: { cmpApi: 'iab' }, s2sConfig: CONFIG };
        config.setConfig(consentConfig);

        let gdprBidRequest = utils.deepClone(BID_REQUESTS);
        gdprBidRequest[0].gdprConsent = {
          consentString: 'abc123',
          addtlConsent: 'superduperconsent',
          gdprApplies: true
        };

        adapter.callBids(REQUEST, gdprBidRequest, addBidResponse, done, ajax);
        let requestBid = JSON.parse(server.requests[0].requestBody);

        expect(requestBid.regs.ext.gdpr).is.equal(1);
        expect(requestBid.user.ext.consent).is.equal('abc123');
        expect(requestBid.user.ext.ConsentedProvidersSettings.consented_providers).is.equal('superduperconsent');

        config.resetConfig();
        config.setConfig({ s2sConfig: CONFIG });

        adapter.callBids(REQUEST, BID_REQUESTS, addBidResponse, done, ajax);
        requestBid = JSON.parse(server.requests[1].requestBody);

        expect(requestBid.regs).to.not.exist;
        expect(requestBid.user).to.not.exist;
      });

      it('check gdpr info gets added into cookie_sync request: have consent data', function () {
        let cookieSyncConfig = utils.deepClone(CONFIG);
        cookieSyncConfig.syncEndpoint = { p1Consent: 'https://prebid.adnxs.com/pbs/v1/cookie_sync' };

        let consentConfig = { consentManagement: { cmpApi: 'iab' }, s2sConfig: cookieSyncConfig };
        config.setConfig(consentConfig);

        let gdprBidRequest = utils.deepClone(BID_REQUESTS);

        gdprBidRequest[0].gdprConsent = {
          consentString: 'abc123def',
          gdprApplies: true
        };

        const s2sBidRequest = utils.deepClone(REQUEST);
        s2sBidRequest.s2sConfig = cookieSyncConfig;

        adapter.callBids(s2sBidRequest, gdprBidRequest, addBidResponse, done, ajax);
        let requestBid = JSON.parse(server.requests[0].requestBody);

        expect(requestBid.gdpr).is.equal(1);
        expect(requestBid.gdpr_consent).is.equal('abc123def');
        expect(requestBid.bidders).to.contain('appnexus').and.to.have.lengthOf(1);
        expect(requestBid.account).is.equal('1');
      });

      it('check gdpr info gets added into cookie_sync request: have consent data but gdprApplies is false', function () {
        let cookieSyncConfig = utils.deepClone(CONFIG);
        cookieSyncConfig.syncEndpoint = { p1Consent: 'https://prebid.adnxs.com/pbs/v1/cookie_sync' };

        let consentConfig = { consentManagement: { cmpApi: 'iab' }, s2sConfig: cookieSyncConfig };
        config.setConfig(consentConfig);

        const s2sBidRequest = utils.deepClone(REQUEST);
        s2sBidRequest.s2sConfig = cookieSyncConfig;

        let gdprBidRequest = utils.deepClone(BID_REQUESTS);
        gdprBidRequest[0].gdprConsent = {
          consentString: 'xyz789abcc',
          gdprApplies: false
        };

        adapter.callBids(s2sBidRequest, gdprBidRequest, addBidResponse, done, ajax);
        let requestBid = JSON.parse(server.requests[0].requestBody);

        expect(requestBid.gdpr).is.equal(0);
        expect(requestBid.gdpr_consent).is.undefined;
      });

      it('checks gdpr info gets added to cookie_sync request: applies is false', function () {
        let cookieSyncConfig = utils.deepClone(CONFIG);
        cookieSyncConfig.syncEndpoint = { p1Consent: 'https://prebid.adnxs.com/pbs/v1/cookie_sync' };

        let consentConfig = { consentManagement: { cmpApi: 'iab' }, s2sConfig: cookieSyncConfig };
        config.setConfig(consentConfig);

        let gdprBidRequest = utils.deepClone(BID_REQUESTS);
        gdprBidRequest[0].gdprConsent = {
          consentString: undefined,
          gdprApplies: false
        };

        const s2sBidRequest = utils.deepClone(REQUEST);
        s2sBidRequest.s2sConfig = cookieSyncConfig;

        adapter.callBids(s2sBidRequest, gdprBidRequest, addBidResponse, done, ajax);
        let requestBid = JSON.parse(server.requests[0].requestBody);

        expect(requestBid.gdpr).is.equal(0);
        expect(requestBid.gdpr_consent).is.undefined;
      });
    });

    describe('us_privacy (ccpa) consent data', function () {
      afterEach(function () {
        $$PREBID_GLOBAL$$.requestBids.removeAll();
      });

      it('is added to ortb2 request when in bidRequest', function () {
        config.setConfig({ s2sConfig: CONFIG });

        let uspBidRequest = utils.deepClone(BID_REQUESTS);
        uspBidRequest[0].uspConsent = '1NYN';

        adapter.callBids(REQUEST, uspBidRequest, addBidResponse, done, ajax);
        let requestBid = JSON.parse(server.requests[0].requestBody);

        expect(requestBid.regs.ext.us_privacy).is.equal('1NYN');

        config.resetConfig();
        config.setConfig({ s2sConfig: CONFIG });

        adapter.callBids(REQUEST, BID_REQUESTS, addBidResponse, done, ajax);
        requestBid = JSON.parse(server.requests[1].requestBody);

        expect(requestBid.regs).to.not.exist;
      });

      it('is added to cookie_sync request when in bidRequest', function () {
        let cookieSyncConfig = utils.deepClone(CONFIG);
        cookieSyncConfig.syncEndpoint = { p1Consent: 'https://prebid.adnxs.com/pbs/v1/cookie_sync' };
        config.setConfig({ s2sConfig: cookieSyncConfig });

        let uspBidRequest = utils.deepClone(BID_REQUESTS);
        uspBidRequest[0].uspConsent = '1YNN';

        const s2sBidRequest = utils.deepClone(REQUEST);
        s2sBidRequest.s2sConfig = cookieSyncConfig;

        adapter.callBids(s2sBidRequest, uspBidRequest, addBidResponse, done, ajax);
        let requestBid = JSON.parse(server.requests[0].requestBody);

        expect(requestBid.us_privacy).is.equal('1YNN');
        expect(requestBid.bidders).to.contain('appnexus').and.to.have.lengthOf(1);
        expect(requestBid.account).is.equal('1');
      });
    });

    describe('gdpr and us_privacy (ccpa) consent data', function () {
      afterEach(function () {
        $$PREBID_GLOBAL$$.requestBids.removeAll();
      });

      it('is added to ortb2 request when in bidRequest', function () {
        config.setConfig({ s2sConfig: CONFIG });

        let consentBidRequest = utils.deepClone(BID_REQUESTS);
        consentBidRequest[0].uspConsent = '1NYN';
        consentBidRequest[0].gdprConsent = {
          consentString: 'abc123',
          gdprApplies: true
        };

        adapter.callBids(REQUEST, consentBidRequest, addBidResponse, done, ajax);
        let requestBid = JSON.parse(server.requests[0].requestBody);

        expect(requestBid.regs.ext.us_privacy).is.equal('1NYN');
        expect(requestBid.regs.ext.gdpr).is.equal(1);
        expect(requestBid.user.ext.consent).is.equal('abc123');

        config.resetConfig();
        config.setConfig({ s2sConfig: CONFIG });

        adapter.callBids(REQUEST, BID_REQUESTS, addBidResponse, done, ajax);
        requestBid = JSON.parse(server.requests[1].requestBody);

        expect(requestBid.regs).to.not.exist;
        expect(requestBid.user).to.not.exist;
      });

      it('is added to cookie_sync request when in bidRequest', function () {
        let cookieSyncConfig = utils.deepClone(CONFIG);
        cookieSyncConfig.syncEndpoint = { p1Consent: 'https://prebid.adnxs.com/pbs/v1/cookie_sync' };
        config.setConfig({ s2sConfig: cookieSyncConfig });

        let consentBidRequest = utils.deepClone(BID_REQUESTS);
        consentBidRequest[0].uspConsent = '1YNN';
        consentBidRequest[0].gdprConsent = {
          consentString: 'abc123def',
          gdprApplies: true
        };

        const s2sBidRequest = utils.deepClone(REQUEST);
        s2sBidRequest.s2sConfig = cookieSyncConfig

        adapter.callBids(s2sBidRequest, consentBidRequest, addBidResponse, done, ajax);
        let requestBid = JSON.parse(server.requests[0].requestBody);

        expect(requestBid.us_privacy).is.equal('1YNN');
        expect(requestBid.gdpr).is.equal(1);
        expect(requestBid.gdpr_consent).is.equal('abc123def');
        expect(requestBid.bidders).to.contain('appnexus').and.to.have.lengthOf(1);
        expect(requestBid.account).is.equal('1');
      });
    });

    it('adds device and app objects to request', function () {
      const _config = {
        s2sConfig: CONFIG,
        device: { ifa: '6D92078A-8246-4BA4-AE5B-76104861E7DC' },
        app: { bundle: 'com.test.app' },
      };

      config.setConfig(_config);
      adapter.callBids(REQUEST, BID_REQUESTS, addBidResponse, done, ajax);
      const requestBid = JSON.parse(server.requests[0].requestBody);
      expect(requestBid.device).to.deep.equal({
        ifa: '6D92078A-8246-4BA4-AE5B-76104861E7DC',
        w: window.innerWidth,
        h: window.innerHeight
      });
      expect(requestBid.app).to.deep.equal({
        bundle: 'com.test.app',
        publisher: { 'id': '1' }
      });
    });

    it('adds device and app objects to request for OpenRTB', function () {
      const s2sConfig = Object.assign({}, CONFIG, {
        endpoint: {
          p1Consent: 'https://prebid.adnxs.com/pbs/v1/openrtb2/auction'
        }
      });

      const _config = {
        s2sConfig: s2sConfig,
        device: { ifa: '6D92078A-8246-4BA4-AE5B-76104861E7DC' },
        app: { bundle: 'com.test.app' },
      };

      config.setConfig(_config);
      adapter.callBids(REQUEST, BID_REQUESTS, addBidResponse, done, ajax);
      const requestBid = JSON.parse(server.requests[0].requestBody);
      expect(requestBid.device).to.deep.equal({
        ifa: '6D92078A-8246-4BA4-AE5B-76104861E7DC',
        w: window.innerWidth,
        h: window.innerHeight
      });
      expect(requestBid.app).to.deep.equal({
        bundle: 'com.test.app',
        publisher: { 'id': '1' }
      });
    });

    it('adds debugging value from storedAuctionResponse to OpenRTB', function () {
      const _config = {
        s2sConfig: CONFIG,
        device: { ifa: '6D92078A-8246-4BA4-AE5B-76104861E7DC' },
        app: { bundle: 'com.test.app' }
      };

      config.setConfig(_config);
      adapter.callBids(REQUEST, BID_REQUESTS, addBidResponse, done, ajax);
      const requestBid = JSON.parse(server.requests[0].requestBody);
      expect(requestBid.imp).to.exist.and.to.be.a('array');
      expect(requestBid.imp).to.have.lengthOf(1);
      expect(requestBid.imp[0].ext).to.exist.and.to.be.a('object');
      expect(requestBid.imp[0].ext.prebid).to.exist.and.to.be.a('object');
      expect(requestBid.imp[0].ext.prebid.storedauctionresponse).to.exist.and.to.be.a('object');
      expect(requestBid.imp[0].ext.prebid.storedauctionresponse.id).to.equal('11111');
    });

    describe('price floors module', function () {
      function runTest(expectedFloor, expectedCur) {
        adapter.callBids(REQUEST, BID_REQUESTS, addBidResponse, done, ajax);
        const requestBid = JSON.parse(server.requests[requestCount].requestBody);
        expect(requestBid.imp[0].bidfloor).to.equal(expectedFloor);
        expect(requestBid.imp[0].bidfloorcur).to.equal(expectedCur);
        requestCount += 1;
      }

      let getFloorResponse, requestCount;
      beforeEach(function () {
        getFloorResponse = {};
        requestCount = 0;
      });

      it('should NOT pass bidfloor and bidfloorcur when getFloor not present or returns invalid response', function () {
        const _config = {
          s2sConfig: CONFIG,
        };

        config.setConfig(_config);

        // if no get floor
        runTest(undefined, undefined);

        // if getFloor returns empty object
        BID_REQUESTS[0].bids[0].getFloor = () => getFloorResponse;
        sinon.spy(BID_REQUESTS[0].bids[0], 'getFloor');

        runTest(undefined, undefined);
        // make sure getFloor was called
        expect(
          BID_REQUESTS[0].bids[0].getFloor.calledWith({
            currency: 'USD',
          })
        ).to.be.true;

        // if getFloor does not return number
        getFloorResponse = { currency: 'EUR', floor: 'not a number' };
        runTest(undefined, undefined);

        // if getFloor does not return currency
        getFloorResponse = { floor: 1.1 };
        runTest(undefined, undefined);
      });

      it('should correctly pass bidfloor and bidfloorcur', function () {
        const _config = {
          s2sConfig: CONFIG,
        };

        config.setConfig(_config);

        BID_REQUESTS[0].bids[0].getFloor = () => getFloorResponse;
        sinon.spy(BID_REQUESTS[0].bids[0], 'getFloor');

        // returns USD and string floor
        getFloorResponse = { currency: 'USD', floor: '1.23' };
        runTest(1.23, 'USD');
        // make sure getFloor was called
        expect(
          BID_REQUESTS[0].bids[0].getFloor.calledWith({
            currency: 'USD',
          })
        ).to.be.true;

        // returns non USD and number floor
        getFloorResponse = { currency: 'EUR', floor: 0.85 };
        runTest(0.85, 'EUR');
      });

      it('should correctly pass adServerCurrency when set to getFloor not default', function () {
        config.setConfig({
          s2sConfig: CONFIG,
          currency: { adServerCurrency: 'JPY' },
        });

        // we have to start requestCount at 1 because a conversion rates fetch occurs when adServerCur is not USD!
        requestCount = 1;

        BID_REQUESTS[0].bids[0].getFloor = () => getFloorResponse;
        sinon.spy(BID_REQUESTS[0].bids[0], 'getFloor');

        // returns USD and string floor
        getFloorResponse = { currency: 'JPY', floor: 97.2 };
        runTest(97.2, 'JPY');
        // make sure getFloor was called with JPY
        expect(
          BID_REQUESTS[0].bids[0].getFloor.calledWith({
            currency: 'JPY',
          })
        ).to.be.true;
      });
    });

    it('adds device.w and device.h even if the config lacks a device object', function () {
      const _config = {
        s2sConfig: CONFIG,
        app: { bundle: 'com.test.app' },
      };

      config.setConfig(_config);
      adapter.callBids(REQUEST, BID_REQUESTS, addBidResponse, done, ajax);
      const requestBid = JSON.parse(server.requests[0].requestBody);
      expect(requestBid.device).to.deep.equal({
        w: window.innerWidth,
        h: window.innerHeight
      });
      expect(requestBid.app).to.deep.equal({
        bundle: 'com.test.app',
        publisher: { 'id': '1' }
      });
    });

    it('adds native request for OpenRTB', function () {
      const _config = {
        s2sConfig: CONFIG
      };

      config.setConfig(_config);
      adapter.callBids(REQUEST, BID_REQUESTS, addBidResponse, done, ajax);
      const requestBid = JSON.parse(server.requests[0].requestBody);

      expect(requestBid.imp[0].native).to.deep.equal({
        request: JSON.stringify({
          'context': 1,
          'plcmttype': 1,
          'eventtrackers': [{
            event: 1,
            methods: [1]
          }],
          'assets': [
            {
              'required': 1,
              'title': {
                'len': 800
              }
            },
            {
              'required': 1,
              'img': {
                'type': 3,
                'w': 989,
                'h': 742
              }
            },
            {
              'required': 1,
              'img': {
                'type': 1,
                'wmin': 10,
                'hmin': 10,
                'ext': {
                  'aspectratios': ['1:1']
                }
              }
            },
            {
              'required': 1,
              'data': {
                'type': 1
              }
            }
          ]
        }),
        ver: '1.2'
      });
    });

    it('should not include ext.aspectratios if adunit\'s aspect_ratios do not define radio_width and ratio_height', () => {
      const req = deepClone(REQUEST);
      req.ad_units[0].mediaTypes.native.icon.aspect_ratios[0] = { 'min_width': 1, 'min_height': 2 };
      prepRequest(req);
      adapter.callBids(req, BID_REQUESTS, addBidResponse, done, ajax);
      const nativeReq = JSON.parse(JSON.parse(server.requests[0].requestBody).imp[0].native.request);
      const icons = nativeReq.assets.map((a) => a.img).filter((img) => img && img.type === 1);
      expect(icons).to.have.length(1);
      expect(icons[0].hmin).to.equal(2);
      expect(icons[0].wmin).to.equal(1);
      expect(deepAccess(icons[0], 'ext.aspectratios')).to.be.undefined;
    })

    it('adds site if app is not present', function () {
      const _config = {
        s2sConfig: CONFIG,
        site: {
          publisher: {
            id: '1234',
            domain: 'test.com'
          },
          content: {
            language: 'en'
          }
        }
      };

      config.setConfig(_config);
      adapter.callBids(REQUEST, BID_REQUESTS, addBidResponse, done, ajax);
      const requestBid = JSON.parse(server.requests[0].requestBody);
      expect(requestBid.site).to.exist.and.to.be.a('object');
      expect(requestBid.site.publisher).to.exist.and.to.be.a('object');
      expect(requestBid.site.publisher.id).to.exist.and.to.be.a('string');
      expect(requestBid.site.publisher.domain).to.exist.and.to.be.a('string');
      expect(requestBid.site.page).to.exist.and.to.be.a('string');
      expect(requestBid.site.content).to.exist.and.to.be.a('object');
      expect(requestBid.site.content.language).to.exist.and.to.be.a('string');
      expect(requestBid.site).to.deep.equal({
        publisher: {
          id: '1234',
          domain: 'test.com'
        },
        content: {
          language: 'en'
        },
        page: 'http://mytestpage.com'
      });
    });

    it('adds appnexus aliases to request', function () {
      config.setConfig({ s2sConfig: CONFIG });

      const aliasBidder = {
        bidder: 'brealtime',
        params: { placementId: '123456' }
      };

      const request = utils.deepClone(REQUEST);
      request.ad_units[0].bids = [aliasBidder];

      adapter.callBids(request, BID_REQUESTS, addBidResponse, done, ajax);

      const requestBid = JSON.parse(server.requests[0].requestBody);
      expect(requestBid.ext).to.haveOwnProperty('prebid');
      expect(requestBid.ext.prebid).to.deep.include({
        aliases: {
          brealtime: 'appnexus'
        },
        auctiontimestamp: 1510852447530,
        targeting: {
          includebidderkeys: false,
          includewinners: true
        }
      });
    });

    it('adds dynamic aliases to request', function () {
      config.setConfig({ s2sConfig: CONFIG });

      const alias = 'foobar';
      const aliasBidder = {
        bidder: alias,
        params: { placementId: '123456' }
      };

      const request = utils.deepClone(REQUEST);
      request.ad_units[0].bids = [aliasBidder];

      // TODO: stub this
      $$PREBID_GLOBAL$$.aliasBidder('appnexus', alias);
      adapter.callBids(request, BID_REQUESTS, addBidResponse, done, ajax);

      const requestBid = JSON.parse(server.requests[0].requestBody);
      expect(requestBid.ext).to.haveOwnProperty('prebid');
      expect(requestBid.ext.prebid).to.deep.include({
        aliases: {
          [alias]: 'appnexus'
        },
        auctiontimestamp: 1510852447530,
        targeting: {
          includebidderkeys: false,
          includewinners: true
        }
      });
    });

    it('skips pbs alias when skipPbsAliasing is enabled in adapter', function () {
      const s2sConfig = Object.assign({}, CONFIG, {
        endpoint: {
          p1Consent: 'https://prebid.adnxs.com/pbs/v1/openrtb2/auction'
        }
      });
      config.setConfig({ s2sConfig: s2sConfig });
      registerBidder({
        code: 'bidderCodeForTestSkipBPSAlias',
        aliases: [{
          code: 'bidderCodeForTestSkipBPSAlias_Alias',
          skipPbsAliasing: true
        }]
      })
      const aliasBidder = {
        bidder: 'bidderCodeForTestSkipBPSAlias_Alias',
        params: { aid: 123 }
      };

      const request = utils.deepClone(REQUEST);
      request.ad_units[0].bids = [aliasBidder];

      adapter.callBids(request, BID_REQUESTS, addBidResponse, done, ajax);

      const requestBid = JSON.parse(server.requests[0].requestBody);

      expect(requestBid.ext).to.deep.equal({
        prebid: {
          auctiontimestamp: 1510852447530,
          targeting: {
            includebidderkeys: false,
            includewinners: true
          },
          channel: {
            name: 'pbjs',
            version: 'v$prebid.version$'
          }
        }
      });
    });

    it('skips dynamic aliases to request when skipPbsAliasing enabled', function () {
      const s2sConfig = Object.assign({}, CONFIG, {
        endpoint: {
          p1Consent: 'https://prebid.adnxs.com/pbs/v1/openrtb2/auction'
        }
      });
      config.setConfig({ s2sConfig: s2sConfig });

      const alias = 'foobar_1';
      const aliasBidder = {
        bidder: alias,
        params: { aid: 1234567 }
      };

      const request = utils.deepClone(REQUEST);
      request.ad_units[0].bids = [aliasBidder];

      // TODO: stub this
      $$PREBID_GLOBAL$$.aliasBidder('appnexus', alias, { skipPbsAliasing: true });
      adapter.callBids(request, BID_REQUESTS, addBidResponse, done, ajax);

      const requestBid = JSON.parse(server.requests[0].requestBody);

      expect(requestBid.ext).to.deep.equal({
        prebid: {
          auctiontimestamp: 1510852447530,
          targeting: {
            includebidderkeys: false,
            includewinners: true
          },
          channel: {
            name: 'pbjs',
            version: 'v$prebid.version$'
          }
        }
      });
    });

    it('converts appnexus params to expected format for PBS', function () {
      const s2sConfig = Object.assign({}, CONFIG, {
        endpoint: {
          p1Consent: 'https://prebid.adnxs.com/pbs/v1/openrtb2/auction'
        }
      });
      config.setConfig({ s2sConfig: s2sConfig });

      const myRequest = utils.deepClone(REQUEST);
      myRequest.ad_units[0].bids[0].params.usePaymentRule = true;
      myRequest.ad_units[0].bids[0].params.keywords = {
        foo: ['bar', 'baz'],
        fizz: ['buzz']
      };

      adapter.callBids(myRequest, BID_REQUESTS, addBidResponse, done, ajax);
      const requestBid = JSON.parse(server.requests[0].requestBody);

      expect(requestBid.imp[0].ext.appnexus).to.exist;
      expect(requestBid.imp[0].ext.appnexus.placement_id).to.exist.and.to.equal(10433394);
      expect(requestBid.imp[0].ext.appnexus.use_pmt_rule).to.exist.and.to.be.true;
      expect(requestBid.imp[0].ext.appnexus.member).to.exist;
      expect(requestBid.imp[0].ext.appnexus.keywords).to.exist.and.to.deep.equal([{
        key: 'foo',
        value: ['bar', 'baz']
      }, {
        key: 'fizz',
        value: ['buzz']
      }]);
    });

    it('adds limit to the cookie_sync request if userSyncLimit is greater than 0', function () {
      let cookieSyncConfig = utils.deepClone(CONFIG);
      cookieSyncConfig.syncEndpoint = { p1Consent: 'https://prebid.adnxs.com/pbs/v1/cookie_sync' };
      cookieSyncConfig.userSyncLimit = 1;

      const s2sBidRequest = utils.deepClone(REQUEST);
      s2sBidRequest.s2sConfig = cookieSyncConfig;

      config.setConfig({ s2sConfig: cookieSyncConfig });

      let bidRequest = utils.deepClone(BID_REQUESTS);
      adapter.callBids(s2sBidRequest, bidRequest, addBidResponse, done, ajax);
      let requestBid = JSON.parse(server.requests[0].requestBody);

      expect(requestBid.bidders).to.contain('appnexus').and.to.have.lengthOf(1);
      expect(requestBid.account).is.equal('1');
      expect(requestBid.limit).is.equal(1);
    });

    it('does not add limit to cooke_sync request if userSyncLimit is missing or 0', function () {
      let cookieSyncConfig = utils.deepClone(CONFIG);
      cookieSyncConfig.syncEndpoint = { p1Consent: 'https://prebid.adnxs.com/pbs/v1/cookie_sync' };
      config.setConfig({ s2sConfig: cookieSyncConfig });

      const s2sBidRequest = utils.deepClone(REQUEST);
      s2sBidRequest.s2sConfig = cookieSyncConfig;

      let bidRequest = utils.deepClone(BID_REQUESTS);
      adapter.callBids(s2sBidRequest, bidRequest, addBidResponse, done, ajax);
      let requestBid = JSON.parse(server.requests[0].requestBody);

      expect(requestBid.bidders).to.contain('appnexus').and.to.have.lengthOf(1);
      expect(requestBid.account).is.equal('1');
      expect(requestBid.limit).is.undefined;

      cookieSyncConfig.userSyncLimit = 0;
      config.resetConfig();
      config.setConfig({ s2sConfig: cookieSyncConfig });

      const s2sBidRequest2 = utils.deepClone(REQUEST);
      s2sBidRequest2.s2sConfig = cookieSyncConfig;

      bidRequest = utils.deepClone(BID_REQUESTS);
      adapter.callBids(s2sBidRequest2, bidRequest, addBidResponse, done, ajax);
      requestBid = JSON.parse(server.requests[0].requestBody);

      expect(requestBid.bidders).to.contain('appnexus').and.to.have.lengthOf(1);
      expect(requestBid.account).is.equal('1');
      expect(requestBid.limit).is.undefined;
    });

    it('adds s2sConfig adapterOptions to request for ORTB', function () {
      const s2sConfig = Object.assign({}, CONFIG, {
        adapterOptions: {
          appnexus: {
            key: 'value'
          }
        }
      });
      const _config = {
        s2sConfig: s2sConfig,
        device: { ifa: '6D92078A-8246-4BA4-AE5B-76104861E7DC' },
        app: { bundle: 'com.test.app' },
      };

      const s2sBidRequest = utils.deepClone(REQUEST);
      s2sBidRequest.s2sConfig = s2sConfig;

      config.setConfig(_config);
      adapter.callBids(s2sBidRequest, BID_REQUESTS, addBidResponse, done, ajax);
      const requestBid = JSON.parse(server.requests[0].requestBody);
      expect(requestBid.imp[0].ext.appnexus).to.haveOwnProperty('key');
      expect(requestBid.imp[0].ext.appnexus.key).to.be.equal('value')
    });

    describe('config site value is added to the oRTB request', function () {
      const s2sConfig = Object.assign({}, CONFIG, {
        adapterOptions: {
          appnexus: {
            key: 'value'
          }
        }
      });
      const device = {
        ua: 'Mozilla/5.0 (Macintosh; Intel Mac OS X 10_12_5) AppleWebKit/537.36 (KHTML, like Gecko) Chrome/58.0.3029.110 Safari/537.36',
        ip: '75.97.0.47'
      };

      const s2sBidRequest = utils.deepClone(REQUEST);
      s2sBidRequest.s2sConfig = s2sConfig;

      it('and overrides publisher and page', function () {
        config.setConfig({
          s2sConfig: s2sConfig,
          site: {
            domain: 'nytimes.com',
            page: 'http://www.nytimes.com',
            publisher: { id: '2' }
          },
          device: device
        });

        adapter.callBids(s2sBidRequest, BID_REQUESTS, addBidResponse, done, ajax);
        const requestBid = JSON.parse(server.requests[0].requestBody);

        expect(requestBid.site).to.exist.and.to.be.a('object');
        expect(requestBid.site.domain).to.equal('nytimes.com');
        expect(requestBid.site.page).to.equal('http://www.nytimes.com');
        expect(requestBid.site.publisher).to.exist.and.to.be.a('object');
        expect(requestBid.site.publisher.id).to.equal('2');
      });

      it('and merges domain and page with the config site value', function () {
        config.setConfig({
          s2sConfig: s2sConfig,
          site: {
            foo: 'bar'
          },
          device: device
        });

        adapter.callBids(s2sBidRequest, BID_REQUESTS, addBidResponse, done, ajax);

        const requestBid = JSON.parse(server.requests[0].requestBody);
        expect(requestBid.site).to.exist.and.to.be.a('object');
        expect(requestBid.site.foo).to.equal('bar');
        expect(requestBid.site.page).to.equal('http://mytestpage.com');
        expect(requestBid.site.publisher).to.exist.and.to.be.a('object');
        expect(requestBid.site.publisher.id).to.equal('1');
      });
    });

    it('when userId is defined on bids, it\'s properties should be copied to user.ext.tpid properties', function () {
      let consentConfig = { s2sConfig: CONFIG };
      config.setConfig(consentConfig);

      let userIdBidRequest = utils.deepClone(BID_REQUESTS);
      userIdBidRequest[0].bids[0].userId = {
        criteoId: '44VmRDeUE3ZGJ5MzRkRVJHU3BIUlJ6TlFPQUFU',
        tdid: 'abc123',
        pubcid: '1234',
        parrableId: { eid: '01.1563917337.test-eid' },
        lipb: {
          lipbid: 'li-xyz',
          segments: ['segA', 'segB']
        },
        idl_env: '0000-1111-2222-3333',
        id5id: {
          uid: '11111',
          ext: {
            linkType: 'some-link-type'
          }
        }
      };
      userIdBidRequest[0].bids[0].userIdAsEids = createEidsArray(userIdBidRequest[0].bids[0].userId);

      adapter.callBids(REQUEST, userIdBidRequest, addBidResponse, done, ajax);
      let requestBid = JSON.parse(server.requests[0].requestBody);
      expect(typeof requestBid.user.ext.eids).is.equal('object');
      expect(Array.isArray(requestBid.user.ext.eids)).to.be.true;
      expect(requestBid.user.ext.eids.filter(eid => eid.source === 'adserver.org')).is.not.empty;
      expect(requestBid.user.ext.eids.filter(eid => eid.source === 'adserver.org')[0].uids[0].id).is.equal('abc123');
      expect(requestBid.user.ext.eids.filter(eid => eid.source === 'criteo.com')).is.not.empty;
      expect(requestBid.user.ext.eids.filter(eid => eid.source === 'criteo.com')[0].uids[0].id).is.equal('44VmRDeUE3ZGJ5MzRkRVJHU3BIUlJ6TlFPQUFU');
      expect(requestBid.user.ext.eids.filter(eid => eid.source === 'pubcid.org')).is.not.empty;
      expect(requestBid.user.ext.eids.filter(eid => eid.source === 'pubcid.org')[0].uids[0].id).is.equal('1234');
      expect(requestBid.user.ext.eids.filter(eid => eid.source === 'parrable.com')).is.not.empty;
      expect(requestBid.user.ext.eids.filter(eid => eid.source === 'parrable.com')[0].uids[0].id).is.equal('01.1563917337.test-eid');
      expect(requestBid.user.ext.eids.filter(eid => eid.source === 'liveintent.com')).is.not.empty;
      expect(requestBid.user.ext.eids.filter(eid => eid.source === 'liveintent.com')[0].uids[0].id).is.equal('li-xyz');
      expect(requestBid.user.ext.eids.filter(eid => eid.source === 'liveintent.com')[0].ext.segments.length).is.equal(2);
      expect(requestBid.user.ext.eids.filter(eid => eid.source === 'liveintent.com')[0].ext.segments[0]).is.equal('segA');
      expect(requestBid.user.ext.eids.filter(eid => eid.source === 'liveintent.com')[0].ext.segments[1]).is.equal('segB');
      expect(requestBid.user.ext.eids.filter(eid => eid.source === 'id5-sync.com')).is.not.empty;
      expect(requestBid.user.ext.eids.filter(eid => eid.source === 'id5-sync.com')[0].uids[0].id).is.equal('11111');
      expect(requestBid.user.ext.eids.filter(eid => eid.source === 'id5-sync.com')[0].uids[0].ext.linkType).is.equal('some-link-type');
      // LiveRamp should exist
      expect(requestBid.user.ext.eids.filter(eid => eid.source === 'liveramp.com')[0].uids[0].id).is.equal('0000-1111-2222-3333');
    });

    it('when config \'currency.adServerCurrency\' value is an array: ORTB has property \'cur\' value set to a single item array', function () {
      config.setConfig({
        currency: { adServerCurrency: ['USD', 'GB', 'UK', 'AU'] },
      });

      const bidRequests = utils.deepClone(BID_REQUESTS);
      adapter.callBids(REQUEST, bidRequests, addBidResponse, done, ajax);

      const parsedRequestBody = JSON.parse(server.requests[0].requestBody);
      expect(parsedRequestBody.cur).to.deep.equal(['USD']);
    });

    it('when config \'currency.adServerCurrency\' value is a string: ORTB has property \'cur\' value set to a single item array', function () {
      config.setConfig({
        currency: { adServerCurrency: 'NZ' },
      });

      const bidRequests = utils.deepClone(BID_REQUESTS);
      adapter.callBids(REQUEST, bidRequests, addBidResponse, done, ajax);

      const parsedRequestBody = JSON.parse(server.requests[1].requestBody);
      expect(parsedRequestBody.cur).to.deep.equal(['NZ']);
    });

    it('when config \'currency.adServerCurrency\' is unset: ORTB should not define a \'cur\' property', function () {
      config.setConfig({ s2sConfig: CONFIG });

      const bidRequests = utils.deepClone(BID_REQUESTS);
      adapter.callBids(REQUEST, bidRequests, addBidResponse, done, ajax);

      const parsedRequestBody = JSON.parse(server.requests[0].requestBody);
      expect(typeof parsedRequestBody.cur).to.equal('undefined');
    });

    it('always add ext.prebid.targeting.includebidderkeys: false for ORTB', function () {
      const s2sConfig = Object.assign({}, CONFIG, {
        adapterOptions: {
          appnexus: {
            key: 'value'
          }
        }
      });
      const _config = {
        s2sConfig: s2sConfig,
        device: { ifa: '6D92078A-8246-4BA4-AE5B-76104861E7DC' },
        app: { bundle: 'com.test.app' },
      };

      config.setConfig(_config);

      const s2sBidRequest = utils.deepClone(REQUEST);
      s2sBidRequest.s2sConfig = s2sConfig;

      adapter.callBids(s2sBidRequest, BID_REQUESTS, addBidResponse, done, ajax);
      const requestBid = JSON.parse(server.requests[0].requestBody);

      expect(requestBid.ext.prebid.targeting).to.haveOwnProperty('includebidderkeys');
      expect(requestBid.ext.prebid.targeting.includebidderkeys).to.equal(false);
    });

    it('always add ext.prebid.targeting.includewinners: true for ORTB', function () {
      const s2sConfig = Object.assign({}, CONFIG, {
        adapterOptions: {
          appnexus: {
            key: 'value'
          }
        }
      });
      const _config = {
        s2sConfig: s2sConfig,
        device: { ifa: '6D92078A-8246-4BA4-AE5B-76104861E7DC' },
        app: { bundle: 'com.test.app' },
      };
      config.setConfig(_config);

      const s2sBidRequest = utils.deepClone(REQUEST);
      s2sBidRequest.s2sConfig = s2sConfig;

      adapter.callBids(s2sBidRequest, BID_REQUESTS, addBidResponse, done, ajax);
      const requestBid = JSON.parse(server.requests[0].requestBody);

      expect(requestBid.ext.prebid.targeting).to.haveOwnProperty('includewinners');
      expect(requestBid.ext.prebid.targeting.includewinners).to.equal(true);
    });

    it('adds s2sConfig video.ext.prebid to request for ORTB', function () {
      const s2sConfig = Object.assign({}, CONFIG, {
        extPrebid: {
          foo: 'bar'
        }
      });
      const _config = {
        s2sConfig: s2sConfig,
        device: { ifa: '6D92078A-8246-4BA4-AE5B-76104861E7DC' },
        app: { bundle: 'com.test.app' },
      };

      const s2sBidRequest = utils.deepClone(REQUEST);
      s2sBidRequest.s2sConfig = s2sConfig;

      config.setConfig(_config);
      adapter.callBids(s2sBidRequest, BID_REQUESTS, addBidResponse, done, ajax);
      const requestBid = JSON.parse(server.requests[0].requestBody);

      expect(requestBid).to.haveOwnProperty('ext');
      expect(requestBid.ext).to.haveOwnProperty('prebid');
      expect(requestBid.ext.prebid).to.deep.include({
        auctiontimestamp: 1510852447530,
        foo: 'bar',
        targeting: {
          includewinners: true,
          includebidderkeys: false
        }
      });
    });

    it('overrides request.ext.prebid properties using s2sConfig video.ext.prebid values for ORTB', function () {
      const s2sConfig = Object.assign({}, CONFIG, {
        extPrebid: {
          targeting: {
            includewinners: false,
            includebidderkeys: true
          }
        }
      });
      const _config = {
        s2sConfig: s2sConfig,
        device: { ifa: '6D92078A-8246-4BA4-AE5B-76104861E7DC' },
        app: { bundle: 'com.test.app' },
      };

      const s2sBidRequest = utils.deepClone(REQUEST);
      s2sBidRequest.s2sConfig = s2sConfig;

      config.setConfig(_config);
      adapter.callBids(s2sBidRequest, BID_REQUESTS, addBidResponse, done, ajax);
      const requestBid = JSON.parse(server.requests[0].requestBody);

      expect(requestBid).to.haveOwnProperty('ext');
      expect(requestBid.ext).to.haveOwnProperty('prebid');
      expect(requestBid.ext.prebid).to.deep.include({
        auctiontimestamp: 1510852447530,
        targeting: {
          includewinners: false,
          includebidderkeys: true
        }
      });
    });

    it('overrides request.ext.prebid properties using s2sConfig video.ext.prebid values for ORTB', function () {
      const s2sConfig = Object.assign({}, CONFIG, {
        extPrebid: {
          cache: {
            vastxml: 'vastxml-set-though-extPrebid.cache.vastXml'
          },
          targeting: {
            includewinners: false,
            includebidderkeys: false
          }
        }
      });
      const _config = {
        s2sConfig: s2sConfig,
        device: { ifa: '6D92078A-8246-4BA4-AE5B-76104861E7DC' },
        app: { bundle: 'com.test.app' },
      };

      const s2sBidRequest = utils.deepClone(REQUEST);
      s2sBidRequest.s2sConfig = s2sConfig;

      config.setConfig(_config);
      adapter.callBids(s2sBidRequest, BID_REQUESTS, addBidResponse, done, ajax);
      const requestBid = JSON.parse(server.requests[0].requestBody);

      expect(requestBid).to.haveOwnProperty('ext');
      expect(requestBid.ext).to.haveOwnProperty('prebid');
      expect(requestBid.ext.prebid).to.deep.include({
        auctiontimestamp: 1510852447530,
        cache: {
          vastxml: 'vastxml-set-though-extPrebid.cache.vastXml'
        },
        targeting: {
          includewinners: false,
          includebidderkeys: false
        }
      });
    });

    it('passes schain object in request', function () {
      const bidRequests = utils.deepClone(BID_REQUESTS);
      const schainObject = {
        'ver': '1.0',
        'complete': 1,
        'nodes': [
          {
            'asi': 'indirectseller.com',
            'sid': '00001',
            'hp': 1
          },

          {
            'asi': 'indirectseller-2.com',
            'sid': '00002',
            'hp': 2
          }
        ]
      };
      bidRequests[0].bids[0].schain = schainObject;
      adapter.callBids(REQUEST, bidRequests, addBidResponse, done, ajax);
      const parsedRequestBody = JSON.parse(server.requests[0].requestBody);
      expect(parsedRequestBody.source.ext.schain).to.deep.equal(schainObject);
    });

    it('passes multibid array in request', function () {
      const bidRequests = utils.deepClone(BID_REQUESTS);
      const multibid = [{
        bidder: 'bidderA',
        maxBids: 2
      }, {
        bidder: 'bidderB',
        maxBids: 2
      }];
      const expected = [{
        bidder: 'bidderA',
        maxbids: 2
      }, {
        bidder: 'bidderB',
        maxbids: 2
      }];

      config.setConfig({ multibid: multibid });

      adapter.callBids(REQUEST, bidRequests, addBidResponse, done, ajax);
      const parsedRequestBody = JSON.parse(server.requests[0].requestBody);
      expect(parsedRequestBody.ext.prebid.multibid).to.deep.equal(expected);
    });

    it('sets and passes pbjs version in request if channel does not exist in s2sConfig', () => {
      const s2sBidRequest = utils.deepClone(REQUEST);
      const bidRequests = utils.deepClone(BID_REQUESTS);

      adapter.callBids(s2sBidRequest, bidRequests, addBidResponse, done, ajax);

      const parsedRequestBody = JSON.parse(server.requests[0].requestBody);
      expect(parsedRequestBody.ext.prebid.channel).to.deep.equal({ name: 'pbjs', version: 'v$prebid.version$' });
    });

    it('extPrebid is now mergedDeep -> should include default channel as well', () => {
      const s2sBidRequest = utils.deepClone(REQUEST);
      const bidRequests = utils.deepClone(BID_REQUESTS);

      utils.deepSetValue(s2sBidRequest, 's2sConfig.extPrebid.channel', { test: 1 });

      adapter.callBids(s2sBidRequest, bidRequests, addBidResponse, done, ajax);

      const parsedRequestBody = JSON.parse(server.requests[0].requestBody);

      // extPrebid is now deep merged with
      expect(parsedRequestBody.ext.prebid.channel).to.deep.equal({
        name: 'pbjs',
        test: 1,
        version: 'v$prebid.version$'
      });
    });

    it('passes first party data in request', () => {
      const s2sBidRequest = utils.deepClone(REQUEST);
      const bidRequests = utils.deepClone(BID_REQUESTS);

      const commonContext = {
        keywords: ['power tools'],
        search: 'drill'
      };
      const commonUser = {
        keywords: ['a', 'b'],
        gender: 'M'
      };

      const context = {
        content: { userrating: 4 },
        data: {
          pageType: 'article',
          category: 'tools'
        }
      };
      const user = {
        yob: '1984',
        geo: { country: 'ca' },
        data: {
          registered: true,
          interests: ['cars']
        }
      };
      const bcat = ['IAB25', 'IAB7-39'];
      const badv = ['blockedAdv-1.com', 'blockedAdv-2.com'];
      const allowedBidders = ['rubicon', 'appnexus'];

      const expected = allowedBidders.map(bidder => ({
        bidders: [bidder],
        config: {
          ortb2: {
            site: {
              content: { userrating: 4 },
              ext: {
                data: {
                  pageType: 'article',
                  category: 'tools'
                }
              }
            },
            user: {
              yob: '1984',
              geo: { country: 'ca' },
              ext: {
                data: {
                  registered: true,
                  interests: ['cars']
                }
              }
            },
            bcat: ['IAB25', 'IAB7-39'],
            badv: ['blockedAdv-1.com', 'blockedAdv-2.com']
          }
        }
      }));
      const commonContextExpected = utils.mergeDeep({
        'page': 'http://mytestpage.com',
        'publisher': { 'id': '1' }
      }, commonContext);

      config.setConfig({ fpd: { context: commonContext, user: commonUser, badv, bcat } });
      config.setBidderConfig({ bidders: allowedBidders, config: { fpd: { context, user, bcat, badv } } });
      adapter.callBids(s2sBidRequest, bidRequests, addBidResponse, done, ajax);
      const parsedRequestBody = JSON.parse(server.requests[0].requestBody);
      expect(parsedRequestBody.ext.prebid.bidderconfig).to.deep.equal(expected);
      expect(parsedRequestBody.site).to.deep.equal(commonContextExpected);
      expect(parsedRequestBody.user).to.deep.equal(commonUser);
      expect(parsedRequestBody.badv).to.deep.equal(badv);
      expect(parsedRequestBody.bcat).to.deep.equal(bcat);
    });

    describe('pbAdSlot config', function () {
      it('should not send \"imp.ext.data.pbadslot\" if \"ortb2Imp.ext\" is undefined', function () {
        const consentConfig = { s2sConfig: CONFIG };
        config.setConfig(consentConfig);
        const bidRequest = utils.deepClone(REQUEST);

        adapter.callBids(bidRequest, BID_REQUESTS, addBidResponse, done, ajax);
        const parsedRequestBody = JSON.parse(server.requests[0].requestBody);

        expect(parsedRequestBody.imp).to.be.a('array');
        expect(parsedRequestBody.imp[0]).to.be.a('object');
        expect(parsedRequestBody.imp[0]).to.not.have.deep.nested.property('ext.data.pbadslot');
      });

      it('should not send \"imp.ext.data.pbadslot\" if \"ortb2Imp.ext.data.pbadslot\" is undefined', function () {
        const consentConfig = { s2sConfig: CONFIG };
        config.setConfig(consentConfig);
        const bidRequest = utils.deepClone(REQUEST);
        bidRequest.ad_units[0].ortb2Imp = {};

        adapter.callBids(bidRequest, BID_REQUESTS, addBidResponse, done, ajax);
        const parsedRequestBody = JSON.parse(server.requests[0].requestBody);

        expect(parsedRequestBody.imp).to.be.a('array');
        expect(parsedRequestBody.imp[0]).to.be.a('object');
        expect(parsedRequestBody.imp[0]).to.not.have.deep.nested.property('ext.data.pbadslot');
      });

      it('should not send \"imp.ext.data.pbadslot\" if \"ortb2Imp.ext.data.pbadslot\" is empty string', function () {
        const consentConfig = { s2sConfig: CONFIG };
        config.setConfig(consentConfig);
        const bidRequest = utils.deepClone(REQUEST);
        bidRequest.ad_units[0].ortb2Imp = {
          ext: {
            data: {
              pbadslot: ''
            }
          }
        };

        adapter.callBids(bidRequest, BID_REQUESTS, addBidResponse, done, ajax);
        const parsedRequestBody = JSON.parse(server.requests[0].requestBody);

        expect(parsedRequestBody.imp).to.be.a('array');
        expect(parsedRequestBody.imp[0]).to.be.a('object');
        expect(parsedRequestBody.imp[0]).to.not.have.deep.nested.property('ext.data.pbadslot');
      });

      it('should send \"imp.ext.data.pbadslot\" if \"ortb2Imp.ext.data.pbadslot\" value is a non-empty string', function () {
        const consentConfig = { s2sConfig: CONFIG };
        config.setConfig(consentConfig);
        const bidRequest = utils.deepClone(REQUEST);
        bidRequest.ad_units[0].ortb2Imp = {
          ext: {
            data: {
              pbadslot: '/a/b/c'
            }
          }
        };

        adapter.callBids(bidRequest, BID_REQUESTS, addBidResponse, done, ajax);
        const parsedRequestBody = JSON.parse(server.requests[0].requestBody);

        expect(parsedRequestBody.imp).to.be.a('array');
        expect(parsedRequestBody.imp[0]).to.be.a('object');
        expect(parsedRequestBody.imp[0]).to.have.deep.nested.property('ext.data.pbadslot');
        expect(parsedRequestBody.imp[0].ext.data.pbadslot).to.equal('/a/b/c');
      });
    });

    describe('GAM ad unit config', function () {
      it('should not send \"imp.ext.data.adserver.adslot\" if \"ortb2Imp.ext\" is undefined', function () {
        const consentConfig = { s2sConfig: CONFIG };
        config.setConfig(consentConfig);
        const bidRequest = utils.deepClone(REQUEST);

        adapter.callBids(bidRequest, BID_REQUESTS, addBidResponse, done, ajax);
        const parsedRequestBody = JSON.parse(server.requests[0].requestBody);

        expect(parsedRequestBody.imp).to.be.a('array');
        expect(parsedRequestBody.imp[0]).to.be.a('object');
        expect(parsedRequestBody.imp[0]).to.not.have.deep.nested.property('ext.data.adslot');
      });

      it('should not send \"imp.ext.data.adserver.adslot\" if \"ortb2Imp.ext.data.adserver.adslot\" is undefined', function () {
        const consentConfig = { s2sConfig: CONFIG };
        config.setConfig(consentConfig);
        const bidRequest = utils.deepClone(REQUEST);
        bidRequest.ad_units[0].ortb2Imp = {};

        adapter.callBids(bidRequest, BID_REQUESTS, addBidResponse, done, ajax);
        const parsedRequestBody = JSON.parse(server.requests[0].requestBody);

        expect(parsedRequestBody.imp).to.be.a('array');
        expect(parsedRequestBody.imp[0]).to.be.a('object');
        expect(parsedRequestBody.imp[0]).to.not.have.deep.nested.property('ext.data.adslot');
      });

      it('should not send \"imp.ext.data.adserver.adslot\" if \"ortb2Imp.ext.data.adserver.adslot\" is empty string', function () {
        const consentConfig = { s2sConfig: CONFIG };
        config.setConfig(consentConfig);
        const bidRequest = utils.deepClone(REQUEST);
        bidRequest.ad_units[0].ortb2Imp = {
          ext: {
            data: {
              adserver: {
                adslot: ''
              }
            }
          }
        };

        adapter.callBids(bidRequest, BID_REQUESTS, addBidResponse, done, ajax);
        const parsedRequestBody = JSON.parse(server.requests[0].requestBody);

        expect(parsedRequestBody.imp).to.be.a('array');
        expect(parsedRequestBody.imp[0]).to.be.a('object');
        expect(parsedRequestBody.imp[0]).to.not.have.deep.nested.property('ext.data.adslot');
      });

      it('should send both \"adslot\" and \"name\" from \"imp.ext.data.adserver\" if \"ortb2Imp.ext.data.adserver.adslot\" and \"ortb2Imp.ext.data.adserver.name\" values are non-empty strings', function () {
        const consentConfig = { s2sConfig: CONFIG };
        config.setConfig(consentConfig);
        const bidRequest = utils.deepClone(REQUEST);
        bidRequest.ad_units[0].ortb2Imp = {
          ext: {
            data: {
              adserver: {
                adslot: '/a/b/c',
                name: 'adserverName1'
              }
            }
          }
        };

        adapter.callBids(bidRequest, BID_REQUESTS, addBidResponse, done, ajax);
        const parsedRequestBody = JSON.parse(server.requests[0].requestBody);

        expect(parsedRequestBody.imp).to.be.a('array');
        expect(parsedRequestBody.imp[0]).to.be.a('object');
        expect(parsedRequestBody.imp[0]).to.have.deep.nested.property('ext.data.adserver.adslot');
        expect(parsedRequestBody.imp[0]).to.have.deep.nested.property('ext.data.adserver.name');
        expect(parsedRequestBody.imp[0].ext.data.adserver.adslot).to.equal('/a/b/c');
        expect(parsedRequestBody.imp[0].ext.data.adserver.name).to.equal('adserverName1');
      });
    });
  });

  describe('ext.prebid config', function () {
    it('should send \"imp.ext.prebid.storedrequest.id\" if \"ortb2Imp.ext.prebid.storedrequest.id\" is set', function () {
      const consentConfig = { s2sConfig: CONFIG };
      config.setConfig(consentConfig);
      const bidRequest = utils.deepClone(REQUEST);
      const storedRequestId = 'my-id';
      bidRequest.ad_units[0].ortb2Imp = {
        ext: {
          prebid: {
            storedrequest: {
              id: storedRequestId
            }
          }
        }
      };

      adapter.callBids(bidRequest, BID_REQUESTS, addBidResponse, done, ajax);
      const parsedRequestBody = JSON.parse(server.requests[0].requestBody);

      expect(parsedRequestBody.imp).to.be.a('array');
      expect(parsedRequestBody.imp[0]).to.be.a('object');
      expect(parsedRequestBody.imp[0]).to.have.deep.nested.property('ext.prebid.storedrequest.id');
      expect(parsedRequestBody.imp[0].ext.prebid.storedrequest.id).to.equal(storedRequestId);
    });
  });

  describe('response handler', function () {
    beforeEach(function () {
      sinon.stub(utils, 'triggerPixel');
      sinon.stub(utils, 'insertUserSyncIframe');
      sinon.stub(utils, 'logError');
      sinon.stub(events, 'emit');
    });

    afterEach(function () {
      utils.triggerPixel.restore();
      utils.insertUserSyncIframe.restore();
      utils.logError.restore();
      events.emit.restore();
    });

    // TODO: test dependent on pbjs_api_spec.  Needs to be isolated
    it('does not call addBidResponse and calls done when ad unit not set', function () {
      config.setConfig({ s2sConfig: CONFIG });
      adapter.callBids(REQUEST, BID_REQUESTS, addBidResponse, done, ajax);
      server.requests[0].respond(200, {}, JSON.stringify(RESPONSE_NO_BID_NO_UNIT));

      sinon.assert.notCalled(addBidResponse);
      sinon.assert.calledOnce(done);
    });

    it('does not call addBidResponse and calls done when server requests cookie sync', function () {
      config.setConfig({ s2sConfig: CONFIG });
      adapter.callBids(REQUEST, BID_REQUESTS, addBidResponse, done, ajax);
      server.requests[0].respond(200, {}, JSON.stringify(RESPONSE_NO_COOKIE));

      sinon.assert.notCalled(addBidResponse);
      sinon.assert.calledOnce(done);
    });

    it('does not call addBidResponse and calls done  when ad unit is set', function () {
      config.setConfig({ s2sConfig: CONFIG });
      adapter.callBids(REQUEST, BID_REQUESTS, addBidResponse, done, ajax);
      server.requests[0].respond(200, {}, JSON.stringify(RESPONSE_NO_BID_UNIT_SET));

      sinon.assert.notCalled(addBidResponse);
      sinon.assert.calledOnce(done);
    });

    it('registers successful bids and calls done when there are less bids than requests', function () {
      config.setConfig({ s2sConfig: CONFIG });
      adapter.callBids(REQUEST, BID_REQUESTS, addBidResponse, done, ajax);
      server.requests[0].respond(200, {}, JSON.stringify(RESPONSE_OPENRTB));

      sinon.assert.calledOnce(addBidResponse);
      sinon.assert.calledOnce(done);

      expect(addBidResponse.firstCall.args[0]).to.equal('div-gpt-ad-1460505748561-0');

      expect(addBidResponse.firstCall.args[1]).to.have.property('requestId', '123');

      expect(addBidResponse.firstCall.args[1])
        .to.have.property('statusMessage', 'Bid available');
    });

    it('should have dealId in bidObject', function () {
      config.setConfig({ s2sConfig: CONFIG });
      adapter.callBids(REQUEST, BID_REQUESTS, addBidResponse, done, ajax);
      server.requests[0].respond(200, {}, JSON.stringify(RESPONSE_OPENRTB));
      const response = addBidResponse.firstCall.args[1];
      expect(response).to.have.property('dealId', 'test-dealid');
    });

    it('should pass through default adserverTargeting if present in bidObject for video request', function () {
      config.setConfig({ s2sConfig: CONFIG });
      const cacheResponse = utils.deepClone(RESPONSE_OPENRTB);
      const targetingTestData = {
        hb_cache_path: '/cache',
        hb_cache_host: 'prebid-cache.testurl.com'
      };

      cacheResponse.seatbid.forEach(item => {
        item.bid[0].ext.prebid.targeting = targetingTestData
      });
      adapter.callBids(VIDEO_REQUEST, BID_REQUESTS, addBidResponse, done, ajax);
      server.requests[0].respond(200, {}, JSON.stringify(cacheResponse));

      sinon.assert.calledOnce(addBidResponse);
      const response = addBidResponse.firstCall.args[1];
      expect(response).to.have.property('adserverTargeting');
      expect(response.adserverTargeting).to.deep.equal({
        'hb_cache_path': '/cache',
        'hb_cache_host': 'prebid-cache.testurl.com'
      });
    });

    it('should set the bidResponse currency to whats in the PBS response', function () {
      adapter.callBids(REQUEST, BID_REQUESTS, addBidResponse, done, ajax);
      server.requests[0].respond(200, {}, JSON.stringify(RESPONSE_OPENRTB));
      sinon.assert.calledOnce(addBidResponse);
      const pbjsResponse = addBidResponse.firstCall.args[1];
      expect(pbjsResponse).to.have.property('currency', 'EUR');
    });

    it('should set the default bidResponse currency when not specified in OpenRTB', function () {
      let modifiedResponse = utils.deepClone(RESPONSE_OPENRTB);
      modifiedResponse.cur = '';
      adapter.callBids(REQUEST, BID_REQUESTS, addBidResponse, done, ajax);
      server.requests[0].respond(200, {}, JSON.stringify(modifiedResponse));
      sinon.assert.calledOnce(addBidResponse);
      const pbjsResponse = addBidResponse.firstCall.args[1];
      expect(pbjsResponse).to.have.property('currency', 'USD');
    });

    it('should pass through default adserverTargeting if present in bidObject for banner request', function () {
      const cacheResponse = utils.deepClone(RESPONSE_OPENRTB);

      const targetingTestData = {
        'foo': 'bar'
      };

      cacheResponse.seatbid.forEach(item => {
        item.bid[0].ext.prebid.targeting = targetingTestData
      });

      config.setConfig({ s2sConfig: CONFIG });
      adapter.callBids(REQUEST, BID_REQUESTS, addBidResponse, done, ajax);
      server.requests[0].respond(200, {}, JSON.stringify(cacheResponse));
      sinon.assert.calledOnce(addBidResponse);
      const response = addBidResponse.firstCall.args[1];
      expect(response).to.have.property('adserverTargeting').that.deep.equals({ 'foo': 'bar' });
    });

    it('registers client user syncs when client bid adapter is present', function () {
      let rubiconAdapter = {
        registerSyncs: sinon.spy()
      };
      sinon.stub(adapterManager, 'getBidAdapter').callsFake(() => rubiconAdapter);

      config.setConfig({ s2sConfig: CONFIG });
      adapter.callBids(REQUEST, BID_REQUESTS, addBidResponse, done, ajax);
      server.requests[0].respond(200, {}, JSON.stringify(RESPONSE_NO_PBS_COOKIE));

      sinon.assert.calledOnce(rubiconAdapter.registerSyncs);

      adapterManager.getBidAdapter.restore();
    });

    it('registers client user syncs when using OpenRTB endpoint', function () {
      let rubiconAdapter = {
        registerSyncs: sinon.spy()
      };
      sinon.stub(adapterManager, 'getBidAdapter').returns(rubiconAdapter);

      config.setConfig({ CONFIG });

      adapter.callBids(REQUEST, BID_REQUESTS, addBidResponse, done, ajax);
      server.requests[0].respond(200, {}, JSON.stringify(RESPONSE_OPENRTB));

      sinon.assert.calledOnce(rubiconAdapter.registerSyncs);

      adapterManager.getBidAdapter.restore();
    });

    it('handles OpenRTB responses and call BIDDER_DONE', function () {
      config.setConfig({ CONFIG });

      adapter.callBids(REQUEST, BID_REQUESTS, addBidResponse, done, ajax);
      server.requests[0].respond(200, {}, JSON.stringify(RESPONSE_OPENRTB));

      sinon.assert.calledOnce(events.emit);
      const event = events.emit.firstCall.args;
      expect(event[0]).to.equal(CONSTANTS.EVENTS.BIDDER_DONE);
      expect(event[1].bids[0]).to.have.property('serverResponseTimeMs', 8);

      sinon.assert.calledOnce(addBidResponse);
      const response = addBidResponse.firstCall.args[1];
      expect(response).to.have.property('statusMessage', 'Bid available');
      expect(response).to.have.property('bidderCode', 'appnexus');
      expect(response).to.have.property('requestId', '123');
      expect(response).to.have.property('cpm', 0.5);
      expect(response).to.have.property('meta');
      expect(response.meta).to.have.property('advertiserDomains');
      expect(response.meta.advertiserDomains[0]).to.equal('appnexus.com');
      expect(response.meta).to.have.property('dchain');
      expect(response.meta.dchain.ver).to.equal('1.0');
      expect(response.meta.dchain.nodes[0].asi).to.equal('magnite.com');
      expect(response).to.not.have.property('vastUrl');
      expect(response).to.not.have.property('videoCacheKey');
      expect(response).to.have.property('ttl', 60);
    });

    it('respects defaultTtl', function () {
      const s2sConfig = Object.assign({}, CONFIG, {
        defaultTtl: 30
      });

      const s2sBidRequest = utils.deepClone(REQUEST);
      s2sBidRequest.s2sConfig = s2sConfig;

      adapter.callBids(s2sBidRequest, BID_REQUESTS, addBidResponse, done, ajax);
      server.requests[0].respond(200, {}, JSON.stringify(RESPONSE_OPENRTB));

      sinon.assert.calledOnce(events.emit);
      const event = events.emit.firstCall.args;
      sinon.assert.calledOnce(addBidResponse);
      const response = addBidResponse.firstCall.args[1];
      expect(response).to.have.property('ttl', 30);
    });

    it('handles OpenRTB video responses', function () {
      const s2sConfig = Object.assign({}, CONFIG, {
        endpoint: {
          p1Consent: 'https://prebidserverurl/openrtb2/auction?querystring=param'
        }
      });
      config.setConfig({ s2sConfig });

      const s2sVidRequest = utils.deepClone(VIDEO_REQUEST);
      s2sVidRequest.s2sConfig = s2sConfig;

      adapter.callBids(s2sVidRequest, BID_REQUESTS, addBidResponse, done, ajax);
      server.requests[0].respond(200, {}, JSON.stringify(RESPONSE_OPENRTB_VIDEO));

      sinon.assert.calledOnce(addBidResponse);
      const response = addBidResponse.firstCall.args[1];
      expect(response).to.have.property('statusMessage', 'Bid available');
      expect(response).to.have.property('vastXml', RESPONSE_OPENRTB_VIDEO.seatbid[0].bid[0].adm);
      expect(response).to.have.property('mediaType', 'video');
      expect(response).to.have.property('bidderCode', 'appnexus');
      expect(response).to.have.property('requestId', '123');
      expect(response).to.have.property('cpm', 10);
    });

    it('handles response cache from ext.prebid.cache.vastXml', function () {
      const s2sConfig = Object.assign({}, CONFIG, {
        endpoint: {
          p1Consent: 'https://prebidserverurl/openrtb2/auction?querystring=param'
        }
      });
      config.setConfig({ s2sConfig });
      const cacheResponse = utils.deepClone(RESPONSE_OPENRTB_VIDEO);
      cacheResponse.seatbid.forEach(item => {
        item.bid[0].ext.prebid.cache = {
          vastXml: {
            cacheId: 'abcd1234',
            url: 'https://prebid-cache.net/cache?uuid=abcd1234'
          }
        }
      });

      const s2sVidRequest = utils.deepClone(VIDEO_REQUEST);
      s2sVidRequest.s2sConfig = s2sConfig;

      adapter.callBids(s2sVidRequest, BID_REQUESTS, addBidResponse, done, ajax);
      server.requests[0].respond(200, {}, JSON.stringify(cacheResponse));

      sinon.assert.calledOnce(addBidResponse);
      const response = addBidResponse.firstCall.args[1];

      expect(response).to.have.property('statusMessage', 'Bid available');
      expect(response).to.have.property('videoCacheKey', 'abcd1234');
      expect(response).to.have.property('vastUrl', 'https://prebid-cache.net/cache?uuid=abcd1234');
    });

    it('add adserverTargeting object to bids when ext.prebid.targeting is defined', function () {
      const s2sConfig = Object.assign({}, CONFIG, {
        endpoint: {
          p1Consent: 'https://prebidserverurl/openrtb2/auction?querystring=param'
        }
      });
      config.setConfig({ s2sConfig });
      const cacheResponse = utils.deepClone(RESPONSE_OPENRTB_VIDEO);
      const targetingTestData = {
        hb_cache_path: '/cache',
        hb_cache_host: 'prebid-cache.testurl.com'
      };

      cacheResponse.seatbid.forEach(item => {
        item.bid[0].ext.prebid.targeting = targetingTestData
      });

      const s2sVidRequest = utils.deepClone(VIDEO_REQUEST);
      s2sVidRequest.s2sConfig = s2sConfig;

      adapter.callBids(s2sVidRequest, BID_REQUESTS, addBidResponse, done, ajax);
      server.requests[0].respond(200, {}, JSON.stringify(cacheResponse));

      sinon.assert.calledOnce(addBidResponse);
      const response = addBidResponse.firstCall.args[1];

      expect(response).to.have.property('adserverTargeting');
      expect(response.adserverTargeting).to.deep.equal({
        'hb_cache_path': '/cache',
        'hb_cache_host': 'prebid-cache.testurl.com'
      });
    });

    it('handles response cache from ext.prebid.targeting', function () {
      const s2sConfig = Object.assign({}, CONFIG, {
        endpoint: {
          p1Consent: 'https://prebidserverurl/openrtb2/auction?querystring=param'
        }
      });
      config.setConfig({ s2sConfig });
      const cacheResponse = utils.deepClone(RESPONSE_OPENRTB_VIDEO);
      cacheResponse.seatbid.forEach(item => {
        item.bid[0].ext.prebid.targeting = {
          hb_uuid: 'a5ad3993',
          hb_cache_host: 'prebid-cache.net',
          hb_cache_path: '/cache'
        }
      });

      const s2sVidRequest = utils.deepClone(VIDEO_REQUEST);
      s2sVidRequest.s2sConfig = s2sConfig;

      adapter.callBids(s2sVidRequest, BID_REQUESTS, addBidResponse, done, ajax);
      server.requests[0].respond(200, {}, JSON.stringify(cacheResponse));

      sinon.assert.calledOnce(addBidResponse);
      const response = addBidResponse.firstCall.args[1];

      expect(response).to.have.property('statusMessage', 'Bid available');
      expect(response).to.have.property('videoCacheKey', 'a5ad3993');
      expect(response).to.have.property('vastUrl', 'https://prebid-cache.net/cache?uuid=a5ad3993');
    });

    it('handles response cache from ext.prebid.targeting with wurl', function () {
      const s2sConfig = Object.assign({}, CONFIG, {
        endpoint: {
          p1Consent: 'https://prebidserverurl/openrtb2/auction?querystring=param'
        }
      });
      config.setConfig({ s2sConfig });
      const cacheResponse = utils.deepClone(RESPONSE_OPENRTB_VIDEO);
      cacheResponse.seatbid.forEach(item => {
        item.bid[0].ext.prebid.events = {
          win: 'https://wurl.com?a=1&b=2'
        };
        item.bid[0].ext.prebid.targeting = {
          hb_uuid: 'a5ad3993',
          hb_cache_host: 'prebid-cache.net',
          hb_cache_path: '/cache'
        }
      });
      const s2sVidRequest = utils.deepClone(VIDEO_REQUEST);
      s2sVidRequest.s2sConfig = s2sConfig;

      adapter.callBids(s2sVidRequest, BID_REQUESTS, addBidResponse, done, ajax);
      server.requests[0].respond(200, {}, JSON.stringify(cacheResponse));

      sinon.assert.calledOnce(addBidResponse);
      const response = addBidResponse.firstCall.args[1];
      expect(response).to.have.property('pbsBidId', '654321');
    });

    it('handles response cache from ext.prebid.targeting with wurl and removes invalid targeting', function () {
      const s2sConfig = Object.assign({}, CONFIG, {
        endpoint: {
          p1Consent: 'https://prebidserverurl/openrtb2/auction?querystring=param'
        }
      });
      config.setConfig({ s2sConfig });
      const cacheResponse = utils.deepClone(RESPONSE_OPENRTB_VIDEO);
      cacheResponse.seatbid.forEach(item => {
        item.bid[0].ext.prebid.events = {
          win: 'https://wurl.com?a=1&b=2'
        };
        item.bid[0].ext.prebid.targeting = {
          hb_uuid: 'a5ad3993',
          hb_cache_host: 'prebid-cache.net',
          hb_cache_path: '/cache',
          hb_winurl: 'https://hbwinurl.com?a=1&b=2',
          hb_bidid: '1234567890',
        }
      });

      const s2sVidRequest = utils.deepClone(VIDEO_REQUEST);
      s2sVidRequest.s2sConfig = s2sConfig;

      adapter.callBids(s2sVidRequest, BID_REQUESTS, addBidResponse, done, ajax);
      server.requests[0].respond(200, {}, JSON.stringify(cacheResponse));

      sinon.assert.calledOnce(addBidResponse);
      const response = addBidResponse.firstCall.args[1];

      expect(response.adserverTargeting).to.deep.equal({
        hb_uuid: 'a5ad3993',
        hb_cache_host: 'prebid-cache.net',
        hb_cache_path: '/cache'
      });
    });

    it('add request property pbsBidId with ext.prebid.bidid value', function () {
      const s2sConfig = Object.assign({}, CONFIG, {
        endpoint: {
          p1Consent: 'https://prebidserverurl/openrtb2/auction?querystring=param'
        }
      });
      config.setConfig({ s2sConfig });
      const cacheResponse = utils.deepClone(RESPONSE_OPENRTB_VIDEO);

      const s2sVidRequest = utils.deepClone(VIDEO_REQUEST);
      s2sVidRequest.s2sConfig = s2sConfig;

      adapter.callBids(s2sVidRequest, BID_REQUESTS, addBidResponse, done, ajax);
      server.requests[0].respond(200, {}, JSON.stringify(cacheResponse));

      sinon.assert.calledOnce(addBidResponse);
      const response = addBidResponse.firstCall.args[1];

      expect(response).to.have.property('pbsBidId', '654321');
    });

    it('handles OpenRTB native responses', function () {
      const stub = sinon.stub(auctionManager, 'index');
      stub.get(() => stubAuctionIndex({ adUnits: REQUEST.ad_units }));
      const s2sConfig = Object.assign({}, CONFIG, {
        endpoint: {
          p1Consent: 'https://prebidserverurl/openrtb2/auction?querystring=param'
        }
      });
      config.setConfig({ s2sConfig });

      const s2sBidRequest = utils.deepClone(REQUEST);
      s2sBidRequest.s2sConfig = s2sConfig;

      adapter.callBids(s2sBidRequest, BID_REQUESTS, addBidResponse, done, ajax);
      server.requests[0].respond(200, {}, JSON.stringify(RESPONSE_OPENRTB_NATIVE));

      sinon.assert.calledOnce(addBidResponse);
      const response = addBidResponse.firstCall.args[1];
      expect(response).to.have.property('statusMessage', 'Bid available');
      expect(response).to.have.property('adm').deep.equal(RESPONSE_OPENRTB_NATIVE.seatbid[0].bid[0].adm);
      expect(response).to.have.property('mediaType', 'native');
      expect(response).to.have.property('bidderCode', 'appnexus');
      expect(response).to.have.property('requestId', '123');
      expect(response).to.have.property('cpm', 10);

      stub.restore();
    });

    it('does not (by default) allow bids that were not requested', function () {
      config.setConfig({ s2sConfig: CONFIG });
      adapter.callBids(REQUEST, BID_REQUESTS, addBidResponse, done, ajax);
      const response = deepClone(RESPONSE_OPENRTB);
      response.seatbid[0].seat = 'unknown';
      server.requests[0].respond(200, {}, JSON.stringify(response));

      expect(addBidResponse.called).to.be.false;
    });

<<<<<<< HEAD
    it('allows unrequested bids if config.allowAlternateBidderCodes', function () {
      const cfg = {...CONFIG, allowAlternateBidderCodes: true};
      config.setConfig({s2sConfig: cfg});
      adapter.callBids({...REQUEST, s2sConfig: cfg}, BID_REQUESTS, addBidResponse, done, ajax);
=======
    it('allows unrequested bids if config.allowUnknownBidderCodes', function () {
      const cfg = { ...CONFIG, allowUnknownBidderCodes: true };
      config.setConfig({ s2sConfig: cfg });
      adapter.callBids({ ...REQUEST, s2sConfig: cfg }, BID_REQUESTS, addBidResponse, done, ajax);
>>>>>>> 2c0518f3
      const response = deepClone(RESPONSE_OPENRTB);
      response.seatbid[0].seat = 'unknown';
      server.requests[0].respond(200, {}, JSON.stringify(response));

      expect(addBidResponse.calledWith(sinon.match.any, sinon.match({ bidderCode: 'unknown' }))).to.be.true;
    });

    it('uses "null" request\'s ID for all responses, when a null request is present', function () {
      const cfg = {...CONFIG, allowAlternateBidderCodes: true};
      config.setConfig({s2sConfig: cfg});
      const req = {...REQUEST, s2sConfig: cfg, ad_units: [{...REQUEST.ad_units[0], bids: [{bidder: null, bid_id: 'testId'}]}]};
      const bidReq = {...BID_REQUESTS[0], bidderCode: null, bids: [{...BID_REQUESTS[0].bids[0], bidder: null, bidId: 'testId'}]}
      adapter.callBids(req, [bidReq], addBidResponse, done, ajax);
      const response = deepClone(RESPONSE_OPENRTB);
      response.seatbid[0].seat = 'storedImpression';
      server.requests[0].respond(200, {}, JSON.stringify(response));
      sinon.assert.calledWith(addBidResponse, sinon.match.any, sinon.match({bidderCode: 'storedImpression', requestId: 'testId'}))
    });

    it('copies ortb2Imp to response when there is only a null bid', () => {
      const cfg = {...CONFIG};
      config.setConfig({s2sConfig: cfg});
      const ortb2Imp = {ext: {prebid: {storedrequest: 'value'}}};
      const req = {...REQUEST, s2sConfig: cfg, ad_units: [{...REQUEST.ad_units[0], bids: [{bidder: null, bid_id: 'testId'}], ortb2Imp}]};
      const bidReq = {...BID_REQUESTS[0], bidderCode: null, bids: [{...BID_REQUESTS[0].bids[0], bidder: null, bidId: 'testId'}]}
      adapter.callBids(req, [bidReq], addBidResponse, done, ajax);
      const actual = JSON.parse(server.requests[0].requestBody);
      sinon.assert.match(actual.imp[0], sinon.match(ortb2Imp));
    });

    describe('on sync requested with no cookie', () => {
      let cfg, req, csRes;

      beforeEach(() => {
        cfg = utils.deepClone(CONFIG);
        req = utils.deepClone(REQUEST);
        cfg.syncEndpoint = { p1Consent: 'https://prebid.adnxs.com/pbs/v1/cookie_sync' };
        req.s2sConfig = cfg;
        config.setConfig({ s2sConfig: cfg });
        csRes = utils.deepClone(RESPONSE_NO_COOKIE);
      });

      afterEach(() => {
        resetSyncedStatus();
      })

      Object.entries({
        iframe: () => utils.insertUserSyncIframe,
        image: () => utils.triggerPixel,
      }).forEach(([type, syncer]) => {
        it(`passes timeout to ${type} syncs`, () => {
          cfg.syncTimeout = 123;
          csRes.bidder_status[0].usersync.type = type;
          adapter.callBids(req, BID_REQUESTS, addBidResponse, done, ajax);
          server.requests[0].respond(200, {}, JSON.stringify(csRes));
          expect(syncer().args[0]).to.include.members([123]);
        });
      });
    });
  });

  describe('bid won events', function () {
    let uniqueIdCount = 0;
    let triggerPixelStub;
    const staticUniqueIds = ['1000', '1001', '1002', '1003'];

    before(function () {
      triggerPixelStub = sinon.stub(utils, 'triggerPixel');
    });

    beforeEach(function () {
      resetWurlMap();
      sinon.stub(utils, 'insertUserSyncIframe');
      sinon.stub(utils, 'logError');
      sinon.stub(utils, 'getUniqueIdentifierStr').callsFake(() => {
        uniqueIdCount++;
        return staticUniqueIds[uniqueIdCount - 1];
      });
      triggerPixelStub.resetHistory();

      config.setConfig({
        s2sConfig: Object.assign({}, CONFIG, {
          endpoint: {
            p1Consent: 'https://prebid.adnxs.com/pbs/v1/openrtb2/auction'
          }
        })
      });
    });

    afterEach(function () {
      utils.triggerPixel.resetHistory();
      utils.insertUserSyncIframe.restore();
      utils.logError.restore();
      utils.getUniqueIdentifierStr.restore();
      uniqueIdCount = 0;
    });

    after(function () {
      triggerPixelStub.restore();
    });

    it('should call triggerPixel if wurl is defined', function () {
      const clonedResponse = utils.deepClone(RESPONSE_OPENRTB);
      clonedResponse.seatbid[0].bid[0].ext.prebid.events = {
        win: 'https://wurl.org'
      };

      adapter.callBids(REQUEST, BID_REQUESTS, addBidResponse, done, ajax);
      server.requests[0].respond(200, {}, JSON.stringify(clonedResponse));

      events.emit(CONSTANTS.EVENTS.BID_WON, {
        auctionId: '173afb6d132ba3',
        adId: '1000'
      });

      sinon.assert.calledOnce(addBidResponse);
      expect(utils.triggerPixel.called).to.be.true;
      expect(utils.triggerPixel.getCall(0).args[0]).to.include('https://wurl.org');
    });

    it('should not call triggerPixel if the wurl cache does not contain the winning bid', function () {
      const clonedResponse = utils.deepClone(RESPONSE_OPENRTB);
      clonedResponse.seatbid[0].bid[0].ext.prebid.events = {
        win: 'https://wurl.org'
      };

      adapter.callBids(REQUEST, BID_REQUESTS, addBidResponse, done, ajax);
      server.requests[0].respond(200, {}, JSON.stringify(clonedResponse));

      events.emit(CONSTANTS.EVENTS.BID_WON, {
        auctionId: '173afb6d132ba3',
        adId: 'missingAdId'
      });

      sinon.assert.calledOnce(addBidResponse)
      expect(utils.triggerPixel.called).to.be.false;
    });

    it('should not call triggerPixel if wurl is undefined', function () {
      const clonedResponse = utils.deepClone(RESPONSE_OPENRTB);
      clonedResponse.seatbid[0].bid[0].ext.prebid.events = {};

      adapter.callBids(REQUEST, BID_REQUESTS, addBidResponse, done, ajax);
      server.requests[0].respond(200, {}, JSON.stringify(clonedResponse));

      events.emit(CONSTANTS.EVENTS.BID_WON, {
        auctionId: '173afb6d132ba3',
        adId: '1060'
      });

      sinon.assert.calledOnce(addBidResponse)
      expect(utils.triggerPixel.called).to.be.false;
    });
  })

  describe('s2sConfig', function () {
    let logErrorSpy;

    beforeEach(function () {
      logErrorSpy = sinon.spy(utils, 'logError');
      resetSyncedStatus();
    });

    afterEach(function () {
      utils.logError.restore();
    });

    it('should log an error when accountId is missing', function () {
      const options = {
        enabled: true,
        bidders: ['appnexus'],
        timeout: 1000,
        adapter: 'prebidServer',
        endpoint: {
          p1Consent: 'https://prebid.adnxs.com/pbs/v1/openrtb2/auction'
        }
      };

      config.setConfig({ s2sConfig: options });
      sinon.assert.calledOnce(logErrorSpy);
    });

    it('should log an error when endpoint is missing', function () {
      const options = {
        accountId: '1',
        bidders: ['appnexus'],
        timeout: 1000,
        enabled: true,
        adapter: 'prebidServer'
      };

      config.setConfig({ s2sConfig: options });
      sinon.assert.calledOnce(logErrorSpy);
    });

    it('should log an error when using an unknown vendor', function () {
      const options = {
        accountId: '1',
        bidders: ['appnexus'],
        defaultVendor: 'mytest'
      };

      config.setConfig({ s2sConfig: options });
      sinon.assert.calledOnce(logErrorSpy);
    });

    it('should configure the s2sConfig object with appnexus vendor defaults unless specified by user', function () {
      const options = {
        accountId: '123',
        bidders: ['appnexus'],
        defaultVendor: 'appnexus',
        timeout: 750
      };

      config.setConfig({ s2sConfig: options });
      sinon.assert.notCalled(logErrorSpy);

      let vendorConfig = config.getConfig('s2sConfig');
      expect(vendorConfig).to.have.property('accountId', '123');
      expect(vendorConfig).to.have.property('adapter', 'prebidServer');
      expect(vendorConfig.bidders).to.deep.equal(['appnexus']);
      expect(vendorConfig.enabled).to.be.true;
      expect(vendorConfig.endpoint).to.deep.equal({
        p1Consent: 'https://prebid.adnxs.com/pbs/v1/openrtb2/auction',
        noP1Consent: 'https://prebid.adnxs-simple.com/pbs/v1/openrtb2/auction'
      });
      expect(vendorConfig.syncEndpoint).to.deep.equal({
        p1Consent: 'https://prebid.adnxs.com/pbs/v1/cookie_sync',
        noP1Consent: 'https://prebid.adnxs-simple.com/pbs/v1/cookie_sync'
      });
      expect(vendorConfig).to.have.property('timeout', 750);
    });

    it('should configure the s2sConfig object with appnexuspsp vendor defaults unless specified by user', function () {
      const options = {
        accountId: '123',
        bidders: ['appnexus'],
        defaultVendor: 'appnexuspsp',
        timeout: 750
      };

      config.setConfig({ s2sConfig: options });
      sinon.assert.notCalled(logErrorSpy);

      let vendorConfig = config.getConfig('s2sConfig');
      expect(vendorConfig).to.have.property('accountId', '123');
      expect(vendorConfig).to.have.property('adapter', 'prebidServer');
      expect(vendorConfig.bidders).to.deep.equal(['appnexus']);
      expect(vendorConfig.enabled).to.be.true;
      expect(vendorConfig.endpoint).to.deep.equal({
        p1Consent: 'https://ib.adnxs.com/openrtb2/prebid',
        noP1Consent: 'https://ib.adnxs-simple.com/openrtb2/prebid'
      });
      expect(vendorConfig.syncEndpoint).to.be.undefined;
      expect(vendorConfig).to.have.property('timeout', 750);
    });

    it('should configure the s2sConfig object with rubicon vendor defaults unless specified by user', function () {
      const options = {
        accountId: 'abc',
        bidders: ['rubicon'],
        defaultVendor: 'rubicon',
        timeout: 750
      };

      config.setConfig({ s2sConfig: options });
      sinon.assert.notCalled(logErrorSpy);

      let vendorConfig = config.getConfig('s2sConfig');
      expect(vendorConfig).to.have.property('accountId', 'abc');
      expect(vendorConfig).to.have.property('adapter', 'prebidServer');
      expect(vendorConfig.bidders).to.deep.equal(['rubicon']);
      expect(vendorConfig.enabled).to.be.true;
      expect(vendorConfig.endpoint).to.deep.equal({
        p1Consent: 'https://prebid-server.rubiconproject.com/openrtb2/auction',
        noP1Consent: 'https://prebid-server.rubiconproject.com/openrtb2/auction'
      });
      expect(vendorConfig.syncEndpoint).to.deep.equal({
        p1Consent: 'https://prebid-server.rubiconproject.com/cookie_sync',
        noP1Consent: 'https://prebid-server.rubiconproject.com/cookie_sync'
      });
      expect(vendorConfig).to.have.property('timeout', 750);
    });

    it('should return proper defaults', function () {
      const options = {
        accountId: 'abc',
        bidders: ['rubicon'],
        defaultVendor: 'rubicon',
        timeout: 750
      };

      config.setConfig({ s2sConfig: options });
      expect(config.getConfig('s2sConfig')).to.deep.equal({
        'accountId': 'abc',
        'adapter': 'prebidServer',
        'bidders': ['rubicon'],
        'defaultVendor': 'rubicon',
        'enabled': true,
        'endpoint': {
          p1Consent: 'https://prebid-server.rubiconproject.com/openrtb2/auction',
          noP1Consent: 'https://prebid-server.rubiconproject.com/openrtb2/auction'
        },
        'syncEndpoint': {
          p1Consent: 'https://prebid-server.rubiconproject.com/cookie_sync',
          noP1Consent: 'https://prebid-server.rubiconproject.com/cookie_sync'
        },
        'timeout': 750
      })
    });

    it('should return default adapterOptions if not set', function () {
      config.setConfig({
        s2sConfig: {
          accountId: 'abc',
          bidders: ['rubicon'],
          defaultVendor: 'rubicon',
          timeout: 750
        }
      });
      expect(config.getConfig('s2sConfig')).to.deep.equal({
        enabled: true,
        timeout: 750,
        adapter: 'prebidServer',
        accountId: 'abc',
        bidders: ['rubicon'],
        defaultVendor: 'rubicon',
        endpoint: {
          p1Consent: 'https://prebid-server.rubiconproject.com/openrtb2/auction',
          noP1Consent: 'https://prebid-server.rubiconproject.com/openrtb2/auction'
        },
        syncEndpoint: {
          p1Consent: 'https://prebid-server.rubiconproject.com/cookie_sync',
          noP1Consent: 'https://prebid-server.rubiconproject.com/cookie_sync'
        },
      })
    });

    it('should set adapterOptions', function () {
      config.setConfig({
        s2sConfig: {
          adapterOptions: {
            rubicon: {
              singleRequest: true,
              foo: 'bar'
            }
          }
        }
      });
      expect(config.getConfig('s2sConfig').adapterOptions).to.deep.equal({
        rubicon: {
          singleRequest: true,
          foo: 'bar'
        }
      })
    });

    it('should set default s2s ttl', function () {
      config.setConfig({
        s2sConfig: {
          defaultTtl: 30
        }
      });
      expect(config.getConfig('s2sConfig').defaultTtl).to.deep.equal(30);
    });

    it('should set syncUrlModifier', function () {
      config.setConfig({
        s2sConfig: {
          syncUrlModifier: {
            appnexus: () => {
            }
          }
        }
      });
      expect(typeof config.getConfig('s2sConfig').syncUrlModifier.appnexus).to.equal('function')
    });

    it('should set correct bidder names to bidders property when using an alias for that bidder', function () {
      const s2sConfig = utils.deepClone(CONFIG);

      // Add syncEndpoint so that the request goes to the User Sync endpoint
      // Modify the bidders property to include an alias for Rubicon adapter
      s2sConfig.syncEndpoint = { p1Consent: 'https://prebid.adnxs.com/pbs/v1/cookie_sync' };
      s2sConfig.bidders = ['appnexus', 'rubicon-alias'];

      const s2sBidRequest = utils.deepClone(REQUEST);
      s2sBidRequest.s2sConfig = s2sConfig;

      // Add another bidder, `rubicon-alias`
      s2sBidRequest.ad_units[0].bids.push({
        bidder: 'rubicon-alias',
        params: {
          accoundId: 14062,
          siteId: 70608,
          zoneId: 498816
        }
      });

      // create an alias for the Rubicon Bid Adapter
      adapterManager.aliasBidAdapter('rubicon', 'rubicon-alias');

      const bidRequest = utils.deepClone(BID_REQUESTS);
      bidRequest.push({
        'bidderCode': 'rubicon-alias',
        'auctionId': '4146ab2b-9422-4040-9b1c-966fffbfe2d4',
        'bidderRequestId': '4b1a4f9c3e4546',
        'tid': 'd7fa8342-ae22-4ca1-b237-331169350f84',
        'bids': [
          {
            'bidder': 'rubicon-alias',
            'params': {
              'accountId': 14062,
              'siteId': 70608,
              'zoneId': 498816
            },
            'bid_id': '2a9523915411c3',
            'mediaTypes': {
              'banner': {
                'sizes': [
                  [
                    300,
                    250
                  ]
                ]
              }
            },
            'adUnitCode': 'div-gpt-ad-1460505748561-0',
            'transactionId': '78ddc106-b7d8-45d1-bd29-86993098e53d',
            'sizes': [
              [
                300,
                250
              ]
            ],
            'bidId': '2a9523915411c3',
            'bidderRequestId': '4b1a4f9c3e4546',
            'auctionId': '4146ab2b-9422-4040-9b1c-966fffbfe2d4'
          }
        ],
        'auctionStart': 1569234122602,
        'timeout': 1000,
        'src': 's2s'
      });

      adapter.callBids(s2sBidRequest, bidRequest, addBidResponse, done, ajax);

      const requestBid = JSON.parse(server.requests[0].requestBody);
      expect(requestBid.bidders).to.deep.equal(['appnexus', 'rubicon']);
    });

    it('should add cooperative sync flag to cookie_sync request if property is present', function () {
      let s2sConfig = utils.deepClone(CONFIG);
      s2sConfig.coopSync = false;
      s2sConfig.syncEndpoint = { p1Consent: 'https://prebid.adnxs.com/pbs/v1/cookie_sync' };

      const s2sBidRequest = utils.deepClone(REQUEST);
      s2sBidRequest.s2sConfig = s2sConfig;

      let bidRequest = utils.deepClone(BID_REQUESTS);

      adapter.callBids(s2sBidRequest, bidRequest, addBidResponse, done, ajax);
      let requestBid = JSON.parse(server.requests[0].requestBody);

      expect(requestBid.coopSync).to.equal(false);
    });

    it('should not add cooperative sync flag to cookie_sync request if property is not present', function () {
      let s2sConfig = utils.deepClone(CONFIG);
      s2sConfig.syncEndpoint = { p1Consent: 'https://prebid.adnxs.com/pbs/v1/cookie_sync' };

      const s2sBidRequest = utils.deepClone(REQUEST);
      s2sBidRequest.s2sConfig = s2sConfig;

      let bidRequest = utils.deepClone(BID_REQUESTS);

      adapter.callBids(s2sBidRequest, bidRequest, addBidResponse, done, ajax);
      let requestBid = JSON.parse(server.requests[0].requestBody);

      expect(requestBid.coopSync).to.be.undefined;
    });

    it('should set imp banner if ortb2Imp.banner is present', function () {
      const consentConfig = { s2sConfig: CONFIG };
      config.setConfig(consentConfig);
      const bidRequest = utils.deepClone(REQUEST);
      bidRequest.ad_units[0].ortb2Imp = {
        banner: {
          api: 7
        },
        instl: 1
      };

      adapter.callBids(bidRequest, BID_REQUESTS, addBidResponse, done, ajax);
      const parsedRequestBody = JSON.parse(server.requests[0].requestBody);

      expect(parsedRequestBody.imp[0].banner.api).to.equal(7);
      expect(parsedRequestBody.imp[0].instl).to.equal(1);
    });

    it('adds debug flag', function () {
      config.setConfig({ debug: true });

      let bidRequest = utils.deepClone(BID_REQUESTS);

      adapter.callBids(REQUEST, bidRequest, addBidResponse, done, ajax);
      let requestBid = JSON.parse(server.requests[0].requestBody);

      expect(requestBid.ext.prebid.debug).is.equal(true);
    });
  });
});<|MERGE_RESOLUTION|>--- conflicted
+++ resolved
@@ -2472,17 +2472,10 @@
       expect(addBidResponse.called).to.be.false;
     });
 
-<<<<<<< HEAD
     it('allows unrequested bids if config.allowAlternateBidderCodes', function () {
       const cfg = {...CONFIG, allowAlternateBidderCodes: true};
       config.setConfig({s2sConfig: cfg});
       adapter.callBids({...REQUEST, s2sConfig: cfg}, BID_REQUESTS, addBidResponse, done, ajax);
-=======
-    it('allows unrequested bids if config.allowUnknownBidderCodes', function () {
-      const cfg = { ...CONFIG, allowUnknownBidderCodes: true };
-      config.setConfig({ s2sConfig: cfg });
-      adapter.callBids({ ...REQUEST, s2sConfig: cfg }, BID_REQUESTS, addBidResponse, done, ajax);
->>>>>>> 2c0518f3
       const response = deepClone(RESPONSE_OPENRTB);
       response.seatbid[0].seat = 'unknown';
       server.requests[0].respond(200, {}, JSON.stringify(response));
