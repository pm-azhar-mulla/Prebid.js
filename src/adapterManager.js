/** @module adaptermanger */

import {
  deepClone,
  flatten,
  generateUUID,
  getBidderCodes,
  getDefinedParams,
  getUniqueIdentifierStr,
  getUserConfiguredParams,
  groupBy,
  internal,
  isArray,
  isPlainObject,
  isValidMediaTypes,
  logError,
  logInfo,
  logMessage,
  logWarn,
  mergeDeep,
  shuffle,
  timestamp,
  uniques,
} from './utils.js';
import {decorateAdUnitsWithNativeParams, nativeAdapters} from './native.js';
import {newBidder} from './adapters/bidderFactory.js';
import {ajaxBuilder} from './ajax.js';
import {config, RANDOM} from './config.js';
import {hook} from './hook.js';
import {
  getAuctionsCounter,
  getBidderRequestsCounter,
  getBidderWinsCounter,
  getRequestsCounter,
  incrementAuctionsCounter,
  incrementBidderRequestsCounter,
  incrementBidderWinsCounter,
  incrementRequestsCounter
} from './adUnits.js';
import {getRefererInfo} from './refererDetection.js';
import {GDPR_GVLIDS, gdprDataHandler, gppDataHandler, uspDataHandler, } from './consentHandler.js';
import * as events from './events.js';
import {moveSchainToExt} from './fpd/schain.js';
import {EVENTS, S2S} from './constants.js';
import {useMetrics} from './utils/perfMetrics.js';
import {auctionManager} from './auctionManager.js';
import {MODULE_TYPE_ANALYTICS, MODULE_TYPE_BIDDER, MODULE_TYPE_PREBID} from './activities/modules.js';
import {isActivityAllowed} from './activities/rules.js';
import {ACTIVITY_FETCH_BIDS, ACTIVITY_REPORT_ANALYTICS} from './activities/activities.js';
import {ACTIVITY_PARAM_ANL_CONFIG, ACTIVITY_PARAM_S2S_NAME, activityParamsBuilder} from './activities/params.js';
import {redactor} from './activities/redactor.js';
import {EVENT_TYPE_IMPRESSION, parseEventTrackers, TRACKER_METHOD_IMG} from './eventTrackers.js';

export {gdprDataHandler, gppDataHandler, uspDataHandler, coppaDataHandler} from './consentHandler.js';

export const PBS_ADAPTER_NAME = 'pbsBidAdapter';
export const PARTITIONS = {
  CLIENT: 'client',
  SERVER: 'server'
}

export const dep = {
  isAllowed: isActivityAllowed,
  redact: redactor
}

let adapterManager = {};

let _bidderRegistry = adapterManager.bidderRegistry = {};
let _aliasRegistry = adapterManager.aliasRegistry = {};

let _s2sConfigs = [];
config.getConfig('s2sConfig', config => {
  if (config && config.s2sConfig) {
    _s2sConfigs = isArray(config.s2sConfig) ? config.s2sConfig : [config.s2sConfig];
  }
});

var _analyticsRegistry = {};

const activityParams = activityParamsBuilder((alias) => adapterManager.resolveAlias(alias));

function getConfigName(s2sConfig) {
  // According to our docs, "module" bid (stored impressions)
  // have params.configName referring to s2sConfig.name,
  // but for a long while this was checking against s2sConfig.configName.
  // Keep allowing s2sConfig.configName to avoid the breaking change
  return s2sConfig.configName ?? s2sConfig.name;
}

export function s2sActivityParams(s2sConfig) {
  return activityParams(MODULE_TYPE_PREBID, PBS_ADAPTER_NAME, {
    [ACTIVITY_PARAM_S2S_NAME]: getConfigName(s2sConfig)
  });
}

/**
 * @typedef {object} LabelDescriptor
 * @property {boolean} labelAll describes whether or not this object expects all labels to match, or any label to match
 * @property {Array<string>} labels the labels listed on the bidder or adUnit
 * @property {Array<string>} activeLabels the labels specified as being active by requestBids
 */

function getBids({bidderCode, auctionId, bidderRequestId, adUnits, src, metrics}) {
  return adUnits.reduce((result, adUnit) => {
    const bids = adUnit.bids.filter(bid => bid.bidder === bidderCode);
    if (bidderCode == null && bids.length === 0 && adUnit.s2sBid != null) {
      bids.push({bidder: null});
    }
    result.push(
      bids.reduce((bids, bid) => {
        bid = Object.assign({}, bid,
          {ortb2Imp: mergeDeep({}, adUnit.ortb2Imp, bid.ortb2Imp)},
          getDefinedParams(adUnit, [
            'nativeParams',
            'nativeOrtbRequest',
            'mediaType',
            'renderer'
          ])
        );

        const mediaTypes = bid.mediaTypes == null ? adUnit.mediaTypes : bid.mediaTypes

        if (isValidMediaTypes(mediaTypes)) {
          bid = Object.assign({}, bid, {
            mediaTypes
          });
        } else {
          logError(
            `mediaTypes is not correctly configured for adunit ${adUnit.code}`
          );
        }

        if (src === 'client') {
          incrementBidderRequestsCounter(adUnit.code, bidderCode);
        }

        bids.push(Object.assign({}, bid, {
          adUnitCode: adUnit.code,
          transactionId: adUnit.transactionId,
          adUnitId: adUnit.adUnitId,
          sizes: mediaTypes?.banner?.sizes || mediaTypes?.video?.playerSize || [],
          bidId: bid.bid_id || getUniqueIdentifierStr(),
          bidderRequestId,
          auctionId,
          src,
          metrics,
          auctionsCount: getAuctionsCounter(adUnit.code),
          bidRequestsCount: getRequestsCounter(adUnit.code),
          bidderRequestsCount: getBidderRequestsCounter(adUnit.code, bid.bidder),
          bidderWinsCount: getBidderWinsCounter(adUnit.code, bid.bidder),
          deferBilling: !!adUnit.deferBilling
        }));
        return bids;
      }, [])
    );
    return result;
  }, []).reduce(flatten, []).filter(val => val !== '');
}

const hookedGetBids = hook('sync', getBids, 'getBids');

/**
 * Filter an adUnit's  bids for building client and/or server requests
 *
 * @param bids an array of bids as defined in an adUnit
 * @param s2sConfig null if the adUnit is being routed to a client adapter; otherwise the s2s adapter's config
 * @returns the subset of `bids` that are pertinent for the given `s2sConfig`
 */
export function _filterBidsForAdUnit(bids, s2sConfig, {getS2SBidders = getS2SBidderSet} = {}) {
  if (s2sConfig == null) {
    return bids;
  } else {
    const serverBidders = getS2SBidders(s2sConfig);
    return bids.filter((bid) => {
      if (!serverBidders.has(bid.bidder)) return false;
      if (bid.s2sConfigName == null) return true;
      const configName = getConfigName(s2sConfig);
      const allowedS2SConfigs = Array.isArray(bid.s2sConfigName) ? bid.s2sConfigName : [bid.s2sConfigName];
      return allowedS2SConfigs.includes(configName);
    })
  }
}
export const filterBidsForAdUnit = hook('sync', _filterBidsForAdUnit, 'filterBidsForAdUnit');

function getAdUnitCopyForPrebidServer(adUnits, s2sConfig) {
  let adUnitsCopy = deepClone(adUnits);
  let hasModuleBids = false;

  adUnitsCopy.forEach((adUnit) => {
    // filter out client side bids
    const s2sBids = adUnit.bids.filter((b) => b.module === PBS_ADAPTER_NAME && (
      b.params?.configName === getConfigName(s2sConfig)
    ));
    if (s2sBids.length === 1) {
      adUnit.s2sBid = s2sBids[0];
      hasModuleBids = true;
      adUnit.ortb2Imp = mergeDeep({}, adUnit.s2sBid.ortb2Imp, adUnit.ortb2Imp);
    } else if (s2sBids.length > 1) {
      logWarn('Multiple "module" bids for the same s2s configuration; all will be ignored', s2sBids);
    }
    adUnit.bids = filterBidsForAdUnit(adUnit.bids, s2sConfig)
      .map((bid) => {
        bid.bid_id = getUniqueIdentifierStr();
        return bid;
      });
  });

  // don't send empty requests
  adUnitsCopy = adUnitsCopy.filter(adUnit => {
    return adUnit.bids.length !== 0 || adUnit.s2sBid != null;
  });
  return {adUnits: adUnitsCopy, hasModuleBids};
}

function getAdUnitCopyForClientAdapters(adUnits) {
  let adUnitsClientCopy = deepClone(adUnits);
  adUnitsClientCopy.forEach((adUnit) => {
    adUnit.bids = filterBidsForAdUnit(adUnit.bids, null);
  });

  // don't send empty requests
  adUnitsClientCopy = adUnitsClientCopy.filter(adUnit => {
    return adUnit.bids.length !== 0;
  });

  return adUnitsClientCopy;
}

/**
 * Filter and/or modify media types for ad units based on the given labels.
 *
 * This should return adUnits that are active for the given labels, modified to have their `mediaTypes`
 * conform to size mapping configuration. If different bids for the same adUnit should use different `mediaTypes`,
 * they should be exposed under `adUnit.bids[].mediaTypes`.
 */
export const setupAdUnitMediaTypes = hook('sync', (adUnits, labels) => {
  return adUnits;
}, 'setupAdUnitMediaTypes')

/**
 * @param {{}|Array<{}>} s2sConfigs
 * @returns {Set<String>} a set of all the bidder codes that should be routed through the S2S adapter(s)
 *                        as defined in `s2sConfigs`
 */
export function getS2SBidderSet(s2sConfigs) {
  if (!isArray(s2sConfigs)) s2sConfigs = [s2sConfigs];
  // `null` represents the "no bid bidder" - when an ad unit is meant only for S2S adapters, like stored impressions
  const serverBidders = new Set([null]);
  s2sConfigs.filter((s2s) => s2s && s2s.enabled)
    .flatMap((s2s) => s2s.bidders)
    .forEach((bidder) => serverBidders.add(bidder));
  return serverBidders;
}

/**
 * @param {Array} adUnits - The ad units to be processed.
 * @param {Object} s2sConfigs - The server-to-server configurations.
 * @returns {Object} - An object containing arrays of bidder codes for client and server.
 * @returns {Object} return.client - Array of bidder codes that should be routed to client adapters.
 * @returns {Object} return.server - Array of bidder codes that should be routed to server adapters.
 */
export function _partitionBidders (adUnits, s2sConfigs, {getS2SBidders = getS2SBidderSet} = {}) {
  const serverBidders = getS2SBidders(s2sConfigs);
  return getBidderCodes(adUnits).reduce((memo, bidder) => {
    const partition = serverBidders.has(bidder) ? PARTITIONS.SERVER : PARTITIONS.CLIENT;
    memo[partition].push(bidder);
    return memo;
  }, {[PARTITIONS.CLIENT]: [], [PARTITIONS.SERVER]: []})
}

export const partitionBidders = hook('sync', _partitionBidders, 'partitionBidders');

adapterManager.makeBidRequests = hook('sync', function (adUnits, auctionStart, auctionId, cbTimeout, labels, ortb2Fragments = {}, auctionMetrics) {
  auctionMetrics = useMetrics(auctionMetrics);
  /**
   * emit and pass adunits for external modification
   * @see {@link https://github.com/prebid/Prebid.js/issues/4149|Issue}
   */
  events.emit(EVENTS.BEFORE_REQUEST_BIDS, adUnits);
  if (FEATURES.NATIVE) {
    decorateAdUnitsWithNativeParams(adUnits);
  }
  adUnits
    .map(adUnit => adUnit.code)
    .filter(uniques)
    .forEach(incrementAuctionsCounter);

  adUnits.forEach(au => {
    if (!isPlainObject(au.mediaTypes)) {
      au.mediaTypes = {};
    }
    // filter out bidders that cannot participate in the auction
    au.bids = au.bids.filter((bid) => !bid.bidder || dep.isAllowed(ACTIVITY_FETCH_BIDS, activityParams(MODULE_TYPE_BIDDER, bid.bidder)))
    incrementRequestsCounter(au.code);
  });

  adUnits = setupAdUnitMediaTypes(adUnits, labels);

  let {[PARTITIONS.CLIENT]: clientBidders, [PARTITIONS.SERVER]: serverBidders} = partitionBidders(adUnits, _s2sConfigs);

  if (config.getConfig('bidderSequence') === RANDOM) {
    clientBidders = shuffle(clientBidders);
  }
  const refererInfo = getRefererInfo();

  let bidRequests = [];

  const ortb2 = ortb2Fragments.global || {};
  const bidderOrtb2 = ortb2Fragments.bidder || {};

  function moveUserEidsToExt(o) {
    const eids = o.user?.eids;
    if (Array.isArray(eids) && eids.length) {
      o.user.ext = o.user.ext || {};
      o.user.ext.eids = [...(o.user.ext.eids || []), ...eids];
      delete o.user.eids;
    }
  }

  function addOrtb2(bidderRequest, s2sActivityParams) {
    const redact = dep.redact(
      s2sActivityParams != null
        ? s2sActivityParams
        : activityParams(MODULE_TYPE_BIDDER, bidderRequest.bidderCode)
    );
<<<<<<< HEAD

    const merged = mergeDeep({source: {tid: auctionId}}, ortb2, bidderOrtb2[bidderRequest.bidderCode]);
    moveSchainToExt(merged, bidderOrtb2[bidderRequest.bidderCode]);
=======
    const merged = mergeDeep({source: {tid: auctionId}}, ortb2, bidderOrtb2[bidderRequest.bidderCode]);
    moveUserEidsToExt(merged);
>>>>>>> eb3e761b
    const fpd = Object.freeze(redact.ortb2(merged));
    bidderRequest.ortb2 = fpd;
    bidderRequest.bids = bidderRequest.bids.map((bid) => {
      bid.ortb2 = fpd;
      return redact.bidRequest(bid);
    })
    return bidderRequest;
  }

  _s2sConfigs.forEach(s2sConfig => {
    const s2sParams = s2sActivityParams(s2sConfig);
    if (s2sConfig && s2sConfig.enabled && dep.isAllowed(ACTIVITY_FETCH_BIDS, s2sParams)) {
      let {adUnits: adUnitsS2SCopy, hasModuleBids} = getAdUnitCopyForPrebidServer(adUnits, s2sConfig);

      // uniquePbsTid is so we know which server to send which bids to during the callBids function
      let uniquePbsTid = generateUUID();

      (serverBidders.length === 0 && hasModuleBids ? [null] : serverBidders).forEach(bidderCode => {
        const bidderRequestId = getUniqueIdentifierStr();
        const metrics = auctionMetrics.fork();
        const bidderRequest = addOrtb2({
          bidderCode,
          auctionId,
          bidderRequestId,
          uniquePbsTid,
          bids: hookedGetBids({ bidderCode, auctionId, bidderRequestId, 'adUnits': deepClone(adUnitsS2SCopy), src: S2S.SRC, metrics }),
          auctionStart: auctionStart,
          timeout: s2sConfig.timeout,
          src: S2S.SRC,
          refererInfo,
          metrics,
        }, s2sParams);
        if (bidderRequest.bids.length !== 0) {
          bidRequests.push(bidderRequest);
        }
      });

      // update the s2sAdUnits object and remove all bids that didn't pass sizeConfig/label checks from getBids()
      // this is to keep consistency and only allow bids/adunits that passed the checks to go to pbs
      adUnitsS2SCopy.forEach((adUnitCopy) => {
        let validBids = adUnitCopy.bids.filter((adUnitBid) =>
          bidRequests.find(request =>
            request.bids.find((reqBid) => reqBid.bidId === adUnitBid.bid_id)));
        adUnitCopy.bids = validBids;
      });

      bidRequests.forEach(request => {
        if (request.adUnitsS2SCopy === undefined) {
          request.adUnitsS2SCopy = adUnitsS2SCopy.filter(au => au.bids.length > 0 || au.s2sBid != null);
        }
      });
    }
  });

  // client adapters
  let adUnitsClientCopy = getAdUnitCopyForClientAdapters(adUnits);
  clientBidders.forEach(bidderCode => {
    const bidderRequestId = getUniqueIdentifierStr();
    const metrics = auctionMetrics.fork();
    const bidderRequest = addOrtb2({
      bidderCode,
      auctionId,
      bidderRequestId,
      bids: hookedGetBids({bidderCode, auctionId, bidderRequestId, 'adUnits': deepClone(adUnitsClientCopy), labels, src: 'client', metrics}),
      auctionStart: auctionStart,
      timeout: cbTimeout,
      refererInfo,
      metrics,
    });
    const adapter = _bidderRegistry[bidderCode];
    if (!adapter) {
      logError(`Trying to make a request for bidder that does not exist: ${bidderCode}`);
    }

    if (adapter && bidderRequest.bids && bidderRequest.bids.length !== 0) {
      bidRequests.push(bidderRequest);
    }
  });

  bidRequests.forEach(bidRequest => {
    if (gdprDataHandler.getConsentData()) {
      bidRequest['gdprConsent'] = gdprDataHandler.getConsentData();
    }
    if (uspDataHandler.getConsentData()) {
      bidRequest['uspConsent'] = uspDataHandler.getConsentData();
    }
    if (gppDataHandler.getConsentData()) {
      bidRequest['gppConsent'] = gppDataHandler.getConsentData();
    }
  });
  return bidRequests;
}, 'makeBidRequests');

adapterManager.callBids = (adUnits, bidRequests, addBidResponse, doneCb, requestCallbacks, requestBidsTimeout, onTimelyResponse, ortb2Fragments = {}) => {
  if (!bidRequests.length) {
    logWarn('callBids executed with no bidRequests.  Were they filtered by labels or sizing?');
    return;
  }

  let [clientBidderRequests, serverBidderRequests] = bidRequests.reduce((partitions, bidRequest) => {
    partitions[Number(typeof bidRequest.src !== 'undefined' && bidRequest.src === S2S.SRC)].push(bidRequest);
    return partitions;
  }, [[], []]);

  var uniqueServerBidRequests = [];
  serverBidderRequests.forEach(serverBidRequest => {
    var index = -1;
    for (var i = 0; i < uniqueServerBidRequests.length; ++i) {
      if (serverBidRequest.uniquePbsTid === uniqueServerBidRequests[i].uniquePbsTid) {
        index = i;
        break;
      }
    }
    if (index <= -1) {
      uniqueServerBidRequests.push(serverBidRequest);
    }
  });

  let counter = 0;

  _s2sConfigs.forEach((s2sConfig) => {
    if (s2sConfig && uniqueServerBidRequests[counter] && getS2SBidderSet(s2sConfig).has(uniqueServerBidRequests[counter].bidderCode)) {
      // s2s should get the same client side timeout as other client side requests.
      const s2sAjax = ajaxBuilder(requestBidsTimeout, requestCallbacks ? {
        request: requestCallbacks.request.bind(null, 's2s'),
        done: requestCallbacks.done
      } : undefined);
      let adaptersServerSide = s2sConfig.bidders;
      const s2sAdapter = _bidderRegistry[s2sConfig.adapter];
      let uniquePbsTid = uniqueServerBidRequests[counter].uniquePbsTid;
      let adUnitsS2SCopy = uniqueServerBidRequests[counter].adUnitsS2SCopy;

      let uniqueServerRequests = serverBidderRequests.filter(serverBidRequest => serverBidRequest.uniquePbsTid === uniquePbsTid);

      if (s2sAdapter) {
        let s2sBidRequest = {'ad_units': adUnitsS2SCopy, s2sConfig, ortb2Fragments, requestBidsTimeout};
        if (s2sBidRequest.ad_units.length) {
          let doneCbs = uniqueServerRequests.map(bidRequest => {
            bidRequest.start = timestamp();
            return function (timedOut) {
              if (!timedOut) {
                onTimelyResponse(bidRequest.bidderRequestId);
              }
              doneCb.apply(bidRequest, arguments);
            }
          });

          const bidders = getBidderCodes(s2sBidRequest.ad_units).filter((bidder) => adaptersServerSide.includes(bidder));
          logMessage(`CALLING S2S HEADER BIDDERS ==== ${bidders.length > 0 ? bidders.join(', ') : 'No bidder specified, using "ortb2Imp" definition(s) only'}`);

          // fire BID_REQUESTED event for each s2s bidRequest
          uniqueServerRequests.forEach(bidRequest => {
            // add the new sourceTid
            events.emit(EVENTS.BID_REQUESTED, { ...bidRequest, tid: bidRequest.auctionId });
          });

          // make bid requests
          s2sAdapter.callBids(
            s2sBidRequest,
            serverBidderRequests,
            addBidResponse,
            (timedOut) => doneCbs.forEach(done => done(timedOut)),
            s2sAjax
          );
        }
      } else {
        logError('missing ' + s2sConfig.adapter);
      }
      counter++;
    }
  });

  // handle client adapter requests
  clientBidderRequests.forEach(bidderRequest => {
    bidderRequest.start = timestamp();
    // TODO : Do we check for bid in pool from here and skip calling adapter again ?
    const adapter = _bidderRegistry[bidderRequest.bidderCode];
    config.runWithBidder(bidderRequest.bidderCode, () => {
      logMessage(`CALLING BIDDER`);
      events.emit(EVENTS.BID_REQUESTED, bidderRequest);
    });
    let ajax = ajaxBuilder(requestBidsTimeout, requestCallbacks ? {
      request: requestCallbacks.request.bind(null, bidderRequest.bidderCode),
      done: requestCallbacks.done
    } : undefined);
    const adapterDone = doneCb.bind(bidderRequest);
    try {
      config.runWithBidder(
        bidderRequest.bidderCode,
        adapter.callBids.bind(
          adapter,
          bidderRequest,
          addBidResponse,
          adapterDone,
          ajax,
          () => onTimelyResponse(bidderRequest.bidderRequestId),
          config.callbackWithBidder(bidderRequest.bidderCode)
        )
      );
    } catch (e) {
      logError(`${bidderRequest.bidderCode} Bid Adapter emitted an uncaught error when parsing their bidRequest`, {e, bidRequest: bidderRequest});
      adapterDone();
    }
  });
};

function getSupportedMediaTypes(bidderCode) {
  let supportedMediaTypes = [];
  if (FEATURES.VIDEO && adapterManager.videoAdapters.includes(bidderCode)) supportedMediaTypes.push('video');
  if (FEATURES.NATIVE && nativeAdapters.includes(bidderCode)) supportedMediaTypes.push('native');
  return supportedMediaTypes;
}

adapterManager.videoAdapters = []; // added by adapterLoader for now

adapterManager.registerBidAdapter = function (bidAdapter, bidderCode, {supportedMediaTypes = []} = {}) {
  if (bidAdapter && bidderCode) {
    if (typeof bidAdapter.callBids === 'function') {
      _bidderRegistry[bidderCode] = bidAdapter;
      GDPR_GVLIDS.register(MODULE_TYPE_BIDDER, bidderCode, bidAdapter.getSpec?.().gvlid);

      if (FEATURES.VIDEO && supportedMediaTypes.includes('video')) {
        adapterManager.videoAdapters.push(bidderCode);
      }
      if (FEATURES.NATIVE && supportedMediaTypes.includes('native')) {
        nativeAdapters.push(bidderCode);
      }
    } else {
      logError('Bidder adaptor error for bidder code: ' + bidderCode + 'bidder must implement a callBids() function');
    }
  } else {
    logError('bidAdapter or bidderCode not specified');
  }
};

adapterManager.aliasBidAdapter = function (bidderCode, alias, options) {
  let existingAlias = _bidderRegistry[alias];

  if (typeof existingAlias === 'undefined') {
    let bidAdapter = _bidderRegistry[bidderCode];
    if (typeof bidAdapter === 'undefined') {
      // check if alias is part of s2sConfig and allow them to register if so (as base bidder may be s2s-only)
      const nonS2SAlias = [];
      _s2sConfigs.forEach(s2sConfig => {
        if (s2sConfig.bidders && s2sConfig.bidders.length) {
          const s2sBidders = s2sConfig && s2sConfig.bidders;
          if (!(s2sConfig && s2sBidders.includes(alias))) {
            nonS2SAlias.push(bidderCode);
          } else {
            _aliasRegistry[alias] = bidderCode;
          }
        }
      });
      nonS2SAlias.forEach(bidderCode => {
        logError('bidderCode "' + bidderCode + '" is not an existing bidder.', 'adapterManager.aliasBidAdapter');
      });
    } else {
      try {
        let newAdapter;
        let supportedMediaTypes = getSupportedMediaTypes(bidderCode);
        // Have kept old code to support backward compatibilitiy.
        // Remove this if loop when all adapters are supporting bidderFactory. i.e When Prebid.js is 1.0
        if (bidAdapter.constructor.prototype != Object.prototype) {
          newAdapter = new bidAdapter.constructor();
          newAdapter.setBidderCode(alias);
        } else {
          const { useBaseGvlid = false } = options || {};
          let spec = bidAdapter.getSpec();
          const gvlid = useBaseGvlid ? spec.gvlid : options?.gvlid;
          if (gvlid == null && spec.gvlid != null) {
            logWarn(`Alias '${alias}' will NOT re-use the GVL ID of the original adapter ('${spec.code}', gvlid: ${spec.gvlid}). Functionality that requires TCF consent may not work as expected.`)
          }

          let skipPbsAliasing = options && options.skipPbsAliasing;
          newAdapter = newBidder(Object.assign({}, spec, { code: alias, gvlid, skipPbsAliasing }));
          _aliasRegistry[alias] = bidderCode;
        }
        adapterManager.registerBidAdapter(newAdapter, alias, {
          supportedMediaTypes
        });
      } catch (e) {
        logError(bidderCode + ' bidder does not currently support aliasing.', 'adapterManager.aliasBidAdapter');
      }
    }
  } else {
    logMessage('alias name "' + alias + '" has been already specified.');
  }
};

adapterManager.resolveAlias = function (alias) {
  let code = alias;
  let visited;
  while (_aliasRegistry[code] && (!visited || !visited.has(code))) {
    code = _aliasRegistry[code];
    (visited = visited || new Set()).add(code);
  }
  return code;
}

adapterManager.registerAnalyticsAdapter = function ({adapter, code, gvlid}) {
  if (adapter && code) {
    if (typeof adapter.enableAnalytics === 'function') {
      adapter.code = code;
      _analyticsRegistry[code] = { adapter, gvlid };
      GDPR_GVLIDS.register(MODULE_TYPE_ANALYTICS, code, gvlid);
    } else {
      logError(`Prebid Error: Analytics adaptor error for analytics "${code}"
        analytics adapter must implement an enableAnalytics() function`);
    }
  } else {
    logError('Prebid Error: analyticsAdapter or analyticsCode not specified');
  }
};

adapterManager.enableAnalytics = function (config) {
  if (!isArray(config)) {
    config = [config];
  }

  config.forEach(adapterConfig => {
    const entry = _analyticsRegistry[adapterConfig.provider];
    if (entry && entry.adapter) {
      if (dep.isAllowed(ACTIVITY_REPORT_ANALYTICS, activityParams(MODULE_TYPE_ANALYTICS, adapterConfig.provider, {[ACTIVITY_PARAM_ANL_CONFIG]: adapterConfig}))) {
        entry.adapter.enableAnalytics(adapterConfig);
      }
    } else {
      logError(`Prebid Error: no analytics adapter found in registry for '${adapterConfig.provider}'.`);
    }
  });
}

adapterManager.getBidAdapter = function(bidder) {
  return _bidderRegistry[bidder];
};

adapterManager.getAnalyticsAdapter = function(code) {
  return _analyticsRegistry[code];
}

function getBidderMethod(bidder, method) {
  const adapter = _bidderRegistry[bidder];
  const spec = adapter?.getSpec && adapter.getSpec();
  if (spec && spec[method] && typeof spec[method] === 'function') {
    return [spec, spec[method]]
  }
}

function invokeBidderMethod(bidder, method, spec, fn, ...params) {
  try {
    logInfo(`Invoking ${bidder}.${method}`);
    config.runWithBidder(bidder, fn.bind(spec, ...params));
  } catch (e) {
    logWarn(`Error calling ${method} of ${bidder}`);
  }
}

function tryCallBidderMethod(bidder, method, param) {
  if (param?.source !== S2S.SRC) {
    const target = getBidderMethod(bidder, method);
    if (target != null) {
      invokeBidderMethod(bidder, method, ...target, param);
    }
  }
}

adapterManager.callTimedOutBidders = function(adUnits, timedOutBidders, cbTimeout) {
  timedOutBidders = timedOutBidders.map((timedOutBidder) => {
    // Adding user configured params & timeout to timeout event data
    timedOutBidder.params = getUserConfiguredParams(adUnits, timedOutBidder.adUnitCode, timedOutBidder.bidder);
    timedOutBidder.timeout = cbTimeout;
    return timedOutBidder;
  });
  timedOutBidders = groupBy(timedOutBidders, 'bidder');

  Object.keys(timedOutBidders).forEach((bidder) => {
    tryCallBidderMethod(bidder, 'onTimeout', timedOutBidders[bidder]);
  });
}

adapterManager.callBidWonBidder = function(bidder, bid, adUnits) {
  // Adding user configured params to bidWon event data
  bid.params = getUserConfiguredParams(adUnits, bid.adUnitCode, bid.bidder);
  incrementBidderWinsCounter(bid.adUnitCode, bid.bidder);
  tryCallBidderMethod(bidder, 'onBidWon', bid);
};

adapterManager.triggerBilling = (() => {
  const BILLED = new WeakSet();
  return (bid) => {
    if (!BILLED.has(bid)) {
      BILLED.add(bid);
      (parseEventTrackers(bid.eventtrackers)[EVENT_TYPE_IMPRESSION]?.[TRACKER_METHOD_IMG] || [])
        .forEach((url) => internal.triggerPixel(url));
      tryCallBidderMethod(bid.bidder, 'onBidBillable', bid);
    }
  }
})();

adapterManager.callSetTargetingBidder = function(bidder, bid) {
  tryCallBidderMethod(bidder, 'onSetTargeting', bid);
};

adapterManager.callBidViewableBidder = function(bidder, bid) {
  tryCallBidderMethod(bidder, 'onBidViewable', bid);
};

adapterManager.callBidderError = function(bidder, error, bidderRequest) {
  const param = { error, bidderRequest };
  tryCallBidderMethod(bidder, 'onBidderError', param);
};

adapterManager.callAdRenderSucceededBidder = function (bidder, bid) {
  tryCallBidderMethod(bidder, 'onAdRenderSucceeded', bid);
}

function resolveAlias(alias) {
  const seen = new Set();
  while (_aliasRegistry.hasOwnProperty(alias) && !seen.has(alias)) {
    seen.add(alias);
    alias = _aliasRegistry[alias];
  }
  return alias;
}
/**
 * Ask every adapter to delete PII.
 * See https://github.com/prebid/Prebid.js/issues/9081
 */
adapterManager.callDataDeletionRequest = hook('sync', function (...args) {
  const method = 'onDataDeletionRequest';
  Object.keys(_bidderRegistry)
    .filter((bidder) => !_aliasRegistry.hasOwnProperty(bidder))
    .forEach(bidder => {
      const target = getBidderMethod(bidder, method);
      if (target != null) {
        const bidderRequests = auctionManager.getBidsRequested().filter((br) =>
          resolveAlias(br.bidderCode) === bidder
        );
        invokeBidderMethod(bidder, method, ...target, bidderRequests, ...args);
      }
    });
  Object.entries(_analyticsRegistry).forEach(([name, entry]) => {
    const fn = entry?.adapter?.[method];
    if (typeof fn === 'function') {
      try {
        fn.apply(entry.adapter, args);
      } catch (e) {
        logError(`error calling ${method} of ${name}`, e);
      }
    }
  });
});

export default adapterManager;<|MERGE_RESOLUTION|>--- conflicted
+++ resolved
@@ -324,14 +324,10 @@
         ? s2sActivityParams
         : activityParams(MODULE_TYPE_BIDDER, bidderRequest.bidderCode)
     );
-<<<<<<< HEAD
-
-    const merged = mergeDeep({source: {tid: auctionId}}, ortb2, bidderOrtb2[bidderRequest.bidderCode]);
-    moveSchainToExt(merged, bidderOrtb2[bidderRequest.bidderCode]);
-=======
+
     const merged = mergeDeep({source: {tid: auctionId}}, ortb2, bidderOrtb2[bidderRequest.bidderCode]);
     moveUserEidsToExt(merged);
->>>>>>> eb3e761b
+    moveSchainToExt(merged, bidderOrtb2[bidderRequest.bidderCode]);
     const fpd = Object.freeze(redact.ortb2(merged));
     bidderRequest.ortb2 = fpd;
     bidderRequest.bids = bidderRequest.bids.map((bid) => {
