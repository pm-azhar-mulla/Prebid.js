import { config } from './config';
import clone from 'just-clone';
import find from 'core-js/library/fn/array/find';
import includes from 'core-js/library/fn/array/includes';
import { parse } from './url';
const CONSTANTS = require('./constants');

var _loggingChecked = false;

var tArr = 'Array';
var tStr = 'String';
var tFn = 'Function';
var tNumb = 'Number';
var tObject = 'Object';
var tBoolean = 'Boolean';
var toString = Object.prototype.toString;
let consoleExists = Boolean(window.console);
let consoleLogExists = Boolean(consoleExists && window.console.log);
let consoleInfoExists = Boolean(consoleExists && window.console.info);
let consoleWarnExists = Boolean(consoleExists && window.console.warn);
let consoleErrorExists = Boolean(consoleExists && window.console.error);

/*
 *   Substitutes into a string from a given map using the token
 *   Usage
 *   var str = 'text %%REPLACE%% this text with %%SOMETHING%%';
 *   var map = {};
 *   map['replace'] = 'it was subbed';
 *   map['something'] = 'something else';
 *   console.log(replaceTokenInString(str, map, '%%')); => "text it was subbed this text with something else"
 */
exports.replaceTokenInString = function (str, map, token) {
  exports._each(map, function (value, key) {
    value = (value === undefined) ? '' : value;

    var keyString = token + key.toUpperCase() + token;
    var re = new RegExp(keyString, 'g');

    str = str.replace(re, value);
  });

  return str;
};

/* utility method to get incremental integer starting from 1 */
var getIncrementalInteger = (function () {
  var count = 0;
  return function () {
    count++;
    return count;
  };
})();

function _getUniqueIdentifierStr() {
  return getIncrementalInteger() + Math.random().toString(16).substr(2);
}

// generate a random string (to be used as a dynamic JSONP callback)
exports.getUniqueIdentifierStr = _getUniqueIdentifierStr;

/**
 * Returns a random v4 UUID of the form xxxxxxxx-xxxx-4xxx-yxxx-xxxxxxxxxxxx,
 * where each x is replaced with a random hexadecimal digit from 0 to f,
 * and y is replaced with a random hexadecimal digit from 8 to b.
 * https://gist.github.com/jed/982883 via node-uuid
 */
exports.generateUUID = function generateUUID(placeholder) {
  return placeholder
    ? (placeholder ^ _getRandomData() >> placeholder / 4).toString(16)
    : ([1e7] + -1e3 + -4e3 + -8e3 + -1e11).replace(/[018]/g, generateUUID);
};

/**
 * Returns random data using the Crypto API if available and Math.random if not
 * Method is from https://gist.github.com/jed/982883 like generateUUID, direct link https://gist.github.com/jed/982883#gistcomment-45104
 */
function _getRandomData() {
  if (window && window.crypto && window.crypto.getRandomValues) {
    return crypto.getRandomValues(new Uint8Array(1))[0] % 16;
  } else {
    return Math.random() * 16;
  }
}

exports.getBidIdParameter = function (key, paramsObj) {
  if (paramsObj && paramsObj[key]) {
    return paramsObj[key];
  }

  return '';
};

exports.tryAppendQueryString = function (existingUrl, key, value) {
  if (value) {
    return existingUrl += key + '=' + encodeURIComponent(value) + '&';
  }

  return existingUrl;
};

// parse a query string object passed in bid params
// bid params should be an object such as {key: "value", key1 : "value1"}
exports.parseQueryStringParameters = function (queryObj) {
  var result = '';
  for (var k in queryObj) {
    if (queryObj.hasOwnProperty(k)) { result += k + '=' + encodeURIComponent(queryObj[k]) + '&'; }
  }

  return result;
};

// transform an AdServer targeting bids into a query string to send to the adserver
exports.transformAdServerTargetingObj = function (targeting) {
  // we expect to receive targeting for a single slot at a time
  if (targeting && Object.getOwnPropertyNames(targeting).length > 0) {
    return getKeys(targeting)
      .map(key => `${key}=${encodeURIComponent(getValue(targeting, key))}`).join('&');
  } else {
    return '';
  }
};

/**
 * Read an adUnit object and return the sizes used in an [[728, 90]] format (even if they had [728, 90] defined)
 * Preference is given to the `adUnit.mediaTypes.banner.sizes` object over the `adUnit.sizes`
 * @param {object} adUnit one adUnit object from the normal list of adUnits
 * @returns {Array.<number[]>} array of arrays containing numeric sizes
 */
export function getAdUnitSizes(adUnit) {
  if (!adUnit) {
    return;
  }

  let sizes = [];
  if (adUnit.mediaTypes && adUnit.mediaTypes.banner && Array.isArray(adUnit.mediaTypes.banner.sizes)) {
    let bannerSizes = adUnit.mediaTypes.banner.sizes;
    if (Array.isArray(bannerSizes[0])) {
      sizes = bannerSizes;
    } else {
      sizes.push(bannerSizes);
    }
  } else if (Array.isArray(adUnit.sizes)) {
    if (Array.isArray(adUnit.sizes[0])) {
      sizes = adUnit.sizes;
    } else {
      sizes.push(adUnit.sizes);
    }
  }
  return sizes;
}

/**
 * Parse a GPT-Style general size Array like `[[300, 250]]` or `"300x250,970x90"` into an array of sizes `["300x250"]` or '['300x250', '970x90']'
 * @param  {(Array.<number[]>|Array.<number>)} sizeObj Input array or double array [300,250] or [[300,250], [728,90]]
 * @return {Array.<string>}  Array of strings like `["300x250"]` or `["300x250", "728x90"]`
 */
export function parseSizesInput(sizeObj) {
  var parsedSizes = [];

  // if a string for now we can assume it is a single size, like "300x250"
  if (typeof sizeObj === 'string') {
    // multiple sizes will be comma-separated
    var sizes = sizeObj.split(',');

    // regular expression to match strigns like 300x250
    // start of line, at least 1 number, an "x" , then at least 1 number, and the then end of the line
    var sizeRegex = /^(\d)+x(\d)+$/i;
    if (sizes) {
      for (var curSizePos in sizes) {
        if (hasOwn(sizes, curSizePos) && sizes[curSizePos].match(sizeRegex)) {
          parsedSizes.push(sizes[curSizePos]);
        }
      }
    }
  } else if (typeof sizeObj === 'object') {
    var sizeArrayLength = sizeObj.length;

    // don't process empty array
    if (sizeArrayLength > 0) {
      // if we are a 2 item array of 2 numbers, we must be a SingleSize array
      if (sizeArrayLength === 2 && typeof sizeObj[0] === 'number' && typeof sizeObj[1] === 'number') {
        parsedSizes.push(parseGPTSingleSizeArray(sizeObj));
      } else {
        // otherwise, we must be a MultiSize array
        for (var i = 0; i < sizeArrayLength; i++) {
          parsedSizes.push(parseGPTSingleSizeArray(sizeObj[i]));
        }
      }
    }
  }

  return parsedSizes;
}

// parse a GPT style sigle size array, (i.e [300,250])
// into an AppNexus style string, (i.e. 300x250)
export function parseGPTSingleSizeArray(singleSize) {
  // if we aren't exactly 2 items in this array, it is invalid
  if (exports.isArray(singleSize) && singleSize.length === 2 && (!isNaN(singleSize[0]) && !isNaN(singleSize[1]))) {
    return singleSize[0] + 'x' + singleSize[1];
  }
}

/**
 * @deprecated This function will be removed soon. Use http://prebid.org/dev-docs/bidder-adaptor.html#referrers
 */
exports.getTopWindowLocation = function() {
  if (exports.inIframe()) {
    let loc;
    try {
      loc = exports.getAncestorOrigins() || exports.getTopFrameReferrer();
    } catch (e) {
      logInfo('could not obtain top window location', e);
    }
    if (loc) return parse(loc, {'decodeSearchAsString': true});
  }
  return exports.getWindowLocation();
};

/**
 * @deprecated This function will be removed soon. Use http://prebid.org/dev-docs/bidder-adaptor.html#referrers
 */
exports.getTopFrameReferrer = function () {
  try {
    // force an exception in x-domain environments. #1509
    window.top.location.toString();
    let referrerLoc = '';
    let currentWindow;
    do {
      currentWindow = currentWindow ? currentWindow.parent : window;
      if (currentWindow.document && currentWindow.document.referrer) {
        referrerLoc = currentWindow.document.referrer;
      }
    }
    while (currentWindow !== window.top);
    return referrerLoc;
  } catch (e) {
    return window.document.referrer;
  }
};

/**
 * @deprecated This function will be removed soon. Use http://prebid.org/dev-docs/bidder-adaptor.html#referrers
 */
exports.getAncestorOrigins = function () {
  if (window.document.location && window.document.location.ancestorOrigins &&
    window.document.location.ancestorOrigins.length >= 1) {
    return window.document.location.ancestorOrigins[window.document.location.ancestorOrigins.length - 1];
  }
};

exports.getWindowTop = function () {
  return window.top;
};

exports.getWindowSelf = function () {
  return window.self;
};

exports.getWindowLocation = function () {
  return window.location;
};

/**
 * @deprecated This function will be removed soon. Use http://prebid.org/dev-docs/bidder-adaptor.html#referrers
 */
exports.getTopWindowUrl = function () {
  let href;
  try {
    href = exports.getTopWindowLocation().href;
  } catch (e) {
    href = '';
  }
  return href;
};

/**
 * @deprecated This function will be removed soon. Use http://prebid.org/dev-docs/bidder-adaptor.html#referrers
 */
exports.getTopWindowReferrer = function() {
  try {
    return window.top.document.referrer;
  } catch (e) {
    return document.referrer;
  }
};

/**
 * Wrappers to console.(log | info | warn | error). Takes N arguments, the same as the native methods
 */
exports.logMessage = function () {
  if (debugTurnedOn() && consoleLogExists) {
    console.log.apply(console, decorateLog(arguments, 'MESSAGE:'));
  }
};

exports.logInfo = function () {
  if (debugTurnedOn() && consoleInfoExists) {
    console.info.apply(console, decorateLog(arguments, 'INFO:'));
  }
};

exports.logWarn = function () {
  if (debugTurnedOn() && consoleWarnExists) {
    console.warn.apply(console, decorateLog(arguments, 'WARNING:'));
  }
};

exports.logError = function () {
  if (debugTurnedOn() && consoleErrorExists) {
    console.error.apply(console, decorateLog(arguments, 'ERROR:'));
  }
};

function decorateLog(args, prefix) {
  args = [].slice.call(args);
  prefix && args.unshift(prefix);
  args.unshift('display: inline-block; color: #fff; background: #3b88c3; padding: 1px 4px; border-radius: 3px;');
  args.unshift('%cPrebid');
  return args;
}

function hasConsoleLogger() {
  return consoleLogExists;
}

exports.hasConsoleLogger = hasConsoleLogger;

var debugTurnedOn = function () {
  if (config.getConfig('debug') === false && _loggingChecked === false) {
    const debug = getParameterByName(CONSTANTS.DEBUG_MODE).toUpperCase() === 'TRUE';
    config.setConfig({ debug });
    _loggingChecked = true;
  }

  return !!config.getConfig('debug');
};

exports.debugTurnedOn = debugTurnedOn;

exports.createInvisibleIframe = function _createInvisibleIframe() {
  var f = document.createElement('iframe');
  f.id = _getUniqueIdentifierStr();
  f.height = 0;
  f.width = 0;
  f.border = '0px';
  f.hspace = '0';
  f.vspace = '0';
  f.marginWidth = '0';
  f.marginHeight = '0';
  f.style.border = '0';
  f.scrolling = 'no';
  f.frameBorder = '0';
  f.src = 'about:blank';
  f.style.display = 'none';
  return f;
};

/*
 *   Check if a given parameter name exists in query string
 *   and if it does return the value
 */
var getParameterByName = function (name) {
  var regexS = '[\\?&]' + name + '=([^&#]*)';
  var regex = new RegExp(regexS);
  var results = regex.exec(window.location.search);
  if (results === null) {
    return '';
  }

  return decodeURIComponent(results[1].replace(/\+/g, ' '));
};

exports.getParameterByName = getParameterByName;

/**
 * This function validates paramaters.
 * @param  {Object} paramObj          [description]
 * @param  {string[]} requiredParamsArr [description]
 * @return {boolean}                   Bool if paramaters are valid
 */
exports.hasValidBidRequest = function (paramObj, requiredParamsArr, adapter) {
  var found = false;

  function findParam(value, key) {
    if (key === requiredParamsArr[i]) {
      found = true;
    }
  }

  for (var i = 0; i < requiredParamsArr.length; i++) {
    found = false;

    exports._each(paramObj, findParam);

    if (!found) {
      exports.logError('Params are missing for bid request. One of these required paramaters are missing: ' + requiredParamsArr, adapter);
      return false;
    }
  }

  return true;
};

// Handle addEventListener gracefully in older browsers
exports.addEventHandler = function (element, event, func) {
  if (element.addEventListener) {
    element.addEventListener(event, func, true);
  } else if (element.attachEvent) {
    element.attachEvent('on' + event, func);
  }
};
/**
 * Return if the object is of the
 * given type.
 * @param {*} object to test
 * @param {String} _t type string (e.g., Array)
 * @return {Boolean} if object is of type _t
 */
exports.isA = function (object, _t) {
  return toString.call(object) === '[object ' + _t + ']';
};

exports.isFn = function (object) {
  return exports.isA(object, tFn);
};

exports.isStr = function (object) {
  return exports.isA(object, tStr);
};

exports.isArray = function (object) {
  return exports.isA(object, tArr);
};

exports.isNumber = function(object) {
  return exports.isA(object, tNumb);
};

exports.isPlainObject = function(object) {
  return exports.isA(object, tObject);
};

exports.isBoolean = function(object) {
  return exports.isA(object, tBoolean);
};

/**
 * Return if the object is "empty";
 * this includes falsey, no keys, or no items at indices
 * @param {*} object object to test
 * @return {Boolean} if object is empty
 */
exports.isEmpty = function (object) {
  if (!object) return true;
  if (exports.isArray(object) || exports.isStr(object)) {
    return !(object.length > 0);
  }

  for (var k in object) {
    if (hasOwnProperty.call(object, k)) return false;
  }

  return true;
};

/**
 * Return if string is empty, null, or undefined
 * @param str string to test
 * @returns {boolean} if string is empty
 */
exports.isEmptyStr = function(str) {
  return exports.isStr(str) && (!str || str.length === 0);
};

/**
 * Iterate object with the function
 * falls back to es5 `forEach`
 * @param {Array|Object} object
 * @param {Function(value, key, object)} fn
 */
exports._each = function (object, fn) {
  if (exports.isEmpty(object)) return;
  if (exports.isFn(object.forEach)) return object.forEach(fn, this);

  var k = 0;
  var l = object.length;

  if (l > 0) {
    for (; k < l; k++) fn(object[k], k, object);
  } else {
    for (k in object) {
      if (hasOwnProperty.call(object, k)) fn.call(this, object[k], k);
    }
  }
};

exports.contains = function (a, obj) {
  if (exports.isEmpty(a)) {
    return false;
  }

  if (exports.isFn(a.indexOf)) {
    return a.indexOf(obj) !== -1;
  }

  var i = a.length;
  while (i--) {
    if (a[i] === obj) {
      return true;
    }
  }

  return false;
};

exports.indexOf = (function () {
  if (Array.prototype.indexOf) {
    return Array.prototype.indexOf;
  }

  // ie8 no longer supported
  // return polyfills.indexOf;
}());

/**
 * Map an array or object into another array
 * given a function
 * @param {Array|Object} object
 * @param {Function(value, key, object)} callback
 * @return {Array}
 */
exports._map = function (object, callback) {
  if (exports.isEmpty(object)) return [];
  if (exports.isFn(object.map)) return object.map(callback);
  var output = [];
  exports._each(object, function (value, key) {
    output.push(callback(value, key, object));
  });

  return output;
};

var hasOwn = function (objectToCheck, propertyToCheckFor) {
  if (objectToCheck.hasOwnProperty) {
    return objectToCheck.hasOwnProperty(propertyToCheckFor);
  } else {
    return (typeof objectToCheck[propertyToCheckFor] !== 'undefined') && (objectToCheck.constructor.prototype[propertyToCheckFor] !== objectToCheck[propertyToCheckFor]);
  }
};

exports.insertElement = function(elm, doc, target) {
  doc = doc || document;
  let elToAppend;
  const head = doc.getElementsByTagName('head');
  if (target) {
    elToAppend = doc.getElementsByTagName(target);
  } else {
    elToAppend = head;
  }
  try {
    elToAppend = elToAppend.length ? elToAppend : doc.getElementsByTagName('body');
    if (elToAppend.length) {
      elToAppend = elToAppend[0];
      const refChild = head && head[0] === elToAppend ? null : elToAppend.firstChild;
      return elToAppend.insertBefore(elm, refChild);
    }
  } catch (e) {}
};

/**
 * Inserts an image pixel with the specified `url` for cookie sync
 * @param {string} url URL string of the image pixel to load
 * @param  {function} [done] an optional exit callback, used when this usersync pixel is added during an async process
 */
exports.triggerPixel = function (url, done) {
  const img = new Image();
  if (done && exports.isFn(done)) {
    img.addEventListener('load', done);
    img.addEventListener('error', done);
  }
  img.src = url;
};

exports.callBurl = function({ source, burl }) {
  if (source === CONSTANTS.S2S.SRC && burl) {
    exports.triggerPixel(burl);
  }
};

/**
 * Inserts an empty iframe with the specified `html`, primarily used for tracking purposes
 * (though could be for other purposes)
 * @param {string} htmlCode snippet of HTML code used for tracking purposes
 */
exports.insertHtmlIntoIframe = function(htmlCode) {
  if (!htmlCode) {
    return;
  }

  let iframe = document.createElement('iframe');
  iframe.id = exports.getUniqueIdentifierStr();
  iframe.width = 0;
  iframe.height = 0;
  iframe.hspace = '0';
  iframe.vspace = '0';
  iframe.marginWidth = '0';
  iframe.marginHeight = '0';
  iframe.style.display = 'none';
  iframe.style.height = '0px';
  iframe.style.width = '0px';
  iframe.scrolling = 'no';
  iframe.frameBorder = '0';
  iframe.allowtransparency = 'true';

  exports.insertElement(iframe, document, 'body');

  iframe.contentWindow.document.open();
  iframe.contentWindow.document.write(htmlCode);
  iframe.contentWindow.document.close();
}

/**
 * Inserts empty iframe with the specified `url` for cookie sync
 * @param  {string} url URL to be requested
 * @param  {string} encodeUri boolean if URL should be encoded before inserted. Defaults to true
 * @param  {function} [done] an optional exit callback, used when this usersync pixel is added during an async process
 */
exports.insertUserSyncIframe = function(url, done) {
  let iframeHtml = exports.createTrackPixelIframeHtml(url, false, 'allow-scripts allow-same-origin');
  let div = document.createElement('div');
  div.innerHTML = iframeHtml;
  let iframe = div.firstChild;
<<<<<<< HEAD
  exports.insertElement(iframe, document, 'body');
=======
  if (done && exports.isFn(done)) {
    iframe.addEventListener('load', done);
    iframe.addEventListener('error', done);
  }
  exports.insertElement(iframe);
>>>>>>> 74dcdfaf
};

/**
 * Creates a snippet of HTML that retrieves the specified `url`
 * @param  {string} url URL to be requested
 * @return {string}     HTML snippet that contains the img src = set to `url`
 */
exports.createTrackPixelHtml = function (url) {
  if (!url) {
    return '';
  }

  let escapedUrl = encodeURI(url);
  let img = '<div style="position:absolute;left:0px;top:0px;visibility:hidden;">';
  img += '<img src="' + escapedUrl + '"></div>';
  return img;
};

/**
 * Creates a snippet of Iframe HTML that retrieves the specified `url`
 * @param  {string} url plain URL to be requested
 * @param  {string} encodeUri boolean if URL should be encoded before inserted. Defaults to true
 * @param  {string} sandbox string if provided the sandbox attribute will be included with the given value
 * @return {string}     HTML snippet that contains the iframe src = set to `url`
 */
exports.createTrackPixelIframeHtml = function (url, encodeUri = true, sandbox = '') {
  if (!url) {
    return '';
  }
  if (encodeUri) {
    url = encodeURI(url);
  }
  if (sandbox) {
    sandbox = `sandbox="${sandbox}"`;
  }

  return `<iframe ${sandbox} id="${exports.getUniqueIdentifierStr()}"
      frameborder="0"
      allowtransparency="true"
      marginheight="0" marginwidth="0"
      width="0" hspace="0" vspace="0" height="0"
      style="height:0px;width:0px;display:none;"
      scrolling="no"
      src="${url}">
    </iframe>`;
};

/**
 * Returns iframe document in a browser agnostic way
 * @param  {Object} iframe reference
 * @return {Object}        iframe `document` reference
 */
exports.getIframeDocument = function (iframe) {
  if (!iframe) {
    return;
  }

  let doc;
  try {
    if (iframe.contentWindow) {
      doc = iframe.contentWindow.document;
    } else if (iframe.contentDocument.document) {
      doc = iframe.contentDocument.document;
    } else {
      doc = iframe.contentDocument;
    }
  } catch (e) {
    exports.logError('Cannot get iframe document', e);
  }

  return doc;
};

exports.getValueString = function(param, val, defaultValue) {
  if (val === undefined || val === null) {
    return defaultValue;
  }
  if (exports.isStr(val)) {
    return val;
  }
  if (exports.isNumber(val)) {
    return val.toString();
  }
  exports.logWarn('Unsuported type for param: ' + param + ' required type: String');
};

export function uniques(value, index, arry) {
  return arry.indexOf(value) === index;
}

export function flatten(a, b) {
  return a.concat(b);
}

export function getBidRequest(id, bidderRequests) {
  let bidRequest;
  bidderRequests.some(bidderRequest => {
    let result = find(bidderRequest.bids, bid => ['bidId', 'adId', 'bid_id'].some(type => bid[type] === id));
    if (result) {
      bidRequest = result;
    }
    return result;
  });
  return bidRequest;
}

export function getKeys(obj) {
  return Object.keys(obj);
}

export function getValue(obj, key) {
  return obj[key];
}

export function getBidderCodes(adUnits = $$PREBID_GLOBAL$$.adUnits) {
  // this could memoize adUnits
  return adUnits.map(unit => unit.bids.map(bid => bid.bidder)
    .reduce(flatten, [])).reduce(flatten).filter(uniques);
}

export function isGptPubadsDefined() {
  if (window.googletag && exports.isFn(window.googletag.pubads) && exports.isFn(window.googletag.pubads().getSlots)) {
    return true;
  }
}

// This function will get highest cpm value bid, in case of tie it will return the bid with lowest timeToRespond
export const getHighestCpm = getHighestCpmCallback('timeToRespond', (previous, current) => previous > current);

// This function will get the oldest hightest cpm value bid, in case of tie it will return the bid which came in first
// Use case for tie: https://github.com/prebid/Prebid.js/issues/2448
export const getOldestHighestCpmBid = getHighestCpmCallback('responseTimestamp', (previous, current) => previous > current);

// This function will get the latest hightest cpm value bid, in case of tie it will return the bid which came in last
// Use case for tie: https://github.com/prebid/Prebid.js/issues/2539
export const getLatestHighestCpmBid = getHighestCpmCallback('responseTimestamp', (previous, current) => previous < current);

function getHighestCpmCallback(useTieBreakerProperty, tieBreakerCallback) {
  return (previous, current) => {
    if (previous.cpm === current.cpm) {
      return tieBreakerCallback(previous[useTieBreakerProperty], current[useTieBreakerProperty]) ? current : previous;
    }
    return previous.cpm < current.cpm ? current : previous;
  }
}

/**
 * Fisher–Yates shuffle
 * http://stackoverflow.com/a/6274398
 * https://bost.ocks.org/mike/shuffle/
 * istanbul ignore next
 */
export function shuffle(array) {
  let counter = array.length;

  // while there are elements in the array
  while (counter > 0) {
    // pick a random index
    let index = Math.floor(Math.random() * counter);

    // decrease counter by 1
    counter--;

    // and swap the last element with it
    let temp = array[counter];
    array[counter] = array[index];
    array[index] = temp;
  }

  return array;
}

export function adUnitsFilter(filter, bid) {
  return includes(filter, bid && bid.adUnitCode);
}

/**
 * Check if parent iframe of passed document supports content rendering via 'srcdoc' property
 * @param {HTMLDocument} doc document to check support of 'srcdoc'
 */
export function isSrcdocSupported(doc) {
  // Firefox is excluded due to https://bugzilla.mozilla.org/show_bug.cgi?id=1265961
  return doc.defaultView && doc.defaultView.frameElement &&
    'srcdoc' in doc.defaultView.frameElement && !/firefox/i.test(navigator.userAgent);
}

export function deepClone(obj) {
  return clone(obj);
}

export function inIframe() {
  try {
    return exports.getWindowSelf() !== exports.getWindowTop();
  } catch (e) {
    return true;
  }
}

export function isSafariBrowser() {
  return /^((?!chrome|android).)*safari/i.test(navigator.userAgent);
}

export function replaceAuctionPrice(str, cpm) {
  if (!str) return;
  return str.replace(/\$\{AUCTION_PRICE\}/g, cpm);
}

export function timestamp() {
  return new Date().getTime();
}

export function checkCookieSupport() {
  if (window.navigator.cookieEnabled || !!document.cookie.length) {
    return true;
  }
}
export function cookiesAreEnabled() {
  if (exports.checkCookieSupport()) {
    return true;
  }
  window.document.cookie = 'prebid.cookieTest';
  return window.document.cookie.indexOf('prebid.cookieTest') != -1;
}

export function getCookie(name) {
  let m = window.document.cookie.match('(^|;)\\s*' + name + '\\s*=\\s*([^;]*)\\s*(;|$)');
  return m ? decodeURIComponent(m[2]) : null;
}

/**
 * Given a function, return a function which only executes the original after
 * it's been called numRequiredCalls times.
 *
 * Note that the arguments from the previous calls will *not* be forwarded to the original function.
 * Only the final call's arguments matter.
 *
 * @param {function} func The function which should be executed, once the returned function has been executed
 *   numRequiredCalls times.
 * @param {int} numRequiredCalls The number of times which the returned function needs to be called before
 *   func is.
 */
export function delayExecution(func, numRequiredCalls) {
  if (numRequiredCalls < 1) {
    throw new Error(`numRequiredCalls must be a positive number. Got ${numRequiredCalls}`);
  }
  let numCalls = 0;
  return function () {
    numCalls++;
    if (numCalls === numRequiredCalls) {
      func.apply(null, arguments);
    }
  }
}

/**
 * https://stackoverflow.com/a/34890276/428704
 * @export
 * @param {array} xs
 * @param {string} key
 * @returns {Object} {${key_value}: ${groupByArray}, key_value: {groupByArray}}
 */
export function groupBy(xs, key) {
  return xs.reduce(function(rv, x) {
    (rv[x[key]] = rv[x[key]] || []).push(x);
    return rv;
  }, {});
}

/**
 * deepAccess utility function useful for doing safe access (will not throw exceptions) of deep object paths.
 * @param {Object} obj The object containing the values you would like to access.
 * @param {string|number} path Object path to the value you would like to access.  Non-strings are coerced to strings.
 * @returns {*} The value found at the specified object path, or undefined if path is not found.
 */
export function deepAccess(obj, path) {
  if (!obj) {
    return;
  }
  path = String(path).split('.');
  for (let i = 0; i < path.length; i++) {
    obj = obj[path[i]];
    if (typeof obj === 'undefined') {
      return;
    }
  }
  return obj;
}

/**
 * Returns content for a friendly iframe to execute a URL in script tag
 * @param {string} url URL to be executed in a script tag in a friendly iframe
 * <!--PRE_SCRIPT_TAG_MACRO--> and <!--POST_SCRIPT_TAG_MACRO--> are macros left to be replaced if required
 */
export function createContentToExecuteExtScriptInFriendlyFrame(url) {
  if (!url) {
    return '';
  }

  return `<!DOCTYPE HTML PUBLIC "-//W3C//DTD HTML 4.01 Transitional//EN" "http://www.w3.org/TR/html4/loose.dtd"><html><head><base target="_top" /><script>inDapIF=true;</script></head><body><!--PRE_SCRIPT_TAG_MACRO--><script src="${url}"></script><!--POST_SCRIPT_TAG_MACRO--></body></html>`;
}

/**
 * Build an object consisting of only defined parameters to avoid creating an
 * object with defined keys and undefined values.
 * @param {Object} object The object to pick defined params out of
 * @param {string[]} params An array of strings representing properties to look for in the object
 * @returns {Object} An object containing all the specified values that are defined
 */
export function getDefinedParams(object, params) {
  return params
    .filter(param => object[param])
    .reduce((bid, param) => Object.assign(bid, { [param]: object[param] }), {});
}

/**
 * @typedef {Object} MediaTypes
 * @property {Object} banner banner configuration
 * @property {Object} native native configuration
 * @property {Object} video video configuration
 */

/**
 * Validates an adunit's `mediaTypes` parameter
 * @param {MediaTypes} mediaTypes mediaTypes parameter to validate
 * @return {boolean} If object is valid
 */
export function isValidMediaTypes(mediaTypes) {
  const SUPPORTED_MEDIA_TYPES = ['banner', 'native', 'video'];
  const SUPPORTED_STREAM_TYPES = ['instream', 'outstream'];

  const types = Object.keys(mediaTypes);

  if (!types.every(type => includes(SUPPORTED_MEDIA_TYPES, type))) {
    return false;
  }

  if (mediaTypes.video && mediaTypes.video.context) {
    return includes(SUPPORTED_STREAM_TYPES, mediaTypes.video.context);
  }

  return true;
}

export function getBidderRequest(bidRequests, bidder, adUnitCode) {
  return find(bidRequests, request => {
    return request.bids
      .filter(bid => bid.bidder === bidder && bid.adUnitCode === adUnitCode).length > 0;
  }) || { start: null, auctionId: null };
}
/**
 * Returns user configured bidder params from adunit
 * @param {Object} adUnits
 * @param {string} adUnitCode code
 * @param {string} bidder code
 * @return {Array} user configured param for the given bidder adunit configuration
 */
export function getUserConfiguredParams(adUnits, adUnitCode, bidder) {
  return adUnits
    .filter(adUnit => adUnit.code === adUnitCode)
    .map((adUnit) => adUnit.bids)
    .reduce(flatten, [])
    .filter((bidderData) => bidderData.bidder === bidder)
    .map((bidderData) => bidderData.params || {});
}
/**
 * Returns the origin
 */
export function getOrigin() {
  // IE10 does not have this property. https://gist.github.com/hbogs/7908703
  if (!window.location.origin) {
    return window.location.protocol + '//' + window.location.hostname + (window.location.port ? ':' + window.location.port : '');
  } else {
    return window.location.origin;
  }
}

/**
 * Returns Do Not Track state
 */
export function getDNT() {
  return navigator.doNotTrack === '1' || window.doNotTrack === '1' || navigator.msDoNotTrack === '1' || navigator.doNotTrack === 'yes';
}

const compareCodeAndSlot = (slot, adUnitCode) => slot.getAdUnitPath() === adUnitCode || slot.getSlotElementId() === adUnitCode;

/**
 * Returns filter function to match adUnitCode in slot
 * @param {Object} slot GoogleTag slot
 * @return {function} filter function
 */
export function isAdUnitCodeMatchingSlot(slot) {
  return (adUnitCode) => compareCodeAndSlot(slot, adUnitCode);
}

/**
 * Returns filter function to match adUnitCode in slot
 * @param {string} adUnitCode AdUnit code
 * @return {function} filter function
 */
export function isSlotMatchingAdUnitCode(adUnitCode) {
  return (slot) => compareCodeAndSlot(slot, adUnitCode);
}

/**
 * Constructs warning message for when unsupported bidders are dropped from an adunit
 * @param {Object} adUnit ad unit from which the bidder is being dropped
 * @param {string} bidder bidder code that is not compatible with the adUnit
 * @return {string} warning message to display when condition is met
 */
export function unsupportedBidderMessage(adUnit, bidder) {
  const mediaType = Object.keys(adUnit.mediaTypes || {'banner': 'banner'}).join(', ');

  return `
    ${adUnit.code} is a ${mediaType} ad unit
    containing bidders that don't support ${mediaType}: ${bidder}.
    This bidder won't fetch demand.
  `;
}

/**
 * Delete property from object
 * @param {Object} object
 * @param {string} prop
 * @return {Object} object
 */
export function deletePropertyFromObject(object, prop) {
  let result = Object.assign({}, object);
  delete result[prop];
  return result;
}

/**
 * Delete requestId from external bid object.
 * @param {Object} bid
 * @return {Object} bid
 */
export function removeRequestId(bid) {
  return exports.deletePropertyFromObject(bid, 'requestId');
}

/**
 * Checks input is integer or not
 * https://developer.mozilla.org/en-US/docs/Web/JavaScript/Reference/Global_Objects/Number/isInteger
 * @param {*} value
 */
export function isInteger(value) {
  if (Number.isInteger) {
    return Number.isInteger(value);
  } else {
    return typeof value === 'number' && isFinite(value) && Math.floor(value) === value;
  }
}

/**
 * Converts a string value in camel-case to underscore eg 'placementId' becomes 'placement_id'
 * @param {string} value string value to convert
 */
export function convertCamelToUnderscore(value) {
  return value.replace(/(?:^|\.?)([A-Z])/g, function (x, y) { return '_' + y.toLowerCase() }).replace(/^_/, '');
}

/**
 * Converts an object of arrays (either strings or numbers) into an array of objects containing key and value properties
 * normally read from bidder params
 * eg { foo: ['bar', 'baz'], fizz: ['buzz'] }
 * becomes [{ key: 'foo', value: ['bar', 'baz']}, {key: 'fizz', value: ['buzz']}]
 * @param {Object} keywords object of arrays representing keyvalue pairs
 * @param {string} paramName name of parent object (eg 'keywords') containing keyword data, used in error handling
 */
export function transformBidderParamKeywords(keywords, paramName = 'keywords') {
  let arrs = [];

  exports._each(keywords, (v, k) => {
    if (exports.isArray(v)) {
      let values = [];
      exports._each(v, (val) => {
        val = exports.getValueString(paramName + '.' + k, val);
        if (val || val === '') { values.push(val); }
      });
      v = values;
    } else {
      v = exports.getValueString(paramName + '.' + k, v);
      if (exports.isStr(v)) {
        v = [v];
      } else {
        return;
      } // unsuported types - don't send a key
    }
    arrs.push({key: k, value: v});
  });

  return arrs;
}

/**
 * Try to convert a value to a type.
 * If it can't be done, the value will be returned.
 *
 * @param {string} typeToConvert The target type. e.g. "string", "number", etc.
 * @param {*} value The value to be converted into typeToConvert.
 */
function tryConvertType(typeToConvert, value) {
  if (typeToConvert === 'string') {
    return value && value.toString();
  } else if (typeToConvert === 'number') {
    return Number(value);
  } else {
    return value;
  }
}

export function convertTypes(types, params) {
  Object.keys(types).forEach(key => {
    if (params[key]) {
      if (exports.isFn(types[key])) {
        params[key] = types[key](params[key]);
      } else {
        params[key] = tryConvertType(types[key], params[key]);
      }

      // don't send invalid values
      if (isNaN(params[key])) {
        delete params.key;
      }
    }
  });
  return params;
}<|MERGE_RESOLUTION|>--- conflicted
+++ resolved
@@ -631,15 +631,11 @@
   let div = document.createElement('div');
   div.innerHTML = iframeHtml;
   let iframe = div.firstChild;
-<<<<<<< HEAD
-  exports.insertElement(iframe, document, 'body');
-=======
   if (done && exports.isFn(done)) {
     iframe.addEventListener('load', done);
     iframe.addEventListener('error', done);
   }
-  exports.insertElement(iframe);
->>>>>>> 74dcdfaf
+  exports.insertElement(iframe, document, 'body');
 };
 
 /**
