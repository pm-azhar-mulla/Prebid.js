--- conflicted
+++ resolved
@@ -62,22 +62,6 @@
     atype: 1
   },
 
-<<<<<<< HEAD
-  // DigiTrust
-  'digitrustid': {
-    getValue: function (data) {
-      var id = null;
-      if (data && data.data && data.data.id != null) {
-        id = data.data.id;
-      }
-      return id;
-    },
-    source: 'digitru.st',
-    atype: 1
-  },
-
-=======
->>>>>>> b42d317f
   // criteo
   'criteoId': {
     source: 'criteo.com',
