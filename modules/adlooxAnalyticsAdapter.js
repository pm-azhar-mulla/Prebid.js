--- conflicted
+++ resolved
@@ -64,13 +64,8 @@
   return (refererInfo.page || '').substr(0, 300).split(/[?#]/)[0];
 };
 MACRO['gpid'] = function(b, c) {
-<<<<<<< HEAD
-  const adUnit = find(auctionManager.getAdUnits(), a => b.adUnitCode === a.code);
+  const adUnit = ((auctionManager.getAdUnits()) || []).find(a => b.adUnitCode === a.code);
   return deepAccess(adUnit, 'ortb2Imp.ext.gpid') || getGptSlotInfoForAdUnitCode(b.adUnitCode).gptSlot || b.adUnitCode;
-=======
-  const adUnit = ((auctionManager.getAdUnits()) || []).find(a => b.adUnitCode === a.code);
-  return deepAccess(adUnit, 'ortb2Imp.ext.gpid') || deepAccess(adUnit, 'ortb2Imp.ext.data.pbadslot') || getGptSlotInfoForAdUnitCode(b.adUnitCode).gptSlot || b.adUnitCode;
->>>>>>> 81b055c7
 };
 MACRO['pbAdSlot'] = MACRO['pbadslot'] = MACRO['gpid']; // legacy
 
