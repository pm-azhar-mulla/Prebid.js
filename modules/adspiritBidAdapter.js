--- conflicted
+++ resolved
@@ -1,4 +1,3 @@
-<<<<<<< HEAD
 import * as utils from '../src/utils.js';
 import { registerBidder } from '../src/adapters/bidderFactory.js';
 import { BANNER, NATIVE } from '../src/mediaTypes.js';
@@ -33,6 +32,7 @@
       bidRequest.adspiritConId = spec.genAdConId(bidRequest);
       let reqUrl = spec.getBidderHost(bidRequest);
       let placementId = utils.getBidIdParameter('placementId', bidRequest.params);
+      const eids = spec.getEids(bidRequest);
 
       reqUrl = '//' + reqUrl + RTB_URL +
         '&pid=' + placementId +
@@ -96,10 +96,10 @@
             name: bidRequest.params.publisherName || ''
           }
         },
-        user: {
-          id: bidRequest.userId || '',
+         user: {
           data: bidRequest.userData || [],
           ext: {
+            eids: eids,
             consent: gdprConsentString || ''
           }
         },
@@ -131,6 +131,7 @@
         }
       };
 
+
       const schain = bidRequest?.ortb2?.source?.ext?.schain;
       if (schain) {
         openRTBRequest.source = {
@@ -139,7 +140,6 @@
           }
         };
       }
-
       requests.push({
         method: 'POST',
         url: reqUrl,
@@ -150,6 +150,9 @@
     }
 
     return requests;
+  },
+  getEids: function (bidRequest) {
+    return utils.deepAccess(bidRequest, 'userIdAsEids') || [];
   },
   interpretResponse: function (serverResponse, bidRequest) {
     const bidResponses = [];
@@ -283,294 +286,4 @@
   }
 };
 
-registerBidder(spec);
-=======
-import * as utils from '../src/utils.js';
-import { registerBidder } from '../src/adapters/bidderFactory.js';
-import { BANNER, NATIVE } from '../src/mediaTypes.js';
-import { getGlobal } from '../src/prebidGlobal.js';
-const { getWinDimensions } = utils;
-const RTB_URL = '/rtb/getbid.php?rtbprovider=prebid';
-const SCRIPT_URL = '/adasync.min.js';
-
-export const spec = {
-
-  code: 'adspirit',
-  aliases: ['twiago'],
-  supportedMediaTypes: [BANNER, NATIVE],
-
-  isBidRequestValid: function (bid) {
-    let host = spec.getBidderHost(bid);
-    if (!host || !bid.params.placementId) {
-      return false;
-    }
-    return true;
-  },
-  getScriptUrl: function () {
-    return SCRIPT_URL;
-  },
-  buildRequests: function (validBidRequests, bidderRequest) {
-    let requests = [];
-    let prebidVersion = getGlobal().version;
-    const win = getWinDimensions();
-
-    for (let i = 0; i < validBidRequests.length; i++) {
-      let bidRequest = validBidRequests[i];
-      bidRequest.adspiritConId = spec.genAdConId(bidRequest);
-      let reqUrl = spec.getBidderHost(bidRequest);
-      let placementId = utils.getBidIdParameter('placementId', bidRequest.params);
-      const eids = spec.getEids(bidRequest);
-
-      reqUrl = '//' + reqUrl + RTB_URL +
-        '&pid=' + placementId +
-        '&ref=' + encodeURIComponent(bidderRequest.refererInfo.topmostLocation) +
-        '&scx=' + (win.screen?.width || 0) +
-        '&scy=' + (win.screen?.height || 0) +
-        '&wcx=' + win.innerWidth +
-        '&wcy=' + win.innerHeight +
-        '&async=' + bidRequest.adspiritConId +
-        '&t=' + Math.round(Math.random() * 100000);
-
-      let gdprApplies = bidderRequest.gdprConsent ? (bidderRequest.gdprConsent.gdprApplies ? 1 : 0) : 0;
-      let gdprConsentString = bidderRequest.gdprConsent ? encodeURIComponent(bidderRequest.gdprConsent.consentString) : '';
-
-      if (bidderRequest.gdprConsent) {
-        reqUrl += '&gdpr=' + gdprApplies + '&gdpr_consent=' + gdprConsentString;
-      }
-
-      let openRTBRequest = {
-        id: bidderRequest.auctionId,
-        at: 1,
-        cur: ['EUR'],
-        imp: [{
-          id: bidRequest.bidId,
-          bidfloor: bidRequest.params.bidfloor !== undefined ? parseFloat(bidRequest.params.bidfloor) : 0,
-          bidfloorcur: 'EUR',
-          secure: 1,
-          banner: (bidRequest.mediaTypes.banner && bidRequest.mediaTypes.banner.sizes?.length > 0) ? {
-            format: bidRequest.mediaTypes.banner.sizes.map(size => ({
-              w: size[0],
-              h: size[1]
-            }))
-          } : undefined,
-          native: (bidRequest.mediaTypes.native) ? {
-            request: JSON.stringify({
-              ver: '1.2',
-              assets: bidRequest.mediaTypes.native.ortb?.assets?.length
-                ? bidRequest.mediaTypes.native.ortb.assets
-                : [
-                  { id: 1, required: 1, title: { len: 100 } },
-                  { id: 2, required: 1, img: { type: 3, wmin: 1200, hmin: 627, mimes: ['image/png', 'image/gif', 'image/jpeg'] } },
-                  { id: 4, required: 1, data: {type: 2, len: 150} },
-                  { id: 3, required: 0, data: {type: 12, len: 50} },
-                  { id: 6, required: 0, data: {type: 1, len: 50} },
-                  { id: 5, required: 0, img: { type: 1, wmin: 50, hmin: 50, mimes: ['image/png', 'image/gif', 'image/jpeg'] } }
-
-                ]
-            })
-          } : undefined,
-          ext: {
-            placementId: bidRequest.params.placementId
-          }
-        }],
-
-        site: {
-          id: bidRequest.params.siteId || '',
-          domain: new URL(bidderRequest.refererInfo.topmostLocation).hostname,
-          page: bidderRequest.refererInfo.topmostLocation,
-          publisher: {
-            id: bidRequest.params.publisherId || '',
-            name: bidRequest.params.publisherName || ''
-          }
-        },
-         user: {
-          data: bidRequest.userData || [],
-          ext: {
-            eids: eids,
-            consent: gdprConsentString || ''
-          }
-        },
-        device: {
-          ua: navigator.userAgent,
-          language: (navigator.language || '').split('-')[0],
-          w: win.innerWidth,
-          h: win.innerHeight,
-          geo: {
-            lat: bidderRequest?.geo?.lat || 0,
-            lon: bidderRequest?.geo?.lon || 0,
-            country: bidderRequest?.geo?.country || ''
-          }
-        },
-        regs: {
-          ext: {
-            gdpr: gdprApplies ? 1 : 0,
-            gdpr_consent: gdprConsentString || ''
-          }
-        },
-        ext: {
-          oat: 1,
-          prebidVersion: prebidVersion,
-          adUnitCode: {
-            prebidVersion: prebidVersion,
-            code: bidRequest.adUnitCode,
-            mediaTypes: bidRequest.mediaTypes
-          }
-        }
-      };
-
-
-      if (bidRequest.schain) {
-        openRTBRequest.source = {
-          ext: {
-            schain: bidRequest.schain
-          }
-        };
-      }
-      requests.push({
-        method: 'POST',
-        url: reqUrl,
-        data: JSON.stringify(openRTBRequest),
-        headers: { 'Content-Type': 'application/json' },
-        bidRequest: bidRequest
-      });
-    }
-
-    return requests;
-  },
-  getEids: function (bidRequest) {
-    return utils.deepAccess(bidRequest, 'userIdAsEids') || [];
-  },
-  interpretResponse: function (serverResponse, bidRequest) {
-    const bidResponses = [];
-    const bidObj = bidRequest.bidRequest;
-    let host = spec.getBidderHost(bidObj);
-
-    if (!serverResponse || !serverResponse.body) {
-      utils.logWarn(`adspirit: Empty response from bidder`);
-      return [];
-    }
-
-    if (serverResponse.body.seatbid) {
-      serverResponse.body.seatbid.forEach(seat => {
-        seat.bid.forEach(bid => {
-          const bidResponse = {
-            requestId: bidObj.bidId,
-            cpm: bid.price,
-            width: bid.w || 1,
-            height: bid.h || 1,
-            creativeId: bid.crid || bid.impid,
-            currency: serverResponse.body.cur || 'EUR',
-            netRevenue: true,
-            ttl: bid.exp || 300,
-            meta: {
-              advertiserDomains: bid.adomain || []
-            }
-          };
-
-          let adm = bid.adm;
-          if (typeof adm === 'string' && adm.trim().startsWith('{')) {
-            adm = JSON.parse(adm || '{}');
-            if (typeof adm !== 'object') adm = null;
-          }
-
-          if (adm?.native?.assets) {
-            const getAssetValue = (id, type) => {
-              const assetList = adm.native.assets.filter(a => a.id === id);
-              if (assetList.length === 0) return '';
-              return assetList[0][type]?.text || assetList[0][type]?.value || assetList[0][type]?.url || '';
-            };
-
-            const duplicateTracker = {};
-
-            bidResponse.native = {
-              title: getAssetValue(1, 'title'),
-              body: getAssetValue(4, 'data'),
-              cta: getAssetValue(3, 'data'),
-              image: { url: getAssetValue(2, 'img') || '' },
-              icon: { url: getAssetValue(5, 'img') || '' },
-              sponsoredBy: getAssetValue(6, 'data'),
-              clickUrl: adm.native.link?.url || '',
-              impressionTrackers: Array.isArray(adm.native.imptrackers) ? adm.native.imptrackers : []
-            };
-
-            const predefinedAssetIds = Object.entries(bidResponse.native)
-              .filter(([key, value]) => key !== 'clickUrl' && key !== 'impressionTrackers')
-              .map(([key, value]) => adm.native.assets.find(asset =>
-                typeof value === 'object' ? value.url === asset?.img?.url : value === asset?.data?.value
-              )?.id)
-              .filter(id => id !== undefined);
-
-            adm.native.assets.forEach(asset => {
-              const type = Object.keys(asset).find(k => k !== 'id');
-
-              if (!duplicateTracker[asset.id]) {
-                duplicateTracker[asset.id] = 1;
-              } else {
-                duplicateTracker[asset.id]++;
-              }
-
-              if (predefinedAssetIds.includes(asset.id) && duplicateTracker[asset.id] === 1) return;
-
-              if (type && asset[type]) {
-                const value = asset[type].text || asset[type].value || asset[type].url || '';
-
-                if (type === 'img') {
-                  bidResponse.native[`image_${asset.id}_extra${duplicateTracker[asset.id] - 1}`] = {
-                    url: value, width: asset.img.w || null, height: asset.img.h || null
-                  };
-                } else {
-                  bidResponse.native[`data_${asset.id}_extra${duplicateTracker[asset.id] - 1}`] = value;
-                }
-              }
-            });
-
-            bidResponse.mediaType = NATIVE;
-          }
-
-          bidResponses.push(bidResponse);
-        });
-      });
-    } else {
-      let adData = serverResponse.body;
-      let cpm = adData.cpm;
-
-      if (!cpm) return [];
-      const bidResponse = {
-        requestId: bidObj.bidId,
-        cpm: cpm,
-        width: adData.w,
-        height: adData.h,
-        creativeId: bidObj.params.placementId,
-        currency: 'EUR',
-        netRevenue: true,
-        ttl: 300,
-        meta: {
-          advertiserDomains: adData.adomain || []
-        }
-      };
-      let adm = '<script>window.inDapIF=false</script><script src="//' + host + SCRIPT_URL + '"></script><ins id="' + bidObj.adspiritConId + '"></ins>' + adData.adm;
-      bidResponse.ad = adm;
-      bidResponse.mediaType = BANNER;
-
-      bidResponses.push(bidResponse);
-    }
-
-    return bidResponses;
-  },
-  getBidderHost: function (bid) {
-    if (bid.bidder === 'adspirit') {
-      return utils.getBidIdParameter('host', bid.params);
-    }
-    if (bid.bidder === 'twiago') {
-      return 'a.twiago.com';
-    }
-    return null;
-  },
-
-  genAdConId: function (bid) {
-    return bid.bidder + Math.round(Math.random() * 100000);
-  }
-};
-
-registerBidder(spec);
->>>>>>> eb3e761b
+registerBidder(spec);