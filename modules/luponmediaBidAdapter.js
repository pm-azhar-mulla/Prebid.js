--- conflicted
+++ resolved
@@ -91,17 +91,7 @@
       deepSetValue(data, 'regs.ext.us_privacy', bidderRequest.uspConsent);
     }
 
-<<<<<<< HEAD
-    deepSetValue(data, 'ext.prebid.bidderconfig.0', bidderData);
-  }
-
-  const gpid = deepAccess(bidRequest, 'ortb2Imp.ext.gpid');
-  if (typeof gpid === 'string' && gpid) {
-    deepSetValue(data.imp[0].ext, 'context.data.adslot', gpid);
-  }
-=======
     const serverUrl = buildServerUrl(bidRequests[0].params.keyId);
->>>>>>> 83a32ac2
 
     return {
       method: 'POST',
