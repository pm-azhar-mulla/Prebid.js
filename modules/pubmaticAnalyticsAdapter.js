import {_each, isArray, isStr, logError, logWarn, pick, generateUUID} from '../src/utils.js';
import adapter from '../libraries/analyticsAdapter/AnalyticsAdapter.js';
import adapterManager from '../src/adapterManager.js';
import CONSTANTS from '../src/constants.json';
import {ajax} from '../src/ajax.js';
import {config} from '../src/config.js';
import {getGlobal} from '../src/prebidGlobal.js';
import {getGptSlotInfoForAdUnitCode} from '../libraries/gptUtils/gptUtils.js';

/// /////////// CONSTANTS //////////////
const ADAPTER_CODE = 'pubmatic';
const SEND_TIMEOUT = 2000;
const END_POINT_HOST = 'https://t.pubmatic.com/';
const END_POINT_BID_LOGGER = END_POINT_HOST + 'wl?';
const END_POINT_WIN_BID_LOGGER = END_POINT_HOST + 'wt?';
const LOG_PRE_FIX = 'PubMatic-Analytics: ';
const cache = {
  auctions: {}
};
const SUCCESS = 'success';
const NO_BID = 'no-bid';
const ERROR = 'error';
const REQUEST_ERROR = 'request-error';
const TIMEOUT_ERROR = 'timeout-error';
const EMPTY_STRING = '';
const OPEN_AUCTION_DEAL_ID = '-1';
const MEDIA_TYPE_BANNER = 'banner';
const CURRENCY_USD = 'USD';
const BID_PRECISION = 2;
// todo: input profileId and profileVersionId ; defaults to zero or one
const DEFAULT_PUBLISHER_ID = 0;
const DEFAULT_PROFILE_ID = 0;
const DEFAULT_PROFILE_VERSION_ID = 0;
const enc = window.encodeURIComponent;
const MEDIATYPE = {
  BANNER: 0,
  VIDEO: 1,
  NATIVE: 2
}

/// /////////// VARIABLES //////////////
let publisherId = DEFAULT_PUBLISHER_ID; // int: mandatory
let profileId = DEFAULT_PROFILE_ID; // int: optional
let profileVersionId = DEFAULT_PROFILE_VERSION_ID; // int: optional
let s2sBidders = [];

/// /////////// HELPER FUNCTIONS //////////////

function sizeToDimensions(size) {
  return {
    width: size.w || size[0],
    height: size.h || size[1]
  };
}

function validMediaType(type) {
  return ({'banner': 1, 'native': 1, 'video': 1}).hasOwnProperty(type);
}

function formatSource(src) {
  if (typeof src === 'undefined') {
    src = 'client';
  } else if (src === 's2s') {
    src = 'server';
  }
  return src.toLowerCase();
}

function setMediaTypes(types, bid) {
  if (bid.mediaType && validMediaType(bid.mediaType)) {
    return [bid.mediaType];
  }
  if (Array.isArray(types)) {
    return types.filter(validMediaType);
  }
  if (typeof types === 'object') {
    if (!bid.sizes) {
      bid.dimensions = [];
      _each(types, (type) =>
        bid.dimensions = bid.dimensions.concat(
          type.sizes.map(sizeToDimensions)
        )
      );
    }
    return Object.keys(types).filter(validMediaType);
  }
  return [MEDIA_TYPE_BANNER];
}

function copyRequiredBidDetails(bid) {
  return pick(bid, [
    'bidder',
    'bidderCode',
    'adapterCode',
    'bidId',
    'status', () => NO_BID, // default a bid to NO_BID until response is received or bid is timed out
    'finalSource as source',
    'params',
    'floorData',
    'adUnit', () => pick(bid, [
      'adUnitCode',
      'transactionId',
      'sizes as dimensions', sizes => sizes && sizes.map(sizeToDimensions),
      'mediaTypes', (types) => setMediaTypes(types, bid)
    ])
  ]);
}

function setBidStatus(bid, args) {
  switch (args.getStatusCode()) {
    case CONSTANTS.STATUS.GOOD:
      bid.status = SUCCESS;
      delete bid.error; // it's possible for this to be set by a previous timeout
      break;
    default:
      bid.status = ERROR;
      bid.error = {
        code: REQUEST_ERROR
      };
  }
}

function parseBidResponse(bid) {
  return pick(bid, [
    'bidPriceUSD', () => {
      // todo: check whether currency cases are handled here
      if (typeof bid.currency === 'string' && bid.currency.toUpperCase() === CURRENCY_USD) {
        return window.parseFloat(Number(bid.cpm).toFixed(BID_PRECISION));
      }
      // use currency conversion function if present
      if (typeof bid.getCpmInNewCurrency === 'function') {
        return window.parseFloat(Number(bid.getCpmInNewCurrency(CURRENCY_USD)).toFixed(BID_PRECISION));
      }
      logWarn(LOG_PRE_FIX + 'Could not determine the Net cpm in USD for the bid thus using bid.cpm', bid);
      return bid.cpm
    },
    'bidGrossCpmUSD', () => {
      if (typeof bid.originalCurrency === 'string' && bid.originalCurrency.toUpperCase() === CURRENCY_USD) {
        return window.parseFloat(Number(bid.originalCpm).toFixed(BID_PRECISION));
      }
      // use currency conversion function if present
      if (typeof getGlobal().convertCurrency === 'function') {
        return window.parseFloat(Number(getGlobal().convertCurrency(bid.originalCpm, bid.originalCurrency, CURRENCY_USD)).toFixed(BID_PRECISION));
      }
      logWarn(LOG_PRE_FIX + 'Could not determine the Gross cpm in USD for the bid, thus using bid.originalCpm', bid);
      return bid.originalCpm
    },
    'dealId',
    'currency',
    'cpm', () => window.parseFloat(Number(bid.cpm).toFixed(BID_PRECISION)),
    'originalCpm', () => window.parseFloat(Number(bid.originalCpm).toFixed(BID_PRECISION)),
    'originalCurrency',
    'dealChannel',
    'meta',
    'status',
    'error',
    'bidId',
    'mediaType',
    'params',
    'floorData',
    'mi',
    'regexPattern', () => bid.regexPattern || undefined,
    'partnerImpId', // partner impression ID
    'dimensions', () => pick(bid, [
      'width',
      'height'
    ])
  ]);
}

function getDomainFromUrl(url) {
  let a = window.document.createElement('a');
  a.href = url;
  return a.hostname;
}

function getDevicePlatform() {
  var deviceType = 3;
  try {
    var ua = navigator.userAgent;
    if (ua && isStr(ua) && ua.trim() != '') {
      ua = ua.toLowerCase().trim();
      var isMobileRegExp = new RegExp('(mobi|tablet|ios).*');
      if (ua.match(isMobileRegExp)) {
        deviceType = 2;
      } else {
        deviceType = 1;
      }
    }
  } catch (ex) {}
  return deviceType;
}

function getValueForKgpv(bid, adUnitId) {
  if (bid.params && bid.params.regexPattern) {
    return bid.params.regexPattern;
  } else if (bid.bidResponse && bid.bidResponse.regexPattern) {
    return bid.bidResponse.regexPattern;
  } else if (bid.params && bid.params.kgpv) {
    return bid.params.kgpv;
  } else {
    return adUnitId;
  }
}

function getAdapterNameForAlias(aliasName) {
  return adapterManager.aliasRegistry[aliasName] || aliasName;
}

function getAdDomain(bidResponse) {
  if (bidResponse.meta && bidResponse.meta.advertiserDomains) {
    let adomain = bidResponse.meta.advertiserDomains[0]
    if (adomain) {
      try {
        let hostname = (new URL(adomain));
        return hostname.hostname.replace('www.', '');
      } catch (e) {
        logWarn(LOG_PRE_FIX + 'Adomain URL (Not a proper URL):', adomain);
        return adomain.replace('www.', '');
      }
    }
  }
}

function isObject(object) {
  return typeof object === 'object' && object !== null;
};

function isEmptyObject(object) {
  return isObject(object) && Object.keys(object).length === 0;
};

/**
 * Prepare meta object to pass in logger call
 * @param {*} meta
 */
export function getMetadata(meta) {
  if (!meta || isEmptyObject(meta)) return;
  const metaObj = {};
  if (meta.networkId) metaObj.nwid = meta.networkId;
  if (meta.advertiserId) metaObj.adid = meta.advertiserId;
  if (meta.networkName) metaObj.nwnm = meta.networkName;
  if (meta.primaryCatId) metaObj.pcid = meta.primaryCatId;
  if (meta.advertiserName) metaObj.adnm = meta.advertiserName;
  if (meta.agencyId) metaObj.agid = meta.agencyId;
  if (meta.agencyName) metaObj.agnm = meta.agencyName;
  if (meta.brandId) metaObj.brid = meta.brandId;
  if (meta.brandName) metaObj.brnm = meta.brandName;
  if (meta.dchain) metaObj.dc = meta.dchain;
  if (meta.demandSource) metaObj.ds = meta.demandSource;
  if (meta.secondaryCatIds) metaObj.scids = meta.secondaryCatIds;

  if (isEmptyObject(metaObj)) return;
  return metaObj;
}

function isS2SBidder(bidder) {
  return (s2sBidders.indexOf(bidder) > -1) ? 1 : 0
}

function gatherPartnerBidsForAdUnitForLogger(adUnit, adUnitId, highestBid) {
  highestBid = (highestBid && highestBid.length > 0) ? highestBid[0] : null;
  return Object.keys(adUnit.bids).reduce(function(partnerBids, bidId) {
    adUnit.bids[bidId].forEach(function(bid) {
      partnerBids.push({
        'pn': getAdapterNameForAlias(bid.adapterCode || bid.bidder),
        'bc': bid.bidderCode || bid.bidder,
        'bidid': bid.bidId || bidId,
        'db': bid.bidResponse ? 0 : 1,
        'kgpv': getValueForKgpv(bid, adUnitId),
        'kgpsv': bid.params && bid.params.kgpv ? bid.params.kgpv : adUnitId,
        'psz': bid.bidResponse ? (bid.bidResponse.dimensions.width + 'x' + bid.bidResponse.dimensions.height) : '0x0',
        'eg': bid.bidResponse ? bid.bidResponse.bidGrossCpmUSD : 0,
        'en': bid.bidResponse ? bid.bidResponse.bidPriceUSD : 0,
        'di': bid.bidResponse ? (bid.bidResponse.dealId || OPEN_AUCTION_DEAL_ID) : OPEN_AUCTION_DEAL_ID,
        'dc': bid.bidResponse ? (bid.bidResponse.dealChannel || EMPTY_STRING) : EMPTY_STRING,
        'l1': bid.bidResponse ? bid.partnerTimeToRespond : 0,
        'ol1': bid.bidResponse ? bid.clientLatencyTimeMs : 0,
        'l2': 0,
        'adv': bid.bidResponse ? getAdDomain(bid.bidResponse) || undefined : undefined,
        'ss': isS2SBidder(bid.bidder),
        't': (bid.status == ERROR && bid.error.code == TIMEOUT_ERROR) ? 1 : 0,
        'wb': (highestBid && highestBid.adId === bid.adId ? 1 : 0),
        'mi': bid.bidResponse ? (bid.bidResponse.mi || undefined) : undefined,
        'af': bid.bidResponse ? (bid.bidResponse.mediaType || undefined) : undefined,
        'ocpm': bid.bidResponse ? (bid.bidResponse.originalCpm || 0) : 0,
        'ocry': bid.bidResponse ? (bid.bidResponse.originalCurrency || CURRENCY_USD) : CURRENCY_USD,
        'piid': bid.bidResponse ? (bid.bidResponse.partnerImpId || EMPTY_STRING) : EMPTY_STRING,
        'frv': bid.bidResponse ? bid.bidResponse.floorData?.floorRuleValue : undefined,
        'md': bid.bidResponse ? getMetadata(bid.bidResponse.meta) : undefined
      });
    });
    return partnerBids;
  }, [])
}

function getSizesForAdUnit(adUnit) {
  var bid = Object.values(adUnit.bids).filter((bid) => !!bid.bidResponse && bid.bidResponse.mediaType === 'native')[0];
  if (!!bid || (bid === undefined && adUnit.dimensions.length === 0)) {
    return ['1x1'];
  } else {
    return adUnit.dimensions.map(function (e) {
      return e[0] + 'x' + e[1];
    })
  }
}

function getAdUnitAdFormats(adUnit) {
  var af = adUnit ? Object.keys(adUnit.mediaTypes || {}).map(format => MEDIATYPE[format.toUpperCase()]) : [];
  return af;
}

function getAdUnit(adUnits, adUnitId) {
  return adUnits.filter(adUnit => (adUnit.divID && adUnit.divID == adUnitId) || (adUnit.code == adUnitId))[0];
}

function getTgId() {
  var testGroupId = parseInt(config.getConfig('testGroupId') || 0);
  if (testGroupId <= 15 && testGroupId >= 0) {
    return testGroupId;
  }
  return 0;
}

function getFloorFetchStatus(floorData) {
  if (!floorData?.floorRequestData) {
    return false;
  }
  const { location, fetchStatus } = floorData?.floorRequestData;
  const isDataValid = location !== CONSTANTS.FLOOR_VALUES.NO_DATA;
  const isFetchSuccessful = location === CONSTANTS.FLOOR_VALUES.FETCH && fetchStatus === CONSTANTS.FLOOR_VALUES.SUCCESS;
  const isAdUnitOrSetConfig = location === CONSTANTS.FLOOR_VALUES.AD_UNIT || location === CONSTANTS.FLOOR_VALUES.SET_CONFIG;
  return isDataValid && (isAdUnitOrSetConfig || isFetchSuccessful);
}

function executeBidsLoggerCall(e, highestCpmBids) {
  let auctionId = e.auctionId;
  let referrer = config.getConfig('pageUrl') || cache.auctions[auctionId].referer || '';
  let auctionCache = cache.auctions[auctionId];
<<<<<<< HEAD
  let wiid = auctionCache?.wiid;
  let floorData = auctionCache?.floorData;
  let floorFetchStatus = getFloorFetchStatus(auctionCache?.floorData);
=======
  let wiid = auctionCache?.wiid || auctionId;
  let floorData = auctionCache.floorData;
>>>>>>> d5c50fea
  let outputObj = { s: [] };
  let pixelURL = END_POINT_BID_LOGGER;

  if (!auctionCache) {
    return;
  }

  if (auctionCache.sent) {
    return;
  }

  pixelURL += 'pubid=' + publisherId;
  outputObj['pubid'] = '' + publisherId;
  outputObj['iid'] = '' + wiid;
  outputObj['to'] = '' + auctionCache.timeout;
  outputObj['purl'] = referrer;
  outputObj['orig'] = getDomainFromUrl(referrer);
  outputObj['tst'] = Math.round((new window.Date()).getTime() / 1000);
  outputObj['pid'] = '' + profileId;
  outputObj['pdvid'] = '' + profileVersionId;
  outputObj['dvc'] = {'plt': getDevicePlatform()};
  outputObj['tgid'] = getTgId();
  outputObj['pbv'] = getGlobal()?.version || '-1';

  if (floorData && floorFetchStatus) {
    outputObj['fmv'] = floorData.floorRequestData ? floorData.floorRequestData.modelVersion || undefined : undefined;
    outputObj['ft'] = floorData.floorResponseData ? (floorData.floorResponseData.enforcements.enforceJS == false ? 0 : 1) : undefined;
  }

  outputObj.s = Object.keys(auctionCache.adUnitCodes).reduce(function(slotsArray, adUnitId) {
    let adUnit = auctionCache.adUnitCodes[adUnitId];
    let origAdUnit = getAdUnit(auctionCache.origAdUnits, adUnitId) || {};
    // getGptSlotInfoForAdUnitCode returns gptslot corresponding to adunit provided as input.
    let slotObject = {
      'sn': adUnitId,
      'au': origAdUnit.adUnitId || getGptSlotInfoForAdUnitCode(adUnitId)?.gptSlot || adUnitId,
      'mt': getAdUnitAdFormats(origAdUnit),
      'sz': getSizesForAdUnit(adUnit, adUnitId),
      'ps': gatherPartnerBidsForAdUnitForLogger(adUnit, adUnitId, highestCpmBids.filter(bid => bid.adUnitCode === adUnitId)),
      'fskp': floorData && floorFetchStatus ? (floorData.floorRequestData ? (floorData.floorRequestData.skipped == false ? 0 : 1) : undefined) : undefined,
      'sid': generateUUID()
    };
    if (floorData?.floorRequestData) {
      const { location, fetchStatus, floorProvider } = floorData?.floorRequestData;
      slotObject.ffs = {
        [CONSTANTS.FLOOR_VALUES.SUCCESS]: 1,
        [CONSTANTS.FLOOR_VALUES.ERROR]: 2,
        [CONSTANTS.FLOOR_VALUES.TIMEOUT]: 4,
        undefined: 0
      }[fetchStatus];
      slotObject.fsrc = {
        [CONSTANTS.FLOOR_VALUES.FETCH]: 2,
        [CONSTANTS.FLOOR_VALUES.NO_DATA]: 2,
        [CONSTANTS.FLOOR_VALUES.AD_UNIT]: 1,
        [CONSTANTS.FLOOR_VALUES.SET_CONFIG]: 1
      }[location];
      slotObject.fp = floorProvider;
    }
    slotsArray.push(slotObject);
    return slotsArray;
  }, []);

  auctionCache.sent = true;

  ajax(
    pixelURL,
    null,
    'json=' + enc(JSON.stringify(outputObj)),
    {
      contentType: 'application/x-www-form-urlencoded',
      withCredentials: true,
      method: 'POST'
    }
  );
}

function executeBidWonLoggerCall(auctionId, adUnitId) {
  const winningBidId = cache.auctions[auctionId].adUnitCodes[adUnitId].bidWon;
  const winningBids = cache.auctions[auctionId].adUnitCodes[adUnitId].bids[winningBidId];
  let winningBid = winningBids[0];

  if (winningBids.length > 1) {
    winningBid = winningBids.filter(bid => bid.adId === cache.auctions[auctionId].adUnitCodes[adUnitId].bidWonAdId)[0];
  }

  const adapterName = getAdapterNameForAlias(winningBid.adapterCode || winningBid.bidder);
  let origAdUnit = getAdUnit(cache.auctions[auctionId].origAdUnits, adUnitId) || {};
  let auctionCache = cache.auctions[auctionId];
  let floorData = auctionCache.floorData;
  let wiid = cache.auctions[auctionId]?.wiid || auctionId;
  let referrer = config.getConfig('pageUrl') || cache.auctions[auctionId].referer || '';
  let adv = winningBid.bidResponse ? getAdDomain(winningBid.bidResponse) || undefined : undefined;
  let fskp = floorData ? (floorData.floorRequestData ? (floorData.floorRequestData.skipped == false ? 0 : 1) : undefined) : undefined;

  let pixelURL = END_POINT_WIN_BID_LOGGER;
  pixelURL += 'pubid=' + publisherId;
  pixelURL += '&purl=' + enc(config.getConfig('pageUrl') || cache.auctions[auctionId].referer || '');
  pixelURL += '&tst=' + Math.round((new window.Date()).getTime() / 1000);
  pixelURL += '&iid=' + enc(wiid);
  pixelURL += '&bidid=' + enc(winningBidId);
  pixelURL += '&pid=' + enc(profileId);
  pixelURL += '&pdvid=' + enc(profileVersionId);
  pixelURL += '&slot=' + enc(adUnitId);
  pixelURL += '&au=' + enc(origAdUnit.adUnitId || adUnitId);
  pixelURL += '&pn=' + enc(adapterName);
  pixelURL += '&bc=' + enc(winningBid.bidderCode || winningBid.bidder);
  pixelURL += '&en=' + enc(winningBid.bidResponse.bidPriceUSD);
  pixelURL += '&eg=' + enc(winningBid.bidResponse.bidGrossCpmUSD);
  pixelURL += '&kgpv=' + enc(getValueForKgpv(winningBid, adUnitId));
  pixelURL += '&piid=' + enc(winningBid.bidResponse.partnerImpId || EMPTY_STRING);
  pixelURL += '&di=' + enc(winningBid?.bidResponse?.dealId || OPEN_AUCTION_DEAL_ID);

  pixelURL += '&plt=' + enc(getDevicePlatform());
  pixelURL += '&psz=' + enc((winningBid?.bidResponse?.dimensions?.width || '0') + 'x' +
    (winningBid?.bidResponse?.dimensions?.height || '0'));
  pixelURL += '&tgid=' + enc(getTgId());
  adv && (pixelURL += '&adv=' + enc(adv));
  pixelURL += '&orig=' + enc(getDomainFromUrl(referrer));
  pixelURL += '&ss=' + enc(isS2SBidder(winningBid.bidder));
  (fskp != undefined) && (pixelURL += '&fskp=' + enc(fskp));
  pixelURL += '&af=' + enc(winningBid.bidResponse ? (winningBid.bidResponse.mediaType || undefined) : undefined);

  ajax(
    pixelURL,
    null,
    null,
    {
      contentType: 'application/x-www-form-urlencoded',
      withCredentials: true,
      method: 'GET'
    }
  );
}

/// /////////// ADAPTER EVENT HANDLER FUNCTIONS //////////////

function auctionInitHandler(args) {
  s2sBidders = (function() {
    let s2sConf = config.getConfig('s2sConfig');
    return (s2sConf && isArray(s2sConf.bidders)) ? s2sConf.bidders : [];
  }());
  let cacheEntry = pick(args, [
    'timestamp',
    'timeout',
    'bidderDonePendingCount', () => args.bidderRequests.length,
  ]);
  cacheEntry.adUnitCodes = {};
  cacheEntry.floorData = {};
  cacheEntry.origAdUnits = args.adUnits;
  cacheEntry.referer = args.bidderRequests[0].refererInfo.topmostLocation;
  cache.auctions[args.auctionId] = cacheEntry;
}

function bidRequestedHandler(args) {
  args.bids.forEach(function(bid) {
    if (!cache.auctions[args.auctionId].adUnitCodes.hasOwnProperty(bid.adUnitCode)) {
      cache.auctions[args.auctionId].adUnitCodes[bid.adUnitCode] = {
        bids: {},
        bidWon: false,
        dimensions: bid.sizes
      };
    }
    if (bid.bidder === 'pubmatic' && !!bid?.params?.wiid) {
      cache.auctions[args.auctionId].wiid = bid.params.wiid;
    }
    cache.auctions[args.auctionId].adUnitCodes[bid.adUnitCode].bids[bid.bidId] = [copyRequiredBidDetails(bid)];
    if (bid.floorData) {
      cache.auctions[args.auctionId].floorData['floorRequestData'] = bid.floorData;
    }
  })
}

function bidResponseHandler(args) {
  let bid = cache.auctions[args.auctionId].adUnitCodes[args.adUnitCode].bids[args.requestId][0];
  if (!bid) {
    logError(LOG_PRE_FIX + 'Could not find associated bid request for bid response with requestId: ', args.requestId);
    return;
  }

  if ((bid.bidder && args.bidderCode && bid.bidder !== args.bidderCode) || (bid.bidder === args.bidderCode && bid.status === SUCCESS)) {
    bid = copyRequiredBidDetails(args);
    cache.auctions[args.auctionId].adUnitCodes[args.adUnitCode].bids[args.requestId].push(bid);
  }

  if (args.floorData) {
    cache.auctions[args.auctionId].floorData['floorResponseData'] = args.floorData;
  }

  bid.adId = args.adId;
  bid.source = formatSource(bid.source || args.source);
  setBidStatus(bid, args);
  const latency = args?.timeToRespond || Date.now() - cache.auctions[args.auctionId].timestamp;
  const auctionTime = cache.auctions[args.auctionId].timeout;
  // Check if latency is greater than auctiontime+150, then log auctiontime+150 to avoid large numbers
  bid.partnerTimeToRespond = latency > (auctionTime + 150) ? (auctionTime + 150) : latency;
  bid.clientLatencyTimeMs = Date.now() - cache.auctions[args.auctionId].timestamp;
  bid.bidResponse = parseBidResponse(args);
}

function bidRejectedHandler(args) {
  // If bid is rejected due to floors value did not met
  // make cpm as 0, status as bidRejected and forward the bid for logging
  if (args.rejectionReason === CONSTANTS.REJECTION_REASON.FLOOR_NOT_MET) {
    args.cpm = 0;
    args.status = CONSTANTS.BID_STATUS.BID_REJECTED;
    bidResponseHandler(args);
  }
}

function bidderDoneHandler(args) {
  cache.auctions[args.auctionId].bidderDonePendingCount--;
  args.bids.forEach(bid => {
    let cachedBid = cache.auctions[bid.auctionId].adUnitCodes[bid.adUnitCode].bids[bid.bidId || bid.requestId];
    if (typeof bid.serverResponseTimeMs !== 'undefined') {
      cachedBid.serverLatencyTimeMs = bid.serverResponseTimeMs;
    }
    if (!cachedBid.status) {
      cachedBid.status = NO_BID;
    }
    if (!cachedBid.clientLatencyTimeMs) {
      cachedBid.clientLatencyTimeMs = Date.now() - cache.auctions[bid.auctionId].timestamp;
    }
  });
}

function bidWonHandler(args) {
  let auctionCache = cache.auctions[args.auctionId];
  auctionCache.adUnitCodes[args.adUnitCode].bidWon = args.requestId;
  auctionCache.adUnitCodes[args.adUnitCode].bidWonAdId = args.adId;
  executeBidWonLoggerCall(args.auctionId, args.adUnitCode);
}

function auctionEndHandler(args) {
  // if for the given auction bidderDonePendingCount == 0 then execute logger call sooners
  let highestCpmBids = getGlobal().getHighestCpmBids() || [];
  setTimeout(() => {
    executeBidsLoggerCall.call(this, args, highestCpmBids);
  }, (cache.auctions[args.auctionId].bidderDonePendingCount === 0 ? 500 : SEND_TIMEOUT));
}

function bidTimeoutHandler(args) {
  // db = 1 and t = 1 means bidder did NOT respond with a bid but we got a timeout notification
  // db = 0 and t = 1 means bidder did  respond with a bid but post timeout
  args.forEach(badBid => {
    let auctionCache = cache.auctions[badBid.auctionId];
    let bid = auctionCache.adUnitCodes[badBid.adUnitCode].bids[ badBid.bidId || badBid.requestId ][0];
    if (bid) {
      bid.status = ERROR;
      bid.error = {
        code: TIMEOUT_ERROR
      };
    } else {
      logWarn(LOG_PRE_FIX + 'bid not found');
    }
  });
}

/// /////////// ADAPTER DEFINITION //////////////

let baseAdapter = adapter({analyticsType: 'endpoint'});
let pubmaticAdapter = Object.assign({}, baseAdapter, {

  enableAnalytics(conf = {}) {
    let error = false;

    if (typeof conf.options === 'object') {
      if (conf.options.publisherId) {
        publisherId = Number(conf.options.publisherId);
      }
      profileId = Number(conf.options.profileId) || DEFAULT_PROFILE_ID;
      profileVersionId = Number(conf.options.profileVersionId) || DEFAULT_PROFILE_VERSION_ID;
    } else {
      logError(LOG_PRE_FIX + 'Config not found.');
      error = true;
    }

    if (!publisherId) {
      logError(LOG_PRE_FIX + 'Missing publisherId(Number).');
      error = true;
    }

    if (error) {
      logError(LOG_PRE_FIX + 'Not collecting data due to error(s).');
    } else {
      baseAdapter.enableAnalytics.call(this, conf);
    }
  },

  disableAnalytics() {
    publisherId = DEFAULT_PUBLISHER_ID;
    profileId = DEFAULT_PROFILE_ID;
    profileVersionId = DEFAULT_PROFILE_VERSION_ID;
    s2sBidders = [];
    baseAdapter.disableAnalytics.apply(this, arguments);
  },

  track({eventType, args}) {
    switch (eventType) {
      case CONSTANTS.EVENTS.AUCTION_INIT:
        auctionInitHandler(args);
        break;
      case CONSTANTS.EVENTS.BID_REQUESTED:
        bidRequestedHandler(args);
        break;
      case CONSTANTS.EVENTS.BID_RESPONSE:
        bidResponseHandler(args);
        break;
      case CONSTANTS.EVENTS.BID_REJECTED:
        bidRejectedHandler(args)
        break;
      case CONSTANTS.EVENTS.BIDDER_DONE:
        bidderDoneHandler(args);
        break;
      case CONSTANTS.EVENTS.BID_WON:
        bidWonHandler(args);
        break;
      case CONSTANTS.EVENTS.AUCTION_END:
        auctionEndHandler(args);
        break;
      case CONSTANTS.EVENTS.BID_TIMEOUT:
        bidTimeoutHandler(args);
        break;
    }
  }
});

/// /////////// ADAPTER REGISTRATION //////////////

adapterManager.registerAnalyticsAdapter({
  adapter: pubmaticAdapter,
  code: ADAPTER_CODE
});

export default pubmaticAdapter;<|MERGE_RESOLUTION|>--- conflicted
+++ resolved
@@ -337,14 +337,9 @@
   let auctionId = e.auctionId;
   let referrer = config.getConfig('pageUrl') || cache.auctions[auctionId].referer || '';
   let auctionCache = cache.auctions[auctionId];
-<<<<<<< HEAD
-  let wiid = auctionCache?.wiid;
+  let wiid = auctionCache?.wiid || auctionId;
   let floorData = auctionCache?.floorData;
   let floorFetchStatus = getFloorFetchStatus(auctionCache?.floorData);
-=======
-  let wiid = auctionCache?.wiid || auctionId;
-  let floorData = auctionCache.floorData;
->>>>>>> d5c50fea
   let outputObj = { s: [] };
   let pixelURL = END_POINT_BID_LOGGER;
 
