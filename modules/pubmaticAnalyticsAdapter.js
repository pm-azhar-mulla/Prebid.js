--- conflicted
+++ resolved
@@ -337,13 +337,9 @@
   let auctionId = e.auctionId;
   let referrer = config.getConfig('pageUrl') || cache.auctions[auctionId].referer || '';
   let auctionCache = cache.auctions[auctionId];
-<<<<<<< HEAD
   let wiid = auctionCache?.wiid || auctionId;
-  let floorData = auctionCache.floorData;
-=======
   let floorData = auctionCache?.floorData;
   let floorFetchStatus = getFloorFetchStatus(auctionCache?.floorData);
->>>>>>> 6275c00c
   let outputObj = { s: [] };
   let pixelURL = END_POINT_BID_LOGGER;
 
