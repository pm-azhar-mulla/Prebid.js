import {_each, isArray, isStr, logError, logWarn, pick, generateUUID} from '../src/utils.js';
import adapter from '../libraries/analyticsAdapter/AnalyticsAdapter.js';
import adapterManager from '../src/adapterManager.js';
import CONSTANTS from '../src/constants.json';
import {ajax} from '../src/ajax.js';
import {config} from '../src/config.js';
import {getGlobal} from '../src/prebidGlobal.js';
import {getGptSlotInfoForAdUnitCode} from '../libraries/gptUtils/gptUtils.js';

/// /////////// CONSTANTS //////////////
const ADAPTER_CODE = 'pubmatic';
const SEND_TIMEOUT = 2000;
const END_POINT_HOST = 'https://t.pubmatic.com/';
const END_POINT_BID_LOGGER = END_POINT_HOST + 'wl?';
const END_POINT_WIN_BID_LOGGER = END_POINT_HOST + 'wt?';
const LOG_PRE_FIX = 'PubMatic-Analytics: ';
const cache = {
  auctions: {}
};
const SUCCESS = 'success';
const NO_BID = 'no-bid';
const ERROR = 'error';
const REQUEST_ERROR = 'request-error';
const TIMEOUT_ERROR = 'timeout-error';
const EMPTY_STRING = '';
const OPEN_AUCTION_DEAL_ID = '-1';
const MEDIA_TYPE_BANNER = 'banner';
const CURRENCY_USD = 'USD';
const BID_PRECISION = 2;
// todo: input profileId and profileVersionId ; defaults to zero or one
const DEFAULT_PUBLISHER_ID = 0;
const DEFAULT_PROFILE_ID = 0;
const DEFAULT_PROFILE_VERSION_ID = 0;
const enc = window.encodeURIComponent;
const MEDIATYPE = {
  BANNER: 0,
  VIDEO: 1,
  NATIVE: 2
}

/// /////////// VARIABLES //////////////
let publisherId = DEFAULT_PUBLISHER_ID; // int: mandatory
let profileId = DEFAULT_PROFILE_ID; // int: optional
let profileVersionId = DEFAULT_PROFILE_VERSION_ID; // int: optional
let s2sBidders = [];

/// /////////// HELPER FUNCTIONS //////////////

function sizeToDimensions(size) {
  return {
    width: size.w || size[0],
    height: size.h || size[1]
  };
}

function validMediaType(type) {
  return ({'banner': 1, 'native': 1, 'video': 1}).hasOwnProperty(type);
}

function formatSource(src) {
  if (typeof src === 'undefined') {
    src = 'client';
  } else if (src === 's2s') {
    src = 'server';
  }
  return src.toLowerCase();
}

function setMediaTypes(types, bid) {
  if (bid.mediaType && validMediaType(bid.mediaType)) {
    return [bid.mediaType];
  }
  if (Array.isArray(types)) {
    return types.filter(validMediaType);
  }
  if (typeof types === 'object') {
    if (!bid.sizes) {
      bid.dimensions = [];
      _each(types, (type) =>
        bid.dimensions = bid.dimensions.concat(
          type.sizes.map(sizeToDimensions)
        )
      );
    }
    return Object.keys(types).filter(validMediaType);
  }
  return [MEDIA_TYPE_BANNER];
}

function copyRequiredBidDetails(bid) {
  return pick(bid, [
    'bidder',
    'bidderCode',
    'adapterCode',
    'bidId',
    'status', () => NO_BID, // default a bid to NO_BID until response is received or bid is timed out
    'finalSource as source',
    'params',
    'floorData',
    'adUnit', () => pick(bid, [
      'adUnitCode',
      'transactionId',
      'sizes as dimensions', sizes => sizes && sizes.map(sizeToDimensions),
      'mediaTypes', (types) => setMediaTypes(types, bid)
    ])
  ]);
}

function setBidStatus(bid, args) {
  switch (args.getStatusCode()) {
    case CONSTANTS.STATUS.GOOD:
      bid.status = SUCCESS;
      delete bid.error; // it's possible for this to be set by a previous timeout
      break;
    default:
      bid.status = ERROR;
      bid.error = {
        code: REQUEST_ERROR
      };
  }
}

function parseBidResponse(bid) {
  return pick(bid, [
    'bidPriceUSD', () => {
      // todo: check whether currency cases are handled here
      if (typeof bid.currency === 'string' && bid.currency.toUpperCase() === CURRENCY_USD) {
        return window.parseFloat(Number(bid.cpm).toFixed(BID_PRECISION));
      }
      // use currency conversion function if present
      if (typeof bid.getCpmInNewCurrency === 'function') {
        return window.parseFloat(Number(bid.getCpmInNewCurrency(CURRENCY_USD)).toFixed(BID_PRECISION));
      }
      logWarn(LOG_PRE_FIX + 'Could not determine the Net cpm in USD for the bid thus using bid.cpm', bid);
      return bid.cpm
    },
    'bidGrossCpmUSD', () => {
      if (typeof bid.originalCurrency === 'string' && bid.originalCurrency.toUpperCase() === CURRENCY_USD) {
        return window.parseFloat(Number(bid.originalCpm).toFixed(BID_PRECISION));
      }
      // use currency conversion function if present
      if (typeof getGlobal().convertCurrency === 'function') {
        return window.parseFloat(Number(getGlobal().convertCurrency(bid.originalCpm, bid.originalCurrency, CURRENCY_USD)).toFixed(BID_PRECISION));
      }
      logWarn(LOG_PRE_FIX + 'Could not determine the Gross cpm in USD for the bid, thus using bid.originalCpm', bid);
      return bid.originalCpm
    },
    'dealId',
    'currency',
    'cpm', () => window.parseFloat(Number(bid.cpm).toFixed(BID_PRECISION)),
    'originalCpm', () => window.parseFloat(Number(bid.originalCpm).toFixed(BID_PRECISION)),
    'originalCurrency',
    'dealChannel',
    'meta',
    'status',
    'error',
    'bidId',
    'mediaType',
    'params',
    'floorData',
    'mi',
    'regexPattern', () => bid.regexPattern || undefined,
    'partnerImpId', // partner impression ID
    'dimensions', () => pick(bid, [
      'width',
      'height'
    ])
  ]);
}

function getDomainFromUrl(url) {
  let a = window.document.createElement('a');
  a.href = url;
  return a.hostname;
}

function getDevicePlatform() {
  var deviceType = 3;
  try {
    var ua = navigator.userAgent;
    if (ua && isStr(ua) && ua.trim() != '') {
      ua = ua.toLowerCase().trim();
      var isMobileRegExp = new RegExp('(mobi|tablet|ios).*');
      if (ua.match(isMobileRegExp)) {
        deviceType = 2;
      } else {
        deviceType = 1;
      }
    }
  } catch (ex) {}
  return deviceType;
}

function getValueForKgpv(bid, adUnitId) {
  if (bid.params && bid.params.regexPattern) {
    return bid.params.regexPattern;
  } else if (bid.bidResponse && bid.bidResponse.regexPattern) {
    return bid.bidResponse.regexPattern;
  } else if (bid.params && bid.params.kgpv) {
    return bid.params.kgpv;
  } else {
    return adUnitId;
  }
}

function getAdapterNameForAlias(aliasName) {
  return adapterManager.aliasRegistry[aliasName] || aliasName;
}

function getAdDomain(bidResponse) {
  if (bidResponse.meta && bidResponse.meta.advertiserDomains) {
    let adomain = bidResponse.meta.advertiserDomains[0]
    if (adomain) {
      try {
        let hostname = (new URL(adomain));
        return hostname.hostname.replace('www.', '');
      } catch (e) {
        logWarn(LOG_PRE_FIX + 'Adomain URL (Not a proper URL):', adomain);
        return adomain.replace('www.', '');
      }
    }
  }
}

function isObject(object) {
  return typeof object === 'object' && object !== null;
};

function isEmptyObject(object) {
  return isObject(object) && Object.keys(object).length === 0;
};

/**
 * Prepare meta object to pass in logger call
 * @param {*} meta
 */
export function getMetadata(meta) {
  if (!meta || isEmptyObject(meta)) return;
  const metaObj = {};
  if (meta.networkId) metaObj.nwid = meta.networkId;
  if (meta.advertiserId) metaObj.adid = meta.advertiserId;
  if (meta.networkName) metaObj.nwnm = meta.networkName;
  if (meta.primaryCatId) metaObj.pcid = meta.primaryCatId;
  if (meta.advertiserName) metaObj.adnm = meta.advertiserName;
  if (meta.agencyId) metaObj.agid = meta.agencyId;
  if (meta.agencyName) metaObj.agnm = meta.agencyName;
  if (meta.brandId) metaObj.brid = meta.brandId;
  if (meta.brandName) metaObj.brnm = meta.brandName;
  if (meta.dchain) metaObj.dc = meta.dchain;
  if (meta.demandSource) metaObj.ds = meta.demandSource;
  if (meta.secondaryCatIds) metaObj.scids = meta.secondaryCatIds;

  if (isEmptyObject(metaObj)) return;
  return metaObj;
}

function isS2SBidder(bidder) {
  return (s2sBidders.indexOf(bidder) > -1) ? 1 : 0
}

function gatherPartnerBidsForAdUnitForLogger(adUnit, adUnitId, highestBid) {
  highestBid = (highestBid && highestBid.length > 0) ? highestBid[0] : null;
  return Object.keys(adUnit.bids).reduce(function(partnerBids, bidId) {
    adUnit.bids[bidId].forEach(function(bid) {
      partnerBids.push({
        'pn': getAdapterNameForAlias(bid.adapterCode || bid.bidder),
        'bc': bid.bidderCode || bid.bidder,
        'bidid': bid.bidId || bidId,
        'db': bid.bidResponse ? 0 : 1,
        'kgpv': getValueForKgpv(bid, adUnitId),
        'kgpsv': bid.params && bid.params.kgpv ? bid.params.kgpv : adUnitId,
        'psz': bid.bidResponse ? (bid.bidResponse.dimensions.width + 'x' + bid.bidResponse.dimensions.height) : '0x0',
        'eg': bid.bidResponse ? bid.bidResponse.bidGrossCpmUSD : 0,
        'en': bid.bidResponse ? bid.bidResponse.bidPriceUSD : 0,
        'di': bid.bidResponse ? (bid.bidResponse.dealId || OPEN_AUCTION_DEAL_ID) : OPEN_AUCTION_DEAL_ID,
        'dc': bid.bidResponse ? (bid.bidResponse.dealChannel || EMPTY_STRING) : EMPTY_STRING,
        'l1': bid.bidResponse ? bid.partnerTimeToRespond : 0,
        'ol1': bid.bidResponse ? bid.clientLatencyTimeMs : 0,
        'l2': 0,
        'adv': bid.bidResponse ? getAdDomain(bid.bidResponse) || undefined : undefined,
        'ss': isS2SBidder(bid.bidder),
        't': (bid.status == ERROR && bid.error.code == TIMEOUT_ERROR) ? 1 : 0,
        'wb': (highestBid && highestBid.adId === bid.adId ? 1 : 0),
        'mi': bid.bidResponse ? (bid.bidResponse.mi || undefined) : undefined,
        'af': bid.bidResponse ? (bid.bidResponse.mediaType || undefined) : undefined,
        'ocpm': bid.bidResponse ? (bid.bidResponse.originalCpm || 0) : 0,
        'ocry': bid.bidResponse ? (bid.bidResponse.originalCurrency || CURRENCY_USD) : CURRENCY_USD,
        'piid': bid.bidResponse ? (bid.bidResponse.partnerImpId || EMPTY_STRING) : EMPTY_STRING,
        'frv': bid.bidResponse ? bid.bidResponse.floorData?.floorRuleValue : undefined,
        'md': bid.bidResponse ? getMetadata(bid.bidResponse.meta) : undefined
      });
    });
    return partnerBids;
  }, [])
}

function getSizesForAdUnit(adUnit) {
  var bid = Object.values(adUnit.bids).filter((bid) => !!bid.bidResponse && bid.bidResponse.mediaType === 'native')[0];
  if (!!bid || (bid === undefined && adUnit.dimensions.length === 0)) {
    return ['1x1'];
  } else {
    return adUnit.dimensions.map(function (e) {
      return e[0] + 'x' + e[1];
    })
  }
}

function getAdUnitAdFormats(adUnit) {
  var af = adUnit ? Object.keys(adUnit.mediaTypes || {}).map(format => MEDIATYPE[format.toUpperCase()]) : [];
  return af;
}

function getAdUnit(adUnits, adUnitId) {
  return adUnits.filter(adUnit => (adUnit.divID && adUnit.divID == adUnitId) || (adUnit.code == adUnitId))[0];
}

function getTgId() {
  var testGroupId = parseInt(config.getConfig('testGroupId') || 0);
  if (testGroupId <= 15 && testGroupId >= 0) {
    return testGroupId;
  }
  return 0;
}

function getFloorFetchStatus(floorData) {
  if (!floorData?.floorRequestData) {
    return false;
  }
  const { location, fetchStatus } = floorData?.floorRequestData;
  const isDataValid = location !== CONSTANTS.FLOOR_VALUES.NO_DATA;
  const isFetchSuccessful = location === CONSTANTS.FLOOR_VALUES.FETCH && fetchStatus === CONSTANTS.FLOOR_VALUES.SUCCESS;
  const isAdUnitOrSetConfig = location === CONSTANTS.FLOOR_VALUES.AD_UNIT || location === CONSTANTS.FLOOR_VALUES.SET_CONFIG;
  return isDataValid && (isAdUnitOrSetConfig || isFetchSuccessful);
}

function executeBidsLoggerCall(e, highestCpmBids) {
  let auctionId = e.auctionId;
  let referrer = config.getConfig('pageUrl') || cache.auctions[auctionId].referer || '';
  let auctionCache = cache.auctions[auctionId];
  let floorData = auctionCache?.floorData;
  let floorFetchStatus = getFloorFetchStatus(auctionCache?.floorData);
  let outputObj = { s: [] };
  let pixelURL = END_POINT_BID_LOGGER;

  if (!auctionCache) {
    return;
  }

  if (auctionCache.sent) {
    return;
  }

  pixelURL += 'pubid=' + publisherId;
  outputObj['pubid'] = '' + publisherId;
  outputObj['iid'] = '' + auctionId;
  outputObj['to'] = '' + auctionCache.timeout;
  outputObj['purl'] = referrer;
  outputObj['orig'] = getDomainFromUrl(referrer);
  outputObj['tst'] = Math.round((new window.Date()).getTime() / 1000);
  outputObj['pid'] = '' + profileId;
  outputObj['pdvid'] = '' + profileVersionId;
  outputObj['dvc'] = {'plt': getDevicePlatform()};
  outputObj['tgid'] = getTgId();
  outputObj['pbv'] = getGlobal()?.version || '-1';

  if (floorData && floorFetchStatus) {
    outputObj['fmv'] = floorData.floorRequestData ? floorData.floorRequestData.modelVersion || undefined : undefined;
    outputObj['ft'] = floorData.floorResponseData ? (floorData.floorResponseData.enforcements.enforceJS == false ? 0 : 1) : undefined;
  }

  outputObj.s = Object.keys(auctionCache.adUnitCodes).reduce(function(slotsArray, adUnitId) {
    let adUnit = auctionCache.adUnitCodes[adUnitId];
    let origAdUnit = getAdUnit(auctionCache.origAdUnits, adUnitId) || {};
    // getGptSlotInfoForAdUnitCode returns gptslot corresponding to adunit provided as input.
    let slotObject = {
      'sn': adUnitId,
      'au': origAdUnit.adUnitId || getGptSlotInfoForAdUnitCode(adUnitId)?.gptSlot || adUnitId,
      'mt': getAdUnitAdFormats(origAdUnit),
      'sz': getSizesForAdUnit(adUnit, adUnitId),
      'ps': gatherPartnerBidsForAdUnitForLogger(adUnit, adUnitId, highestCpmBids.filter(bid => bid.adUnitCode === adUnitId)),
<<<<<<< HEAD
      'fskp': (floorData && fetchStatus) ? (floorData.floorRequestData ? (floorData.floorRequestData.skipped == false ? 0 : 1) : undefined) : undefined,
      'sid': generateUUID()
=======
      'fskp': floorData && floorFetchStatus ? (floorData.floorRequestData ? (floorData.floorRequestData.skipped == false ? 0 : 1) : undefined) : undefined,
>>>>>>> c354f86c
    };
    if (floorData?.floorRequestData) {
      const { location, fetchStatus, floorProvider } = floorData?.floorRequestData;
      slotObject.ffs = {
        [CONSTANTS.FLOOR_VALUES.SUCCESS]: 1,
        [CONSTANTS.FLOOR_VALUES.ERROR]: 2,
        [CONSTANTS.FLOOR_VALUES.TIMEOUT]: 4,
        undefined: 0
      }[fetchStatus];
      slotObject.fsrc = {
        [CONSTANTS.FLOOR_VALUES.FETCH]: 2,
        [CONSTANTS.FLOOR_VALUES.NO_DATA]: 2,
        [CONSTANTS.FLOOR_VALUES.AD_UNIT]: 1,
        [CONSTANTS.FLOOR_VALUES.SET_CONFIG]: 1
      }[location];
      slotObject.fp = floorProvider;
    }
    slotsArray.push(slotObject);
    return slotsArray;
  }, []);

  auctionCache.sent = true;

  ajax(
    pixelURL,
    null,
    'json=' + enc(JSON.stringify(outputObj)),
    {
      contentType: 'application/x-www-form-urlencoded',
      withCredentials: true,
      method: 'POST'
    }
  );
}

function executeBidWonLoggerCall(auctionId, adUnitId) {
  const winningBidId = cache.auctions[auctionId].adUnitCodes[adUnitId].bidWon;
  const winningBids = cache.auctions[auctionId].adUnitCodes[adUnitId].bids[winningBidId];
  let winningBid = winningBids[0];

  if (winningBids.length > 1) {
    winningBid = winningBids.filter(bid => bid.adId === cache.auctions[auctionId].adUnitCodes[adUnitId].bidWonAdId)[0];
  }

  const adapterName = getAdapterNameForAlias(winningBid.adapterCode || winningBid.bidder);
  let origAdUnit = getAdUnit(cache.auctions[auctionId].origAdUnits, adUnitId) || {};
  let auctionCache = cache.auctions[auctionId];
  let floorData = auctionCache.floorData;
  let referrer = config.getConfig('pageUrl') || cache.auctions[auctionId].referer || '';
  let adv = winningBid.bidResponse ? getAdDomain(winningBid.bidResponse) || undefined : undefined;
  let fskp = floorData ? (floorData.floorRequestData ? (floorData.floorRequestData.skipped == false ? 0 : 1) : undefined) : undefined;

  let pixelURL = END_POINT_WIN_BID_LOGGER;
  pixelURL += 'pubid=' + publisherId;
  pixelURL += '&purl=' + enc(config.getConfig('pageUrl') || cache.auctions[auctionId].referer || '');
  pixelURL += '&tst=' + Math.round((new window.Date()).getTime() / 1000);
  pixelURL += '&iid=' + enc(auctionId);
  pixelURL += '&bidid=' + enc(winningBidId);
  pixelURL += '&pid=' + enc(profileId);
  pixelURL += '&pdvid=' + enc(profileVersionId);
  pixelURL += '&slot=' + enc(adUnitId);
  pixelURL += '&au=' + enc(origAdUnit.adUnitId || adUnitId);
  pixelURL += '&pn=' + enc(adapterName);
  pixelURL += '&bc=' + enc(winningBid.bidderCode || winningBid.bidder);
  pixelURL += '&en=' + enc(winningBid.bidResponse.bidPriceUSD);
  pixelURL += '&eg=' + enc(winningBid.bidResponse.bidGrossCpmUSD);
  pixelURL += '&kgpv=' + enc(getValueForKgpv(winningBid, adUnitId));
  pixelURL += '&piid=' + enc(winningBid.bidResponse.partnerImpId || EMPTY_STRING);
  pixelURL += '&di=' + enc(winningBid?.bidResponse?.dealId || OPEN_AUCTION_DEAL_ID);

  pixelURL += '&plt=' + enc(getDevicePlatform());
  pixelURL += '&psz=' + enc((winningBid?.bidResponse?.dimensions?.width || '0') + 'x' +
    (winningBid?.bidResponse?.dimensions?.height || '0'));
  pixelURL += '&tgid=' + enc(getTgId());
  adv && (pixelURL += '&adv=' + enc(adv));
  pixelURL += '&orig=' + enc(getDomainFromUrl(referrer));
  pixelURL += '&ss=' + enc(isS2SBidder(winningBid.bidder));
  (fskp != undefined) && (pixelURL += '&fskp=' + enc(fskp));
  pixelURL += '&af=' + enc(winningBid.bidResponse ? (winningBid.bidResponse.mediaType || undefined) : undefined);

  ajax(
    pixelURL,
    null,
    null,
    {
      contentType: 'application/x-www-form-urlencoded',
      withCredentials: true,
      method: 'GET'
    }
  );
}

/// /////////// ADAPTER EVENT HANDLER FUNCTIONS //////////////

function auctionInitHandler(args) {
  s2sBidders = (function() {
    let s2sConf = config.getConfig('s2sConfig');
    return (s2sConf && isArray(s2sConf.bidders)) ? s2sConf.bidders : [];
  }());
  let cacheEntry = pick(args, [
    'timestamp',
    'timeout',
    'bidderDonePendingCount', () => args.bidderRequests.length,
  ]);
  cacheEntry.adUnitCodes = {};
  cacheEntry.floorData = {};
  cacheEntry.origAdUnits = args.adUnits;
  cacheEntry.referer = args.bidderRequests[0].refererInfo.topmostLocation;
  cache.auctions[args.auctionId] = cacheEntry;
}

function bidRequestedHandler(args) {
  args.bids.forEach(function(bid) {
    if (!cache.auctions[args.auctionId].adUnitCodes.hasOwnProperty(bid.adUnitCode)) {
      cache.auctions[args.auctionId].adUnitCodes[bid.adUnitCode] = {
        bids: {},
        bidWon: false,
        dimensions: bid.sizes
      };
    }
    cache.auctions[args.auctionId].adUnitCodes[bid.adUnitCode].bids[bid.bidId] = [copyRequiredBidDetails(bid)];
    if (bid.floorData) {
      cache.auctions[args.auctionId].floorData['floorRequestData'] = bid.floorData;
    }
  })
}

function bidResponseHandler(args) {
  let bid = cache.auctions[args.auctionId].adUnitCodes[args.adUnitCode].bids[args.requestId][0];
  if (!bid) {
    logError(LOG_PRE_FIX + 'Could not find associated bid request for bid response with requestId: ', args.requestId);
    return;
  }

  if ((bid.bidder && args.bidderCode && bid.bidder !== args.bidderCode) || (bid.bidder === args.bidderCode && bid.status === SUCCESS)) {
    bid = copyRequiredBidDetails(args);
    cache.auctions[args.auctionId].adUnitCodes[args.adUnitCode].bids[args.requestId].push(bid);
  }

  if (args.floorData) {
    cache.auctions[args.auctionId].floorData['floorResponseData'] = args.floorData;
  }

  bid.adId = args.adId;
  bid.source = formatSource(bid.source || args.source);
  setBidStatus(bid, args);
  const latency = args?.timeToRespond || Date.now() - cache.auctions[args.auctionId].timestamp;
  const auctionTime = cache.auctions[args.auctionId].timeout;
  // Check if latency is greater than auctiontime+150, then log auctiontime+150 to avoid large numbers
  bid.partnerTimeToRespond = latency > (auctionTime + 150) ? (auctionTime + 150) : latency;
  bid.clientLatencyTimeMs = Date.now() - cache.auctions[args.auctionId].timestamp;
  bid.bidResponse = parseBidResponse(args);
}

function bidRejectedHandler(args) {
  // If bid is rejected due to floors value did not met
  // make cpm as 0, status as bidRejected and forward the bid for logging
  if (args.rejectionReason === CONSTANTS.REJECTION_REASON.FLOOR_NOT_MET) {
    args.cpm = 0;
    args.status = CONSTANTS.BID_STATUS.BID_REJECTED;
    bidResponseHandler(args);
  }
}

function bidderDoneHandler(args) {
  cache.auctions[args.auctionId].bidderDonePendingCount--;
  args.bids.forEach(bid => {
    let cachedBid = cache.auctions[bid.auctionId].adUnitCodes[bid.adUnitCode].bids[bid.bidId || bid.requestId];
    if (typeof bid.serverResponseTimeMs !== 'undefined') {
      cachedBid.serverLatencyTimeMs = bid.serverResponseTimeMs;
    }
    if (!cachedBid.status) {
      cachedBid.status = NO_BID;
    }
    if (!cachedBid.clientLatencyTimeMs) {
      cachedBid.clientLatencyTimeMs = Date.now() - cache.auctions[bid.auctionId].timestamp;
    }
  });
}

function bidWonHandler(args) {
  let auctionCache = cache.auctions[args.auctionId];
  auctionCache.adUnitCodes[args.adUnitCode].bidWon = args.requestId;
  auctionCache.adUnitCodes[args.adUnitCode].bidWonAdId = args.adId;
  executeBidWonLoggerCall(args.auctionId, args.adUnitCode);
}

function auctionEndHandler(args) {
  // if for the given auction bidderDonePendingCount == 0 then execute logger call sooners
  let highestCpmBids = getGlobal().getHighestCpmBids() || [];
  setTimeout(() => {
    executeBidsLoggerCall.call(this, args, highestCpmBids);
  }, (cache.auctions[args.auctionId].bidderDonePendingCount === 0 ? 500 : SEND_TIMEOUT));
}

function bidTimeoutHandler(args) {
  // db = 1 and t = 1 means bidder did NOT respond with a bid but we got a timeout notification
  // db = 0 and t = 1 means bidder did  respond with a bid but post timeout
  args.forEach(badBid => {
    let auctionCache = cache.auctions[badBid.auctionId];
    let bid = auctionCache.adUnitCodes[badBid.adUnitCode].bids[ badBid.bidId || badBid.requestId ][0];
    if (bid) {
      bid.status = ERROR;
      bid.error = {
        code: TIMEOUT_ERROR
      };
    } else {
      logWarn(LOG_PRE_FIX + 'bid not found');
    }
  });
}

/// /////////// ADAPTER DEFINITION //////////////

let baseAdapter = adapter({analyticsType: 'endpoint'});
let pubmaticAdapter = Object.assign({}, baseAdapter, {

  enableAnalytics(conf = {}) {
    let error = false;

    if (typeof conf.options === 'object') {
      if (conf.options.publisherId) {
        publisherId = Number(conf.options.publisherId);
      }
      profileId = Number(conf.options.profileId) || DEFAULT_PROFILE_ID;
      profileVersionId = Number(conf.options.profileVersionId) || DEFAULT_PROFILE_VERSION_ID;
    } else {
      logError(LOG_PRE_FIX + 'Config not found.');
      error = true;
    }

    if (!publisherId) {
      logError(LOG_PRE_FIX + 'Missing publisherId(Number).');
      error = true;
    }

    if (error) {
      logError(LOG_PRE_FIX + 'Not collecting data due to error(s).');
    } else {
      baseAdapter.enableAnalytics.call(this, conf);
    }
  },

  disableAnalytics() {
    publisherId = DEFAULT_PUBLISHER_ID;
    profileId = DEFAULT_PROFILE_ID;
    profileVersionId = DEFAULT_PROFILE_VERSION_ID;
    s2sBidders = [];
    baseAdapter.disableAnalytics.apply(this, arguments);
  },

  track({eventType, args}) {
    switch (eventType) {
      case CONSTANTS.EVENTS.AUCTION_INIT:
        auctionInitHandler(args);
        break;
      case CONSTANTS.EVENTS.BID_REQUESTED:
        bidRequestedHandler(args);
        break;
      case CONSTANTS.EVENTS.BID_RESPONSE:
        bidResponseHandler(args);
        break;
      case CONSTANTS.EVENTS.BID_REJECTED:
        bidRejectedHandler(args)
        break;
      case CONSTANTS.EVENTS.BIDDER_DONE:
        bidderDoneHandler(args);
        break;
      case CONSTANTS.EVENTS.BID_WON:
        bidWonHandler(args);
        break;
      case CONSTANTS.EVENTS.AUCTION_END:
        auctionEndHandler(args);
        break;
      case CONSTANTS.EVENTS.BID_TIMEOUT:
        bidTimeoutHandler(args);
        break;
    }
  }
});

/// /////////// ADAPTER REGISTRATION //////////////

adapterManager.registerAnalyticsAdapter({
  adapter: pubmaticAdapter,
  code: ADAPTER_CODE
});

export default pubmaticAdapter;<|MERGE_RESOLUTION|>--- conflicted
+++ resolved
@@ -378,12 +378,8 @@
       'mt': getAdUnitAdFormats(origAdUnit),
       'sz': getSizesForAdUnit(adUnit, adUnitId),
       'ps': gatherPartnerBidsForAdUnitForLogger(adUnit, adUnitId, highestCpmBids.filter(bid => bid.adUnitCode === adUnitId)),
-<<<<<<< HEAD
-      'fskp': (floorData && fetchStatus) ? (floorData.floorRequestData ? (floorData.floorRequestData.skipped == false ? 0 : 1) : undefined) : undefined,
+      'fskp': floorData && floorFetchStatus ? (floorData.floorRequestData ? (floorData.floorRequestData.skipped == false ? 0 : 1) : undefined) : undefined,
       'sid': generateUUID()
-=======
-      'fskp': floorData && floorFetchStatus ? (floorData.floorRequestData ? (floorData.floorRequestData.skipped == false ? 0 : 1) : undefined) : undefined,
->>>>>>> c354f86c
     };
     if (floorData?.floorRequestData) {
       const { location, fetchStatus, floorProvider } = floorData?.floorRequestData;
